--- conflicted
+++ resolved
@@ -30,11 +30,8 @@
     "ecinstanceid",
     "ecsql",
     "endverbatim",
-<<<<<<< HEAD
     "frontplane",
-=======
     "frontends",
->>>>>>> ce507380
     "frust",
     "fstop",
     "hline",
