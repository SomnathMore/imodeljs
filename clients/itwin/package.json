--- conflicted
+++ resolved
@@ -1,10 +1,6 @@
 {
   "name": "@bentley/itwin-client",
-<<<<<<< HEAD
-  "version": "2.0.0-dev.76",
-=======
   "version": "2.0.0-dev.77",
->>>>>>> 73f0523d
   "description": "Base client package for iTwin applications",
   "main": "lib/itwin-client.js",
   "typings": "lib/itwin-client",
@@ -35,30 +31,18 @@
     "url": "http://www.bentley.com"
   },
   "peerDependencies": {
-<<<<<<< HEAD
-    "@bentley/bentleyjs-core": "^2.0.0-dev.76"
-=======
     "@bentley/bentleyjs-core": "^2.0.0-dev.77"
->>>>>>> 73f0523d
   },
   "//devDependencies": [
     "NOTE: All peerDependencies should also be listed as devDependencies since peerDependencies are not considered by npm install",
     "NOTE: All tools used by scripts in this package must be listed as devDependencies"
   ],
   "devDependencies": {
-<<<<<<< HEAD
-    "@bentley/certa": "2.0.0-dev.76",
-    "@bentley/bentleyjs-core": "2.0.0-dev.76",
-    "@bentley/build-tools": "2.0.0-dev.76",
-    "@bentley/config-loader": "2.0.0-dev.76",
-    "@bentley/geometry-core": "2.0.0-dev.76",
-=======
     "@bentley/certa": "2.0.0-dev.77",
     "@bentley/bentleyjs-core": "2.0.0-dev.77",
     "@bentley/build-tools": "2.0.0-dev.77",
     "@bentley/config-loader": "2.0.0-dev.77",
     "@bentley/geometry-core": "2.0.0-dev.77",
->>>>>>> 73f0523d
     "@bentley/oidc-signin-tool": "2.0.0-dev.71",
     "@types/chai": "^4.1.4",
     "@types/deep-assign": "^0.1.0",
