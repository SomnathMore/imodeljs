--- conflicted
+++ resolved
@@ -44,14 +44,11 @@
         }
       }
     },
-<<<<<<< HEAD
-=======
     "@bentley/geometry-core": {
       "version": "7.4.4",
       "resolved": "https://npm.bentley.com/npm/npm/@bentley/geometry-core/-/geometry-core-7.4.4.tgz",
       "integrity": "sha1-CR6ysChMeGjGfR+Poe/PB3oGJRk="
     },
->>>>>>> 752593cd
     "@bentley/imodeljs-clients": {
       "version": "5.1.0",
       "resolved": "https://npm.bentley.com/npm/npm/@bentley/imodeljs-clients/-/imodeljs-clients-5.1.0.tgz",
@@ -100,51 +97,17 @@
     },
     "@rush-temp/bentleyjs-core": {
       "version": "file:projects/bentleyjs-core.tgz",
-<<<<<<< HEAD
-      "integrity": "sha1-A8+t3u1zSy5TiMn7xQ7uJd5/XAY=",
-=======
       "integrity": "sha1-quxsoCxJk2lZgQMk3QUBeaekkTk=",
->>>>>>> 752593cd
       "requires": {
         "rimraf": "2.6.2",
         "typescript": "2.7.2"
       }
     },
-<<<<<<< HEAD
-    "@rush-temp/geometry-core": {
-      "version": "file:projects/geometry-core.tgz",
-      "integrity": "sha1-Tsqxqgbq8DeN63f8p5ybyeqlhoo=",
-      "requires": {
-        "@bentley/bentleyjs-tools": "3.2.5",
-        "@types/chai": "4.1.2",
-        "@types/lodash": "4.14.106",
-        "@types/mocha": "2.2.48",
-        "@types/node": "9.6.5",
-        "chai": "4.1.2",
-        "cpx": "1.5.0",
-        "debug": "2.6.9",
-        "mocha": "3.5.3",
-        "nyc": "11.6.0",
-        "rimraf": "2.6.2",
-        "semver": "5.5.0",
-        "source-map-support": "0.5.4",
-        "ts-node": "3.3.0",
-        "tsconfig-paths": "2.7.3",
-        "typedoc": "0.9.0",
-        "typescript": "2.7.2"
-      }
-    },
-    "@rush-temp/imodeljs-backend": {
-      "version": "file:projects/imodeljs-backend.tgz",
-      "integrity": "sha1-6g/V6/kbQCAlm/jTKwgAmEV922Q=",
-      "requires": {
-=======
     "@rush-temp/imodeljs-backend": {
       "version": "file:projects/imodeljs-backend.tgz",
       "integrity": "sha1-OuwuenC1cBkqTCwKLHLCUNmpok4=",
       "requires": {
         "@bentley/geometry-core": "7.4.4",
->>>>>>> 752593cd
         "@bentley/imodeljs-clients": "5.1.0",
         "@bentley/imodeljs-native-platform-api": "15.2.0",
         "@bentley/imodeljs-native-platform-electron": "15.2.0",
@@ -164,14 +127,9 @@
     },
     "@rush-temp/imodeljs-common": {
       "version": "file:projects/imodeljs-common.tgz",
-<<<<<<< HEAD
-      "integrity": "sha1-udbgpZXtqVundYWPRKS5d1zux5U=",
-      "requires": {
-=======
       "integrity": "sha1-9ZLly3kscY11e/UydfrnOFMaSKs=",
       "requires": {
         "@bentley/geometry-core": "7.4.4",
->>>>>>> 752593cd
         "@bentley/imodeljs-clients": "5.1.0",
         "@types/uuid": "3.4.3",
         "rimraf": "2.6.2",
@@ -181,11 +139,7 @@
     },
     "@rush-temp/imodeljs-core": {
       "version": "file:projects/imodeljs-core.tgz",
-<<<<<<< HEAD
-      "integrity": "sha1-4QMd94rKkN9r+2s8ejtYOI3tahM=",
-=======
       "integrity": "sha1-ZoBEn/Kyv41hulw8TB46BB1G1MI=",
->>>>>>> 752593cd
       "requires": {
         "@bentley/bentleyjs-tools": "3.2.5",
         "@types/body-parser": "1.16.8",
@@ -237,14 +191,9 @@
     },
     "@rush-temp/imodeljs-core-sample-code": {
       "version": "file:projects/imodeljs-core-sample-code.tgz",
-<<<<<<< HEAD
-      "integrity": "sha1-7caXujctyvnUghfVWRTiuunVu+o=",
-      "requires": {
-=======
       "integrity": "sha1-bzFE2a+jt+xMn2wSwtsezfshOIk=",
       "requires": {
         "@bentley/geometry-core": "7.4.4",
->>>>>>> 752593cd
         "@bentley/imodeljs-clients": "5.1.0",
         "@bentley/imodeljs-n_8-win32-x64": "15.2.0",
         "body-parser": "1.18.2",
@@ -267,14 +216,9 @@
     },
     "@rush-temp/imodeljs-core-testbed": {
       "version": "file:projects/imodeljs-core-testbed.tgz",
-<<<<<<< HEAD
-      "integrity": "sha1-bi9z4eHx314VH7f04/wPac3beV4=",
-      "requires": {
-=======
       "integrity": "sha1-Kl06JIqtwsXD8arET+LgIme7vqQ=",
       "requires": {
         "@bentley/geometry-core": "7.4.4",
->>>>>>> 752593cd
         "@bentley/imodeljs-clients": "5.1.0",
         "@bentley/imodeljs-e_1_6_11-win32-x64": "15.2.0",
         "body-parser": "1.18.2",
@@ -299,14 +243,9 @@
     },
     "@rush-temp/imodeljs-frontend": {
       "version": "file:projects/imodeljs-frontend.tgz",
-<<<<<<< HEAD
-      "integrity": "sha1-D75Z/g1UiXgrNQwb1qxTvuyC0+0=",
-      "requires": {
-=======
       "integrity": "sha1-JoBPNH2iICI92094/sRBbW+n18M=",
       "requires": {
         "@bentley/geometry-core": "7.4.4",
->>>>>>> 752593cd
         "@bentley/imodeljs-clients": "5.1.0",
         "fuse.js": "3.2.0",
         "i18next": "10.6.0",
