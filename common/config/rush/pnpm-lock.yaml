--- conflicted
+++ resolved
@@ -13883,13 +13883,8 @@
     dev: false
     name: '@rush-temp/geo-photo-plugin'
     resolution:
-<<<<<<< HEAD
-      integrity: sha512-GH4Gs+xDOL63AxPd40MxjcqB6a/ihDvTj1u0/h8veJOcAVQ9RNu+UA+h7iRm6rPGShPFpKkanQNW7bGuqjLgPA==
-      tarball: 'file:projects/geo-photo.tgz'
-=======
-      integrity: sha512-EHbrjQ0zgV4QedOcJkHX136dovw023V6x8QpBOfM4wrzf0cPIfHu0+jfWBut7snIxE8TsKuKSJqAH74dyT1Nvw==
+      integrity: sha512-GtkgdgOC56qKxgMNOlmI3GLV+Jujcw5XcXkgLvvmVNuGvUJLndWgdsIVfe19Z1KiTRiD6WVKwG9JIxRVltmxvQ==
       tarball: 'file:projects/geo-photo-plugin.tgz'
->>>>>>> e962c7d1
     version: 0.0.0
   'file:projects/geometry-core.tgz':
     dependencies:
