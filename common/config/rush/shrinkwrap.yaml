--- conflicted
+++ resolved
@@ -13340,11 +13340,7 @@
     dev: false
     name: '@rush-temp/bentleyjs-core'
     resolution:
-<<<<<<< HEAD
       integrity: sha512-AXrQ4KkTXLzN8lsKU53zjJjwlLIqG0UBEJf+iUOHqDyN97HNsYX62SR90ICRBmyEC5n7w33ZLADvt7V4Euu2nA==
-=======
-      integrity: sha512-keyXuXVV4cnjdC2UKv6EF5avNNGBgDXJ+Vag0Mft6YQClBK0hVobiGENWGvhqaHa6RiSHQahoNGQxKOdlyNebw==
->>>>>>> a8a5c2fa
       tarball: 'file:projects/bentleyjs-core.tgz'
     version: 0.0.0
   'file:projects/build-tools.tgz':
@@ -13543,11 +13539,7 @@
     dev: false
     name: '@rush-temp/ecschema-metadata'
     resolution:
-<<<<<<< HEAD
       integrity: sha512-KmmG5Ll+7xQNRmd8qFa2GBiYNFU/MCds/xgt0PmccPs/z6tJXmFHhqU1VPHADzwrDvabCzBa+qsGuw9vde2J0Q==
-=======
-      integrity: sha512-3pPYwwcsznd2GklURenvIL6OSTT9/3ogAu8tWpqs7Pd7Gbi/jDGTSwlczhoX+AZ04PRFKb+5/OAsjtzEBtE8/A==
->>>>>>> a8a5c2fa
       tarball: 'file:projects/ecschema-metadata.tgz'
     version: 0.0.0
   'file:projects/electron-manager.tgz':
@@ -13561,11 +13553,7 @@
     dev: false
     name: '@rush-temp/electron-manager'
     resolution:
-<<<<<<< HEAD
       integrity: sha512-b9jPIhmtihZPXE5LzGQEjmuCU8GcsKXPPxtlSwDFxRfNrDRecdDNKsmuezMRZYKJ//LHP4YH/sQDCV7U4UihTg==
-=======
-      integrity: sha512-UcsR7MNVzw7GsS1rhXgxEhosmFEYp/8FimP/z8E7LNM0Gv2SEEQKVhXjmYmYBo+Khf1wPhZmzb2Bvh4Tyne/Dg==
->>>>>>> a8a5c2fa
       tarball: 'file:projects/electron-manager.tgz'
     version: 0.0.0
   'file:projects/example-code-app.tgz':
@@ -13671,11 +13659,7 @@
     dev: false
     name: '@rush-temp/express-server'
     resolution:
-<<<<<<< HEAD
       integrity: sha512-iw2YiEP/nX01c4EduVK4tbV8kqAqwOrCl040qgAgk4LEWMGkwovSTsjWsAAKNNujDwBrMVADZIqANAGNje+cqw==
-=======
-      integrity: sha512-EDk0gFC/Wl4ZbI9t6YoajakhbQciYMNGkA9a/APJDHneY4TlYAwSdNkLQLm9xJcx5Qxgpl8ysa1h63v/ijHS+g==
->>>>>>> a8a5c2fa
       tarball: 'file:projects/express-server.tgz'
     version: 0.0.0
   'file:projects/geometry-core.tgz':
@@ -13697,11 +13681,7 @@
     dev: false
     name: '@rush-temp/geometry-core'
     resolution:
-<<<<<<< HEAD
       integrity: sha512-OoA1sHdIjBSHrW0Q8Mw09TPXmiV/3GB4ygTe/wTP5+Xr9pAbyAjG4dMQii+1UTvzmFqeuMPFX2GjsWxVE0hWpQ==
-=======
-      integrity: sha512-VXssM9vK/DNC7DbUx1flTWRCVJ2qKUFTfZcaJIjDyL9EWJnhbJ1SrjN+0pSZPXGatGteNV7LX/+B7/sqpO8+4A==
->>>>>>> a8a5c2fa
       tarball: 'file:projects/geometry-core.tgz'
     version: 0.0.0
   'file:projects/imodel-from-geojson.tgz':
@@ -13778,11 +13758,7 @@
     dev: false
     name: '@rush-temp/imodeljs-backend'
     resolution:
-<<<<<<< HEAD
       integrity: sha512-heQX4b2S5vo2N6by7Y1aXc17Yb+UIaRTUVbMKIcYyYGrjyniZATHYdpoSQky+V6P9Qvn/EB8v/Zdoo49Pmo3mg==
-=======
-      integrity: sha512-/51wFCaQtY43fjfbgLhP72MpWQmAHBtFoTkwsZFwdhDV8ZLOsmsu3GTs9K4hkHm4daL/4ab/KuJl1pE3l/1wFg==
->>>>>>> a8a5c2fa
       tarball: 'file:projects/imodeljs-backend.tgz'
     version: 0.0.0
   'file:projects/imodeljs-clients-backend.tgz':
@@ -13817,11 +13793,7 @@
     dev: false
     name: '@rush-temp/imodeljs-clients-backend'
     resolution:
-<<<<<<< HEAD
       integrity: sha512-m5K/7eDFpsj73ceGgq3+KtxzsJVDOKvlTgw1egB1jgPGV6OWhv6lKgqb44Ttlk2ikzVfkItjMfOQv+1nEwrPMg==
-=======
-      integrity: sha512-ZTLlNWJwia38jlOXuzuyHV9Mhl25URK1pI5LUtmy60TM9bfFS/Migt0a0Nkj2+B8wih7/7O6dblPzCt9P4uIWw==
->>>>>>> a8a5c2fa
       tarball: 'file:projects/imodeljs-clients-backend.tgz'
     version: 0.0.0
   'file:projects/imodeljs-clients.tgz':
@@ -13855,11 +13827,7 @@
     dev: false
     name: '@rush-temp/imodeljs-clients'
     resolution:
-<<<<<<< HEAD
       integrity: sha512-iIuXGDtXNN84/NASzp0Y+LkBRF2qVs/w+vifr/7v2oDADFe6XXNlMwY8C+6dxjPHUEeVksuBdiuxApCJ5jjZiA==
-=======
-      integrity: sha512-ft61LxLNY5PCrxcwTUk01FWWsCILPN+4gdoNf7h8HAUudFAk5lsXlf3Y9XNx/dvnPTMfAZccdG0VaeWhL+U0ZA==
->>>>>>> a8a5c2fa
       tarball: 'file:projects/imodeljs-clients.tgz'
     version: 0.0.0
   'file:projects/imodeljs-common.tgz':
@@ -13881,11 +13849,7 @@
     dev: false
     name: '@rush-temp/imodeljs-common'
     resolution:
-<<<<<<< HEAD
       integrity: sha512-0uZAbAaWmXPjKbDUeA9mrYyBBCBdIXDoWIz45DdK65+QReJ3gURO3ft9aLvfLpMNPOirlZOZ1VqarGoO2ggpQg==
-=======
-      integrity: sha512-F8I+ELLo5A3yt0vZTRpKtitdzsbUCKeaegOI4qKmsBs46oR3drvazpoM+y6MuE9fhlVHIs+C62/qJ8IPdXLkMA==
->>>>>>> a8a5c2fa
       tarball: 'file:projects/imodeljs-common.tgz'
     version: 0.0.0
   'file:projects/imodeljs-frontend.tgz':
@@ -13912,11 +13876,7 @@
     dev: false
     name: '@rush-temp/imodeljs-frontend'
     resolution:
-<<<<<<< HEAD
       integrity: sha512-DF83r/hRUHY2Ul1qg4R+6KnRAZUDQwfQ1Z/cBvsj/FTywfUtLg/TRdNUeDj/zV8POyJQjxgSDAFpMGpCYN8kKA==
-=======
-      integrity: sha512-Vo8W7WA9QD6jWtgTGdRo8qOSNclwZLvBL1yWGa87OUvLBx3t8KdK94Wu2+DqX2bJ3MKYciIU4McfEbCcfA+rJg==
->>>>>>> a8a5c2fa
       tarball: 'file:projects/imodeljs-frontend.tgz'
     version: 0.0.0
   'file:projects/imodeljs-i18n.tgz':
@@ -13934,11 +13894,7 @@
     dev: false
     name: '@rush-temp/imodeljs-i18n'
     resolution:
-<<<<<<< HEAD
       integrity: sha512-5H0mAUYcw+0yWAKgjxw4Po7NtJrHlL/VFniDMjo+SM3g3iQXqrRq69g1TvR2X4VJW4uBo+AOKWvH1Oh3JeT1BA==
-=======
-      integrity: sha512-ZXnPGOMsmBHVajbb+grQcgq2PquPP0CFPVFw749po5WXzfRYLEJegewIuYPb4IuGrys92klYeAm7QLIEBHQifQ==
->>>>>>> a8a5c2fa
       tarball: 'file:projects/imodeljs-i18n.tgz'
     version: 0.0.0
   'file:projects/imodeljs-markup.tgz':
@@ -13955,11 +13911,7 @@
     dev: false
     name: '@rush-temp/imodeljs-markup'
     resolution:
-<<<<<<< HEAD
       integrity: sha512-Rr6CQVDjq+FoQCUUpcfz9Swp5f2n6+xAOjRPgvDPgsCDqm9j+Ip5PZ1hl6HN/hJAOsPfFzlurrmcSXDJ6lT7HQ==
-=======
-      integrity: sha512-ZN1xZC0hhuND4C2RacZWeFcGWMLa1MdLtdkxbhqFNiZbi1j/bHyismzEtgi6KIfLzNRkz+Q48QdsVtNtqgiUgQ==
->>>>>>> a8a5c2fa
       tarball: 'file:projects/imodeljs-markup.tgz'
     version: 0.0.0
   'file:projects/imodeljs-quantity.tgz':
@@ -13983,11 +13935,7 @@
     dev: false
     name: '@rush-temp/imodeljs-quantity'
     resolution:
-<<<<<<< HEAD
       integrity: sha512-32w6DM0Vihw5WY7Zgc1p2aBkisalR2lFT3NckT/c+F7tbicWFiVZRqir2NaIm2AOa23cK3Y2YsnoieSVQLIrEQ==
-=======
-      integrity: sha512-yaOEjz/KO2Kw5s6UjblrdF5scmnsIZkZOYntE4k4Tiof63ihVhhGq1Myvn9DvxL44FYNmv+9RFFdWCQaT7Cuwg==
->>>>>>> a8a5c2fa
       tarball: 'file:projects/imodeljs-quantity.tgz'
     version: 0.0.0
   'file:projects/imodeljs-webserver.tgz':
@@ -14006,11 +13954,7 @@
     dev: false
     name: '@rush-temp/imodeljs-webserver'
     resolution:
-<<<<<<< HEAD
       integrity: sha512-2JkGtjaeZo0uOYYovSxPjdALM9xqC7eXS6F67QF6n8Dv6au3f676iMlUZD1wOhB8p/K/ptyuL74jgI/s2/1KVA==
-=======
-      integrity: sha512-Y3UmQZll7vTnVfjmFtNqQoDOKwlHfIOGi8FZwRa3TLGtCAznhLOVd6kSytIX88haLrE50DbBE3hCd1gCxyalSA==
->>>>>>> a8a5c2fa
       tarball: 'file:projects/imodeljs-webserver.tgz'
     version: 0.0.0
   'file:projects/logger-config.tgz':
@@ -14029,11 +13973,7 @@
     dev: false
     name: '@rush-temp/logger-config'
     resolution:
-<<<<<<< HEAD
       integrity: sha512-wSSMFKyZzyjSSTHyGEwnRSPUC7H8GHVNg1Md2aQTmiW8cXgAW7o7jGywWRMdPmTcgnAZsTGa2jYl+Ym+ijcL0Q==
-=======
-      integrity: sha512-ShwLKvH1DdtOnyDBRxIzidbQ7kZ/G5O/ImnDyFdl+dAg+Q0hF9VeuSIUsB/8EjV4oNCoWdJLDsTN8zSp1pAxlw==
->>>>>>> a8a5c2fa
       tarball: 'file:projects/logger-config.tgz'
     version: 0.0.0
   'file:projects/perf-test-app.tgz':
@@ -14095,11 +14035,7 @@
     dev: false
     name: '@rush-temp/presentation-backend'
     resolution:
-<<<<<<< HEAD
       integrity: sha512-6OrkmjQV28eMYjbYYkKg6z6rgEodudLDLX+WiYDKpMe+UxN05h07JzdL+DSENL1MZR4ifDrycpauF9neGhPnhA==
-=======
-      integrity: sha512-MmfIVvg2R1qDhQxk8CGMPAurBdS4rmYA1vkNCW7ENc/5yM6lbi3/9C+A2sql8yOM1+pZJv1WL3wewvLdacBz3Q==
->>>>>>> a8a5c2fa
       tarball: 'file:projects/presentation-backend.tgz'
     version: 0.0.0
   'file:projects/presentation-common.tgz':
@@ -14136,11 +14072,7 @@
     dev: false
     name: '@rush-temp/presentation-common'
     resolution:
-<<<<<<< HEAD
       integrity: sha512-PTv1EsgoYrtydBgZ0PAsfk+CRJ0185ndAYuTRx48xMe4jWqU2YO+PwaSv7Mh6f0JhDNzzdZy89sdQxanRwubtg==
-=======
-      integrity: sha512-HVVd8R04yktjhQ/hVLXmPKuIV+LU8tFkJmfEXYy4n9BvmHqbwkAvKFJsSisT3KDsUntzrgGGUnEJ3QyDGXHCTQ==
->>>>>>> a8a5c2fa
       tarball: 'file:projects/presentation-common.tgz'
     version: 0.0.0
   'file:projects/presentation-components.tgz':
@@ -14182,11 +14114,7 @@
     dev: false
     name: '@rush-temp/presentation-components'
     resolution:
-<<<<<<< HEAD
       integrity: sha512-WL1/ISLad3b4k7SyM3DyAHjfaEovP8Y1xgwCasX23lVOH4b/IwXrkvirqXz5hKBJcIer0n39u07MqDzMqbYgag==
-=======
-      integrity: sha512-6nAEIZV9GYk6hpiD1XEMan47Hijrf5ubN+X/S0vq1SV8+3gj655pHZABJh7tpq5ftDODQIpR+d0LfKu3YixnBQ==
->>>>>>> a8a5c2fa
       tarball: 'file:projects/presentation-components.tgz'
     version: 0.0.0
   'file:projects/presentation-frontend.tgz':
@@ -14221,11 +14149,7 @@
     dev: false
     name: '@rush-temp/presentation-frontend'
     resolution:
-<<<<<<< HEAD
       integrity: sha512-15tGsVFizD9y/knabAdG3W4Drc/tw1iDMYGRktccov71AgKzfyRcaOsAJeYdRYVhTtdQQGX0SEZLueeEffDetg==
-=======
-      integrity: sha512-HwHmvuDx6bdNghOrmD3/rfRG2fH2g7FeyISwVnkbpzQeVndcc+AuN0utAE6ojEaL1b9pZIGCj0mLQXYPzGAbKg==
->>>>>>> a8a5c2fa
       tarball: 'file:projects/presentation-frontend.tgz'
     version: 0.0.0
   'file:projects/presentation-integration-tests.tgz':
@@ -14322,11 +14246,7 @@
     dev: false
     name: '@rush-temp/presentation-testing'
     resolution:
-<<<<<<< HEAD
       integrity: sha512-zKDa6Z/7oWYOzFT4HFcNRgGOB0WixfniWHRqTg+Pyt5UeAgbrbJA/IArkEMSJAohyspnMSxSNHVkc5TeRVgoew==
-=======
-      integrity: sha512-OusjjRRZqZw+8aXo5tWbgj50cgNb24HAq5zTGgCeOtjw4VHLlalzL9uTCVrOq/QSpNCK/09aaSsGuShUj2nGeg==
->>>>>>> a8a5c2fa
       tarball: 'file:projects/presentation-testing.tgz'
     version: 0.0.0
   'file:projects/rpc-integration-tests.tgz':
@@ -14460,11 +14380,7 @@
     dev: false
     name: '@rush-temp/ui-components'
     resolution:
-<<<<<<< HEAD
       integrity: sha512-uonNTbOwLA8etb/MBtjELh7DV58n2aaUJZLGLEpt+5Wsse69JbjlGDoSIZ26s2toY1NXzUluhxEfBFLhO0NnGA==
-=======
-      integrity: sha512-Rf5QQPWtmdFYacA1uiM8KDnA0fNeiqmBrBpvgzHUTx6VJxkTnUDGIr8Rg7MSvLdo0C0pDGfkozhUWkRWrMNC9Q==
->>>>>>> a8a5c2fa
       tarball: 'file:projects/ui-components.tgz'
     version: 0.0.0
   'file:projects/ui-core.tgz':
@@ -14513,11 +14429,7 @@
     dev: false
     name: '@rush-temp/ui-core'
     resolution:
-<<<<<<< HEAD
       integrity: sha512-71uMjkiXkH+E8UCVfmg2VhYgRqQO0kEyB20BBV2PJHBZUDiICzkULqhyalJQ1+7tEZjsYty4GKV4PxJoEt5vOQ==
-=======
-      integrity: sha512-L8hCwESYTwHwwbdzzl1xluTT5zaYALE9/i16E+/CcRF5uSrkeE6qxyxFOIWjERLkrPqVt68MHtcK0GxeNCYo3Q==
->>>>>>> a8a5c2fa
       tarball: 'file:projects/ui-core.tgz'
     version: 0.0.0
   'file:projects/ui-framework.tgz':
@@ -14578,11 +14490,7 @@
     dev: false
     name: '@rush-temp/ui-framework'
     resolution:
-<<<<<<< HEAD
       integrity: sha512-SuRkVY++Tj6yJwHRDuLeCyVU0relRMNs2WHyepKmiAoXep0XIuUziYwRiyGnGxauWFLKPDd/loW2JSS33Pwmlw==
-=======
-      integrity: sha512-/s0Hpw7VfSl8keJsMmmJVjUNI140qBWr7ph5JLy8F+OOqgEPPqCZagkqiAk44Eg+Y9ia+LfYMwDlIWXpaSQYCw==
->>>>>>> a8a5c2fa
       tarball: 'file:projects/ui-framework.tgz'
     version: 0.0.0
   'file:projects/ui-ninezone.tgz':
@@ -14648,11 +14556,7 @@
     dev: false
     name: '@rush-temp/ui-ninezone'
     resolution:
-<<<<<<< HEAD
       integrity: sha512-mZa5HP8CHTc8Dod1eqy6YmLfbkAlwPJObcg1Fy8OS5SdtpZ2sbcZp5t5KaCUAnwMN7n8ezXSxflzIhtW+C+Ldg==
-=======
-      integrity: sha512-1hH1gx8FmEM3bJ1jmcmIY98gImUkM0v70sNCrG8CCfsYb4Tefyv2r4mEZhOzHtvPBEIMtKDaOT8XDEJOFPwXeQ==
->>>>>>> a8a5c2fa
       tarball: 'file:projects/ui-ninezone.tgz'
     version: 0.0.0
   'file:projects/ui-test-app.tgz':
