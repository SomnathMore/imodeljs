--- conflicted
+++ resolved
@@ -1,264 +1,214 @@
-/*---------------------------------------------------------------------------------------------
-* Copyright (c) 2019 Bentley Systems, Incorporated. All rights reserved.
-* Licensed under the MIT License. See LICENSE.md in the project root for license terms.
-*--------------------------------------------------------------------------------------------*/
-/** @module iModels */
-
-import { Id64Array, Id64String } from "@bentley/bentleyjs-core";
-
-/** A collection of line segments, suitable for direct use with graphics APIs.
- * The structure of this data matches GL_LINES in OpenGL.
- * See [IModelDb.exportGraphics]($imodeljs-backend)
- * @beta Waiting for feedback from community before finalizing.
- */
-export interface ExportGraphicsLines {
-  /** Zero-based vertex indices, every two indices represent a line segment */
-  indices: Int32Array;
-  /** Vertices for these lines, laid out in the pattern XYZXYZ */
-  points: Float64Array;
-}
-
-/** Info provided to ExportLinesFunction about linework graphics.
- * See [IModelDb.exportGraphics]($imodeljs-backend)
- * @beta Waiting for feedback from community before finalizing.
- */
-export interface ExportLinesInfo {
-  /** The element ID for the element the graphics originated from */
-  elementId: Id64String;
-  /** ID for the [SubCategory]($imodeljs-backend) for these graphics  */
-  subCategory: Id64String;
-  /** The color and transparency for these graphics, laid out in TBGR format, see [ColorDef]($imodeljs-common) */
-  color: number;
-  /** The linework for these graphics */
-  lines: ExportGraphicsLines;
-}
-
-/** A callback function that receives generated line graphics.
- * See [IModelDb.exportGraphics]($imodeljs-backend)
- * @beta Waiting for feedback from community before finalizing.
- */
-export type ExportLinesFunction = (info: ExportLinesInfo) => void;
-
-/** A triangulated mesh with unified indices, suitable for direct use with graphics APIs.
- * See [IModelDb.exportGraphics]($imodeljs-backend)
- * @beta Waiting for feedback from community before finalizing.
- */
-export interface ExportGraphicsMesh {
-  /** Zero-based vertex indices, every three indices represent a triangle */
-  indices: Int32Array;
-  /** Vertices for this mesh, laid out in the pattern XYZXYZ */
-  points: Float64Array;
-  /** Normals for this mesh, laid out in the pattern XYZXYZ */
-  normals: Float32Array;
-  /** Parameters (uvs) for this mesh, laid out in the pattern XYXY */
-  params: Float32Array;
-}
-
-/** Info provided to ExportGraphicsFunction about graphics.
- * See [IModelDb.exportGraphics]($imodeljs-backend)
- * @beta Waiting for feedback from community before finalizing.
- */
-export interface ExportGraphicsInfo {
-  /** The element ID for the element the graphics originated from */
-  elementId: Id64String;
-  /** ID for the [SubCategory]($imodeljs-backend) for these graphics  */
-  subCategory: Id64String;
-  /** The color and transparency for these graphics, laid out in TBGR format, see [ColorDef]($imodeljs-common) */
-  color: number;
-  /** If defined, ID for the [RenderMaterialElement]($imodeljs-backend) for these graphics */
-  materialId?: Id64String;
-  /** If defined, ID for the [Texture]($imodeljs-backend) for these graphics  */
-  textureId?: Id64String;
-  /** The mesh for these graphics */
-  mesh: ExportGraphicsMesh;
-}
-
-/** Information about the base display properties when a [GeometryPart]($imodeljs-backend) was
- * referenced. This is intended to be used with [IModelDb.exportPartGraphics]($imodeljs-backend).
- *  * If two ExportPartInstanceProps have the same ExportPartDisplayProps, they will result in the
- *    same graphics (with a different transform).
- *  * If two ExportPartInstanceProps have different ExportPartDisplays, they may result in different
- *    graphics.
- * @beta Waiting for feedback from community before finalizing.
- */
-export interface ExportPartDisplayProps {
-  categoryId: Id64String;
-  subCategoryId: Id64String;
-  materialId: Id64String;
-  elmTransparency: number;
-  lineColor: number;
-}
-
-/** Information about references to [GeometryPart]($imodeljs-backend) elements found during
- * a call to [IModelDb.exportGraphics]($imodeljs-backend).
- * See [IModelDb.exportPartGraphics]($imodeljs-backend) for the intended use case.
- * @beta Waiting for feedback from community before finalizing.
- */
-export interface ExportPartInstanceProps {
-  /** ID for the [GeometryPart]($imodeljs-backend) */
-  partId: Id64String;
-  /** ID for the element that contained the reference to the [GeometryPart]($imodeljs-backend) */
-  partInstanceId: Id64String;
-  /** The base display properties when the [GeometryPart]($imodeljs-backend) was referenced. */
-  displayProps: ExportPartDisplayProps;
-  /** A row-major storage 4x3 transform for this instance.
-   *  See export-gltf under test-apps in the iModel.js monorepo for a working reference.
-   */
-  transform?: Float64Array;
-}
-
-/** A callback function that receives generated graphics.
- * See [IModelDb.exportGraphics]($imodeljs-backend)
- * @beta Waiting for feedback from community before finalizing.
- */
-export type ExportGraphicsFunction = (info: ExportGraphicsInfo) => void;
-
-/** Parameters for [IModelDb.exportGraphics]($imodeljs-backend)
- * @beta Waiting for feedback from community before finalizing.
- */
-export interface ExportGraphicsProps {
-  /** The source elements for the exported graphics */
-  elementIdArray: Id64Array;
-  /** A function to call for each unique element ID, color and texture combination */
-  onGraphics: ExportGraphicsFunction;
-<<<<<<< HEAD
-=======
-  /** An optional function to call if line graphics are desired. */
-  onLineGraphics?: ExportLinesFunction;
->>>>>>> 3035845d
-  /** If supplied, any references to [GeometryPart]($imodeljs-backend) elements found will be
-   * recorded in this array. In this case, graphics that would result from the GeometryPart
-   * will not be supplied via onGraphics. See [IModelDb.exportPartGraphics]($imodeljs-backend)
-   */
-  partInstanceArray?: ExportPartInstanceProps[];
-<<<<<<< HEAD
-=======
-  /** Max distance from a face to the original geometry, see [StrokeOptions]($geometry-core) */
-  chordTol?: number;
-  /** Max angle difference in approximated face, see [StrokeOptions]($geometry-core) */
-  angleTol?: number;
-  /** Max length of any edge in generated faces, see [StrokeOptions]($geometry-core) */
-  maxEdgeLength?: number;
-}
-
-/** Info provided to ExportPartFunction about graphics.
- * See [IModelDb.exportPartGraphics]($imodeljs-backend)
- * @beta Waiting for feedback from community before finalizing.
- */
-export interface ExportPartInfo {
-  /** The color and transparency for these graphics, laid out in TBGR format, see [ColorDef]($imodeljs-common) */
-  color: number;
-  /** If defined, ID for the [RenderMaterialElement]($imodeljs-backend) for these graphics */
-  materialId?: Id64String;
-  /** If defined, ID for the [Texture]($imodeljs-backend) for these graphics  */
-  textureId?: Id64String;
-  /** The mesh for these graphics */
-  mesh: ExportGraphicsMesh;
-}
-
-/** A callback function that receives generated graphics for a [GeometryPart]($imodeljs-backend).
- * See [IModelDb.exportPartsGraphics]($imodeljs-backend)
- * @beta Waiting for feedback from community before finalizing.
- */
-export type ExportPartFunction = (info: ExportPartInfo) => void;
-
-/** Info provided to ExportPartFunction about line graphics.
- * See [IModelDb.exportPartGraphics]($imodeljs-backend)
- * @beta Waiting for feedback from community before finalizing.
- */
-export interface ExportPartLinesInfo {
-  /** The color and transparency for these graphics, laid out in TBGR format, see [ColorDef]($imodeljs-common) */
-  color: number;
-  /** The linework for these graphics */
-  lines: ExportGraphicsLines;
-}
-
-/** A callback function that receives generated line graphics for a [GeometryPart]($imodeljs-backend).
- * See [IModelDb.exportPartsGraphics]($imodeljs-backend)
- * @beta Waiting for feedback from community before finalizing.
- */
-export type ExportPartLinesFunction = (info: ExportPartLinesInfo) => void;
-
-/** Parameters for [IModelDb.exportPartGraphics]($imodeljs-backend)
- * @beta Waiting for feedback from community before finalizing.
- */
-export interface ExportPartGraphicsProps {
-  /** The ID for the source [GeometryPart]($imodeljs-backend) */
-  elementId: Id64String;
-  /** The base display properties to use for generating the graphics. This should come from an
-   * ExportPartInstanceProps generated by [IModelDb.exportGraphics]($imodeljs-backend)
-   */
-  displayProps: ExportPartDisplayProps;
-  /** A function to call for each unique color and texture combination. */
-  onPartGraphics: ExportPartFunction;
-  /** An optional function to call if line graphics are desired. */
-  onPartLineGraphics?: ExportPartLinesFunction;
->>>>>>> 3035845d
-  /** Max distance from a face to the original geometry, see [StrokeOptions]($geometry-core) */
-  chordTol?: number;
-  /** Max angle difference in approximated face, see [StrokeOptions]($geometry-core) */
-  angleTol?: number;
-  /** Max length of any edge in generated faces, see [StrokeOptions]($geometry-core) */
-  maxEdgeLength?: number;
-}
-
-<<<<<<< HEAD
-/** Info provided to ExportPartFunction about graphics.
- * See [IModelDb.exportPartGraphics]($imodeljs-backend)
- * @beta Waiting for feedback from community before finalizing.
- */
-export interface ExportPartInfo {
-  /** The color and transparency for these graphics, laid out in TBGR format, see [ColorDef]($imodeljs-common) */
-  color: number;
-  /** If defined, ID for the [RenderMaterialElement]($imodeljs-backend) for these graphics */
-  materialId?: Id64String;
-  /** If defined, ID for the [Texture]($imodeljs-backend) for these graphics  */
-  textureId?: Id64String;
-  /** The mesh for these graphics */
-  mesh: ExportGraphicsMesh;
-}
-
-/** A callback function that receives generated graphics for a [GeometryPart]($imodeljs-backend).
- * See [IModelDb.exportPartsGraphics]($imodeljs-backend)
- * @beta Waiting for feedback from community before finalizing.
- */
-export type ExportPartFunction = (info: ExportPartInfo) => void;
-
-/** Parameters for [IModelDb.exportPartGraphics]($imodeljs-backend)
- * @beta Waiting for feedback from community before finalizing.
- */
-export interface ExportPartGraphicsProps {
-  /** The ID for the source [GeometryPart]($imodeljs-backend) */
-  elementId: Id64String;
-  /** The base display properties to use for generating the graphics. This should come from an
-   * ExportPartInstanceProps generated by [IModelDb.exportGraphics]($imodeljs-backend)
-   */
-  displayProps: ExportPartDisplayProps;
-  /** A function to call for each unique color and texture combination. */
-  onPartGraphics: ExportPartFunction;
-  /** Max distance from a face to the original geometry, see [StrokeOptions]($geometry-core) */
-  chordTol?: number;
-  /** Max angle difference in approximated face, see [StrokeOptions]($geometry-core) */
-  angleTol?: number;
-  /** Max length of any edge in generated faces, see [StrokeOptions]($geometry-core) */
-  maxEdgeLength?: number;
-}
-
-=======
->>>>>>> 3035845d
-/** Provides utility functions for working with data generated by [IModelDb.exportGraphics]($imodeljs-backend)
- * @beta Waiting for feedback from community before finalizing
- */
-export namespace ExportGraphics {
-  /** Test if ExportPartDisplayProps have exactly the same values.
-   * @beta Waiting for feedback from community before finalizing.
-   */
-  export function areDisplayPropsEqual(lhs: ExportPartDisplayProps, rhs: ExportPartDisplayProps): boolean {
-    if (lhs.categoryId !== rhs.categoryId) return false;
-    if (lhs.subCategoryId !== rhs.subCategoryId) return false;
-    if (lhs.materialId !== rhs.materialId) return false;
-    if (lhs.elmTransparency !== rhs.elmTransparency) return false;
-    if (lhs.lineColor !== rhs.lineColor) return false;
-    return true;
-  }
-}
+/*---------------------------------------------------------------------------------------------
+* Copyright (c) 2019 Bentley Systems, Incorporated. All rights reserved.
+* Licensed under the MIT License. See LICENSE.md in the project root for license terms.
+*--------------------------------------------------------------------------------------------*/
+/** @module iModels */
+
+import { Id64Array, Id64String } from "@bentley/bentleyjs-core";
+
+/** A collection of line segments, suitable for direct use with graphics APIs.
+ * The structure of this data matches GL_LINES in OpenGL.
+ * See [IModelDb.exportGraphics]($imodeljs-backend)
+ * @beta Waiting for feedback from community before finalizing.
+ */
+export interface ExportGraphicsLines {
+  /** Zero-based vertex indices, every two indices represent a line segment */
+  indices: Int32Array;
+  /** Vertices for these lines, laid out in the pattern XYZXYZ */
+  points: Float64Array;
+}
+
+/** Info provided to ExportLinesFunction about linework graphics.
+ * See [IModelDb.exportGraphics]($imodeljs-backend)
+ * @beta Waiting for feedback from community before finalizing.
+ */
+export interface ExportLinesInfo {
+  /** The element ID for the element the graphics originated from */
+  elementId: Id64String;
+  /** ID for the [SubCategory]($imodeljs-backend) for these graphics  */
+  subCategory: Id64String;
+  /** The color and transparency for these graphics, laid out in TBGR format, see [ColorDef]($imodeljs-common) */
+  color: number;
+  /** The linework for these graphics */
+  lines: ExportGraphicsLines;
+}
+
+/** A callback function that receives generated line graphics.
+ * See [IModelDb.exportGraphics]($imodeljs-backend)
+ * @beta Waiting for feedback from community before finalizing.
+ */
+export type ExportLinesFunction = (info: ExportLinesInfo) => void;
+
+/** A triangulated mesh with unified indices, suitable for direct use with graphics APIs.
+ * See [IModelDb.exportGraphics]($imodeljs-backend)
+ * @beta Waiting for feedback from community before finalizing.
+ */
+export interface ExportGraphicsMesh {
+  /** Zero-based vertex indices, every three indices represent a triangle */
+  indices: Int32Array;
+  /** Vertices for this mesh, laid out in the pattern XYZXYZ */
+  points: Float64Array;
+  /** Normals for this mesh, laid out in the pattern XYZXYZ */
+  normals: Float32Array;
+  /** Parameters (uvs) for this mesh, laid out in the pattern XYXY */
+  params: Float32Array;
+}
+
+/** Info provided to ExportGraphicsFunction about graphics.
+ * See [IModelDb.exportGraphics]($imodeljs-backend)
+ * @beta Waiting for feedback from community before finalizing.
+ */
+export interface ExportGraphicsInfo {
+  /** The element ID for the element the graphics originated from */
+  elementId: Id64String;
+  /** ID for the [SubCategory]($imodeljs-backend) for these graphics  */
+  subCategory: Id64String;
+  /** The color and transparency for these graphics, laid out in TBGR format, see [ColorDef]($imodeljs-common) */
+  color: number;
+  /** If defined, ID for the [RenderMaterialElement]($imodeljs-backend) for these graphics */
+  materialId?: Id64String;
+  /** If defined, ID for the [Texture]($imodeljs-backend) for these graphics  */
+  textureId?: Id64String;
+  /** The mesh for these graphics */
+  mesh: ExportGraphicsMesh;
+}
+
+/** Information about the base display properties when a [GeometryPart]($imodeljs-backend) was
+ * referenced. This is intended to be used with [IModelDb.exportPartGraphics]($imodeljs-backend).
+ *  * If two ExportPartInstanceProps have the same ExportPartDisplayProps, they will result in the
+ *    same graphics (with a different transform).
+ *  * If two ExportPartInstanceProps have different ExportPartDisplays, they may result in different
+ *    graphics.
+ * @beta Waiting for feedback from community before finalizing.
+ */
+export interface ExportPartDisplayProps {
+  categoryId: Id64String;
+  subCategoryId: Id64String;
+  materialId: Id64String;
+  elmTransparency: number;
+  lineColor: number;
+}
+
+/** Information about references to [GeometryPart]($imodeljs-backend) elements found during
+ * a call to [IModelDb.exportGraphics]($imodeljs-backend).
+ * See [IModelDb.exportPartGraphics]($imodeljs-backend) for the intended use case.
+ * @beta Waiting for feedback from community before finalizing.
+ */
+export interface ExportPartInstanceProps {
+  /** ID for the [GeometryPart]($imodeljs-backend) */
+  partId: Id64String;
+  /** ID for the element that contained the reference to the [GeometryPart]($imodeljs-backend) */
+  partInstanceId: Id64String;
+  /** The base display properties when the [GeometryPart]($imodeljs-backend) was referenced. */
+  displayProps: ExportPartDisplayProps;
+  /** A row-major storage 4x3 transform for this instance.
+   *  See export-gltf under test-apps in the iModel.js monorepo for a working reference.
+   */
+  transform?: Float64Array;
+}
+
+/** A callback function that receives generated graphics.
+ * See [IModelDb.exportGraphics]($imodeljs-backend)
+ * @beta Waiting for feedback from community before finalizing.
+ */
+export type ExportGraphicsFunction = (info: ExportGraphicsInfo) => void;
+
+/** Parameters for [IModelDb.exportGraphics]($imodeljs-backend)
+ * @beta Waiting for feedback from community before finalizing.
+ */
+export interface ExportGraphicsProps {
+  /** The source elements for the exported graphics */
+  elementIdArray: Id64Array;
+  /** A function to call for each unique element ID, color and texture combination */
+  onGraphics: ExportGraphicsFunction;
+  /** An optional function to call if line graphics are desired. */
+  onLineGraphics?: ExportLinesFunction;
+  /** If supplied, any references to [GeometryPart]($imodeljs-backend) elements found will be
+   * recorded in this array. In this case, graphics that would result from the GeometryPart
+   * will not be supplied via onGraphics. See [IModelDb.exportPartGraphics]($imodeljs-backend)
+   */
+  partInstanceArray?: ExportPartInstanceProps[];
+  /** Max distance from a face to the original geometry, see [StrokeOptions]($geometry-core) */
+  chordTol?: number;
+  /** Max angle difference in approximated face, see [StrokeOptions]($geometry-core) */
+  angleTol?: number;
+  /** Max length of any edge in generated faces, see [StrokeOptions]($geometry-core) */
+  maxEdgeLength?: number;
+}
+
+/** Info provided to ExportPartFunction about graphics.
+ * See [IModelDb.exportPartGraphics]($imodeljs-backend)
+ * @beta Waiting for feedback from community before finalizing.
+ */
+export interface ExportPartInfo {
+  /** The color and transparency for these graphics, laid out in TBGR format, see [ColorDef]($imodeljs-common) */
+  color: number;
+  /** If defined, ID for the [RenderMaterialElement]($imodeljs-backend) for these graphics */
+  materialId?: Id64String;
+  /** If defined, ID for the [Texture]($imodeljs-backend) for these graphics  */
+  textureId?: Id64String;
+  /** The mesh for these graphics */
+  mesh: ExportGraphicsMesh;
+}
+
+/** A callback function that receives generated graphics for a [GeometryPart]($imodeljs-backend).
+ * See [IModelDb.exportPartsGraphics]($imodeljs-backend)
+ * @beta Waiting for feedback from community before finalizing.
+ */
+export type ExportPartFunction = (info: ExportPartInfo) => void;
+
+/** Info provided to ExportPartFunction about line graphics.
+ * See [IModelDb.exportPartGraphics]($imodeljs-backend)
+ * @beta Waiting for feedback from community before finalizing.
+ */
+export interface ExportPartLinesInfo {
+  /** The color and transparency for these graphics, laid out in TBGR format, see [ColorDef]($imodeljs-common) */
+  color: number;
+  /** The linework for these graphics */
+  lines: ExportGraphicsLines;
+}
+
+/** A callback function that receives generated line graphics for a [GeometryPart]($imodeljs-backend).
+ * See [IModelDb.exportPartsGraphics]($imodeljs-backend)
+ * @beta Waiting for feedback from community before finalizing.
+ */
+export type ExportPartLinesFunction = (info: ExportPartLinesInfo) => void;
+
+/** Parameters for [IModelDb.exportPartGraphics]($imodeljs-backend)
+ * @beta Waiting for feedback from community before finalizing.
+ */
+export interface ExportPartGraphicsProps {
+  /** The ID for the source [GeometryPart]($imodeljs-backend) */
+  elementId: Id64String;
+  /** The base display properties to use for generating the graphics. This should come from an
+   * ExportPartInstanceProps generated by [IModelDb.exportGraphics]($imodeljs-backend)
+   */
+  displayProps: ExportPartDisplayProps;
+  /** A function to call for each unique color and texture combination. */
+  onPartGraphics: ExportPartFunction;
+  /** An optional function to call if line graphics are desired. */
+  onPartLineGraphics?: ExportPartLinesFunction;
+  /** Max distance from a face to the original geometry, see [StrokeOptions]($geometry-core) */
+  chordTol?: number;
+  /** Max angle difference in approximated face, see [StrokeOptions]($geometry-core) */
+  angleTol?: number;
+  /** Max length of any edge in generated faces, see [StrokeOptions]($geometry-core) */
+  maxEdgeLength?: number;
+}
+
+/** Provides utility functions for working with data generated by [IModelDb.exportGraphics]($imodeljs-backend)
+ * @beta Waiting for feedback from community before finalizing
+ */
+export namespace ExportGraphics {
+  /** Test if ExportPartDisplayProps have exactly the same values.
+   * @beta Waiting for feedback from community before finalizing.
+   */
+  export function areDisplayPropsEqual(lhs: ExportPartDisplayProps, rhs: ExportPartDisplayProps): boolean {
+    if (lhs.categoryId !== rhs.categoryId) return false;
+    if (lhs.subCategoryId !== rhs.subCategoryId) return false;
+    if (lhs.materialId !== rhs.materialId) return false;
+    if (lhs.elmTransparency !== rhs.elmTransparency) return false;
+    if (lhs.lineColor !== rhs.lineColor) return false;
+    return true;
+  }
+}