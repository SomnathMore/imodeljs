/*---------------------------------------------------------------------------------------------
* Copyright (c) 2019 Bentley Systems, Incorporated. All rights reserved.
* Licensed under the MIT License. See LICENSE.md in the project root for license terms.
*--------------------------------------------------------------------------------------------*/
/** @module IModelHost */

import { AuthStatus, BeEvent, BentleyError, ClientRequestContext, Guid, GuidString, IModelStatus, Logger } from "@bentley/bentleyjs-core";
import { AccessToken, AuthorizedClientRequestContext, Config, IAuthorizationClient, IModelClient, UrlDiscoveryClient, UserInfo } from "@bentley/imodeljs-clients";
import { BentleyStatus, IModelError, MobileRpcConfiguration, RpcConfiguration, SerializedRpcRequest } from "@bentley/imodeljs-common";
import * as os from "os";
import * as path from "path";
import * as semver from "semver";
import { BackendRequestContext } from "./BackendRequestContext";
import { BisCore } from "./BisCore";
import { BriefcaseManager } from "./BriefcaseManager";
import { Functional } from "./domains/Functional";
import { Generic } from "./domains/Generic";
import { IModelJsFs } from "./IModelJsFs";
import { IModelJsNative } from "./IModelJsNative";
import { LoggerCategory } from "./LoggerCategory";
import { IModelReadRpcImpl } from "./rpc-impl/IModelReadRpcImpl";
import { IModelTileRpcImpl } from "./rpc-impl/IModelTileRpcImpl";
import { IModelWriteRpcImpl } from "./rpc-impl/IModelWriteRpcImpl";
import { SnapshotIModelRpcImpl } from "./rpc-impl/SnapshotIModelRpcImpl";
import { WipRpcImpl } from "./rpc-impl/WipRpcImpl";
import { initializeRpcBackend } from "./RpcBackend";
import { CloudStorageService, LocalStorageService, CloudStorageServiceCredentials, AzureBlobStorage } from "./CloudStorageBackend";

<<<<<<< HEAD
// tslint:disable-next-line:no-var-requires
// const segfaultHandler = require("segfault-handler");

const loggingCategory = "imodeljs-backend.IModelHost";
=======
const loggerCategory: string = LoggerCategory.IModelHost;
>>>>>>> 9700376d

export interface CrashReportingConfig {
  crashDumpDir: string; /** The directory to which .dmp files are written. */
  uploadUrl?: string; /** The webserver to which .dmp are uploaded. If not specified, dumps are not uploaded. */
  maxDumpsInDir?: number; /** max # .dmp files that may exist in crashDumpDir */
  maxUploadRetries?: number; /** max # times to retry uploading .dmp file to server. Defaults to 0. */
  uploadRetryWaitInterval?: number; /** Amount of time in milliseconds to wait before retrying uploading .dmp file to server. Defaults to 1000. */
  wantFullMemory?: boolean; /** Want a full-memory dump? Defaults to false. */
}

/** Configuration of imodeljs-backend.
 * @public
 */
export class IModelHostConfiguration {
  /** The native platform to use -- normally, the app should leave this undefined. [[IModelHost.startup]] will set it to the appropriate nativePlatform automatically. */
  public nativePlatform?: any;

  private _briefcaseCacheDir = path.normalize(path.join(KnownLocations.tmpdir, "Bentley/IModelJs/cache/"));
  private _localTileCacheDir = path.normalize(path.join(KnownLocations.tmpdir, "Bentley/IModelJs/tiles/"));

  /** The path where the cache of briefcases are stored. Defaults to `path.join(KnownLocations.tmpdir, "Bentley/IModelJs/cache/iModels/")` */
  public get briefcaseCacheDir(): string { return this._briefcaseCacheDir; }
  public set briefcaseCacheDir(cacheDir: string) { this._briefcaseCacheDir = path.normalize(cacheDir.replace(/\/?$/, path.sep)); }

  /** The path where the local cache of tiles is stored (if used on this platform). Defaults to `path.join(KnownLocations.tmpdir, "Bentley/IModelJs/tiles/")` */
  public get localTileCacheDir(): string { return this._localTileCacheDir; }
  public set localTileCacheDir(cacheDir: string) { this._localTileCacheDir = path.normalize(cacheDir.replace(/\/?$/, path.sep)); }

  /** The directory where the app's assets are found. */
  public appAssetsDir?: string;

  /** The kind of iModel server to use. Defaults to iModelHubClient */
  public imodelClient?: IModelClient;

  /** The credentials to use for the tile cache service. If omitted, a local cache will be used. */
  public tileCacheCredentials?: CloudStorageServiceCredentials;

  /** The time, in milliseconds, for which [IModelTileRpcInterface.requestTileTreeProps]($common) should wait before returning a "pending" status. */
  public tileTreeRequestTimeout = IModelHostConfiguration.defaultTileRequestTimeout;
  /** The time, in milliseconds, for which [IModelTileRpcInterface.requestTileContent]($common) should wait before returning a "pending" status. */
  public tileContentRequestTimeout = IModelHostConfiguration.defaultTileRequestTimeout;
  /** The default time, in milliseconds, used for [[tileTreeRequestTimeout]] and [[tileContentRequestTimeout]]. To change this, override one or both of those properties. */
  public static defaultTileRequestTimeout = 20 * 1000;
  /** If true, requests for tile content will execute on a separate thread pool in order to avoid blocking other, less expensive asynchronous requests such as ECSql queries. */
  public useTileContentThreadPool = false;
  /**
   * Whether external tile caching is enabled.
   * @note This flag will be removed once the azure/external file caching system is stable.
   * @alpha
   */
<<<<<<< HEAD
  public disableInternalTileCache = false;

  /** Crash-reporting configuration
   * @alpha
   */
  public crashReportingConfig?: CrashReportingConfig;
=======
  public useExternalTileCache = false;
  /** The maximum size (in bytes) for the local tile cache (if used on this platform). */
  public localTileCacheMaxSize = 1024 * 1024 * 1024;
>>>>>>> 9700376d
}

/** IModelHost initializes ($backend) and captures its configuration. A backend must call [[IModelHost.startup]] before using any backend classes.
 * See [the learning article]($docs/learning/backend/IModelHost.md)
 * @public
 */
export class IModelHost {
  private static _authorizationClient?: IAuthorizationClient;
  public static backendVersion = "";
  private static _platform?: typeof IModelJsNative;
  public static get platform(): typeof IModelJsNative { return this._platform!; }

  public static configuration?: IModelHostConfiguration;
  /** Event raised just after the backend IModelHost was started up */
  public static readonly onAfterStartup = new BeEvent<() => void>();

  /** Event raised just before the backend IModelHost is to be shut down */
  public static readonly onBeforeShutdown = new BeEvent<() => void>();

  /** A uniqueId for this backend session */
  public static sessionId: GuidString;

  /** The Id of this backend application - needs to be set only if it is an agent application. The applicationId will otherwise originate at the frontend. */
  public static applicationId: string;

  /** The version of this backend application - needs to be set if is an agent application. The applicationVersion will otherwise originate at the frontend. */
  public static applicationVersion: string;

  /** Implementation of [[IAuthorizationClient]] to supply the authorization information for this session - only required for backend applications */
  public static get authorizationClient(): IAuthorizationClient | undefined {
    return IModelHost._authorizationClient;
  }
  public static set authorizationClient(authorizationClient: IAuthorizationClient | undefined) {
    IModelHost._authorizationClient = authorizationClient;
  }

  /** Get the active authorization/access token for use with various services
   * @throws [[BentleyError]] if the access token cannot be obtained
   */
  public static async getAccessToken(requestContext: ClientRequestContext = new BackendRequestContext()): Promise<AccessToken> {
    requestContext.enter();
    if (!this.authorizationClient)
      throw new BentleyError(AuthStatus.Error, "No AuthorizationClient has been supplied to IModelHost", Logger.logError, loggerCategory);
    if (!this.authorizationClient.hasSignedIn)
      throw new BentleyError(AuthStatus.Error, "AuthorizationClient has not been used to sign in", Logger.logError, loggerCategory);
    return this.authorizationClient.getAccessToken(requestContext);
  }

  private static get _isNativePlatformLoaded(): boolean { return this._platform !== undefined; }

  private static registerPlatform(platform: typeof IModelJsNative, region: number): void {
    this._platform = platform;
    if (!platform)
      return;

    if (!Platform.isMobile)
      this.validateNativePlatformVersion();

    platform.logger = Logger;
    platform.initializeRegion(region);
  }

  private static validateNativePlatformVersion(): void {
    const requiredVersion = require("../package.json").dependencies["@bentley/imodeljs-native"];
    const thisVersion = this.platform.version;
    if (semver.satisfies(thisVersion, requiredVersion))
      return;
    if (IModelJsFs.existsSync(path.join(__dirname, "DevBuild.txt"))) {
      console.log("Bypassing version checks for development build"); // tslint:disable-line:no-console
      return;
    }
    this._platform = undefined;
    throw new IModelError(IModelStatus.BadRequest, "imodeljs-native version is (" + thisVersion + "). imodeljs-backend requires version (" + requiredVersion + ")");
  }

  private static validateNodeJsVersion(): void {
    const requiredVersion = require("../package.json").engines.node;
    if (!semver.satisfies(process.version, requiredVersion)) {
      throw new IModelError(IModelStatus.BadRequest, `Node.js version ${process.version} is not within the range acceptable to imodeljs-backend: (${requiredVersion})`);
    }
    return;
  }

  private static getApplicationVersion(): string {
    return require("../package.json").version;
  }

  private static _setupRpcRequestContext() {
    RpcConfiguration.requestContext.deserialize = async (serializedContext: SerializedRpcRequest): Promise<ClientRequestContext> => {
      if (!serializedContext.authorization)
        return new ClientRequestContext(serializedContext.id, serializedContext.applicationId, serializedContext.applicationVersion, serializedContext.sessionId);

      const accessToken = AccessToken.fromTokenString(serializedContext.authorization);
      const userId = serializedContext.userId; // Really needed only for JWTs
      if (!userId)
        throw new BentleyError(AuthStatus.Error, "UserId needs to be passed into the backend", Logger.logError, loggerCategory);
      accessToken.setUserInfo(new UserInfo(userId));

      return new AuthorizedClientRequestContext(accessToken, serializedContext.id, serializedContext.applicationId, serializedContext.applicationVersion, serializedContext.sessionId);
    };
  }

  /** @internal */
  public static loadNative(region: number, dir?: string): void { this.registerPlatform(Platform.load(dir), region); }

  /** @hidden */
  public static tileCacheService: CloudStorageService;

  /** This method must be called before any iModel.js services are used.
   * @param configuration Host configuration data.
   * Raises [[onAfterStartup]].
   * @see [[shutdown]].
   */
  public static startup(configuration: IModelHostConfiguration = new IModelHostConfiguration()) {
    if (IModelHost.configuration)
      throw new IModelError(BentleyStatus.ERROR, "startup may only be called once", Logger.logError, loggerCategory, () => (configuration));

    IModelHost.sessionId = Guid.createValue();

    // Setup a current context for all requests that originate from this backend
    const requestContext = new BackendRequestContext();
    requestContext.enter();

    if (!MobileRpcConfiguration.isMobileBackend) {
      this.validateNodeJsVersion();
    }
    this.backendVersion = require("../package.json").version;
    initializeRpcBackend();

    const region: number = Config.App.getNumber(UrlDiscoveryClient.configResolveUrlUsingRegion, 0);
    if (!this._isNativePlatformLoaded) {
      try {
        if (configuration.nativePlatform !== undefined)
          this.registerPlatform(configuration.nativePlatform, region);
        else
          this.loadNative(region);
      } catch (error) {
        Logger.logError(loggerCategory, "Error registering/loading the native platform API", () => (configuration));
        throw error;
      }
    }

    // *** TEMPORARY
    // if (!configuration.crashReportingConfig) {
    //   configuration.crashReportingConfig = {
    //     crashDumpDir: path.normalize(path.join(KnownLocations.tmpdir, "Bentley/IModelJs/CrashDumps/")),
    //   };
    // }

    if (configuration.crashReportingConfig && this._platform && (Platform.isNodeJs && !Platform.electron)) // We do crash-reporting *only* in node.js and *not* in electron
      this._platform.setCrashReporting(configuration.crashReportingConfig);

    if (configuration.imodelClient)
      BriefcaseManager.imodelClient = configuration.imodelClient;

    IModelHost._setupRpcRequestContext();

    IModelReadRpcImpl.register();
    IModelTileRpcImpl.register();
    IModelWriteRpcImpl.register();
    SnapshotIModelRpcImpl.register();
    WipRpcImpl.register();

    BisCore.registerSchema();
    Generic.registerSchema();
    Functional.registerSchema();

    IModelHost.configuration = configuration;
    IModelHost.setupTileCache();
    if (!IModelHost.applicationId) IModelHost.applicationId = "2686"; // Default to product id of iModel.js
    if (!IModelHost.applicationVersion) IModelHost.applicationVersion = this.getApplicationVersion(); // Default to version of this package

    // ###TODO: remove this once external caching system is stable.
    if (undefined !== this._platform)
      this._platform.setUseTileCache(!configuration.useExternalTileCache);

    IModelHost.onAfterStartup.raiseEvent();
  }

  /** This method must be called when an iModel.js services is shut down. Raises [[onBeforeShutdown]] */
  public static shutdown() {
    if (!IModelHost.configuration)
      return;
    IModelHost.onBeforeShutdown.raiseEvent();
    IModelHost.configuration = undefined;
  }

  /** The directory where the app's assets may be found */
  public static get appAssetsDir(): string | undefined {
    return (IModelHost.configuration === undefined) ? undefined : IModelHost.configuration.appAssetsDir;
  }

  /** The time, in milliseconds, for which [IModelTileRpcInterface.requestTileTreeProps]($common) should wait before returning a "pending" status. */
  public static get tileTreeRequestTimeout(): number {
    return undefined !== IModelHost.configuration ? IModelHost.configuration.tileTreeRequestTimeout : IModelHostConfiguration.defaultTileRequestTimeout;
  }
  /** The time, in milliseconds, for which [IModelTileRpcInterface.requestTileContent]($common) should wait before returning a "pending" status. */
  public static get tileContentRequestTimeout(): number {
    return undefined !== IModelHost.configuration ? IModelHost.configuration.tileContentRequestTimeout : IModelHostConfiguration.defaultTileRequestTimeout;
  }

  /** If true, requests for tile content will execute on a separate thread pool in order to avoid blocking other, less expensive asynchronous requests such as ECSql queries. */
  public static get useTileContentThreadPool(): boolean { return undefined !== IModelHost.configuration && IModelHost.configuration.useTileContentThreadPool; }

  /**
   * Whether external tile caching is enabled.
   * @note This flag will be removed once the azure/external file caching system is stable.
   * @alpha
   */
  public static get useExternalTileCache(): boolean { return undefined !== IModelHost.configuration && IModelHost.configuration.useExternalTileCache; }

  private static setupTileCache() {
    const config = IModelHost.configuration!;
    if (!config.useExternalTileCache) {
      return;
    }

    const credentials = config.tileCacheCredentials;
    if (credentials) {
      if (credentials.service === "azure") {
        IModelHost.tileCacheService = new AzureBlobStorage(credentials);
      }
    } else {
      IModelHost.tileCacheService = new LocalStorageService(config.localTileCacheDir, config.localTileCacheMaxSize);
    }
  }
}

/** Information about the platform on which the app is running. Also see [[KnownLocations]] and [[IModelJsFs]].
 * @public
 */
export class Platform {
  /** The imodeljs mobile info object, if this is running in the imodeljs mobile platform. */
  public static get imodeljsMobile(): any { return (typeof (self) !== "undefined") ? (self as any).imodeljsMobile : undefined; }

  /** Get the name of the platform. Possible return values are: "win32", "linux", "darwin", "ios", "android", or "uwp". */
  public static get platformName(): string {

    if (Platform.isMobile) {
      // TBD: Platform.imodeljsMobile.platform should indicate which mobile platform this is.
      return "iOS";
    }
    // This is node or electron. See what underlying OS we are on:
    return process.platform;
  }

  /** The Electron info object, if this is running in Electron. */
  public static get electron(): any { return ((typeof (process) !== "undefined") && ("electron" in process.versions)) ? require("electron") : undefined; }

  /** Query if this is a desktop configuration */
  public static get isDesktop(): boolean { return Platform.electron !== undefined; }

  /** Query if this is a mobile configuration */
  public static get isMobile(): boolean { return Platform.imodeljsMobile !== undefined; }

  /** Query if this is running in Node.js  */
  public static get isNodeJs(): boolean { return !Platform.isMobile; } // currently we use nodejs for all non-mobile backend apps

  public static load(dir?: string): typeof IModelJsNative {
    return this.isMobile ? this.imodeljsMobile.imodeljsNative : // we are running on a mobile platform
      require("@bentley/imodeljs-native/loadNativePlatform.js").loadNativePlatform(dir); // We are running in node or electron.
  }
}

/** Well known directories that may be used by the app. Also see [[Platform]]
 * @public
 */
export class KnownLocations {

  /** The directory where the imodeljs-native assets are stored. */
  public static get nativeAssetsDir(): string { return IModelHost.platform.DgnDb.getAssetsDir(); }

  /** The directory where the imodeljs-backend assets are stored. */
  public static get packageAssetsDir(): string {
    const imodeljsMobile = Platform.imodeljsMobile;
    if (imodeljsMobile !== undefined) {
      return path.join(imodeljsMobile.knownLocations.packageAssetsDir, "imodeljs-backend");
    }

    // Assume that we are running in nodejs
    return path.join(__dirname, "assets");
  }

  /** The temp directory. */
  public static get tmpdir(): string {
    const imodeljsMobile = Platform.imodeljsMobile;
    if (imodeljsMobile !== undefined) {
      return imodeljsMobile.knownLocations.tempDir;
    }

    // Assume that we are running in nodejs
    return os.tmpdir();
  }
}<|MERGE_RESOLUTION|>--- conflicted
+++ resolved
@@ -26,14 +26,7 @@
 import { initializeRpcBackend } from "./RpcBackend";
 import { CloudStorageService, LocalStorageService, CloudStorageServiceCredentials, AzureBlobStorage } from "./CloudStorageBackend";
 
-<<<<<<< HEAD
-// tslint:disable-next-line:no-var-requires
-// const segfaultHandler = require("segfault-handler");
-
-const loggingCategory = "imodeljs-backend.IModelHost";
-=======
 const loggerCategory: string = LoggerCategory.IModelHost;
->>>>>>> 9700376d
 
 export interface CrashReportingConfig {
   crashDumpDir: string; /** The directory to which .dmp files are written. */
@@ -84,18 +77,16 @@
    * @note This flag will be removed once the azure/external file caching system is stable.
    * @alpha
    */
-<<<<<<< HEAD
   public disableInternalTileCache = false;
 
-  /** Crash-reporting configuration
-   * @alpha
-   */
-  public crashReportingConfig?: CrashReportingConfig;
-=======
   public useExternalTileCache = false;
   /** The maximum size (in bytes) for the local tile cache (if used on this platform). */
   public localTileCacheMaxSize = 1024 * 1024 * 1024;
->>>>>>> 9700376d
+
+  /** Crash-reporting configuration
+   * @alpha
+   */
+  public crashReportingConfig?: CrashReportingConfig;
 }
 
 /** IModelHost initializes ($backend) and captures its configuration. A backend must call [[IModelHost.startup]] before using any backend classes.
