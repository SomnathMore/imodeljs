{
  "name": "@bentley/electron-manager",
  "version": "2.9.0-dev.0",
  "description": "iModel.js electron utilities",
  "main": "lib/ElectronManager.js",
  "typings": "lib/ElectronManager",
  "license": "MIT",
  "engines": {
    "node": ">=10.16.0 <13.0"
  },
  "scripts": {
    "build": "tsc 1>&2",
    "clean": "rimraf lib .rush/temp/package-deps*.json",
    "docs": "betools docs --includes=../../generated-docs/extract --json=../../generated-docs/core/electron-manager/file.json --tsIndexFile=./ElectronManager.ts --onlyJson",
    "extract-api": "betools extract-api --entry=ElectronManager",
    "lint": "eslint -f visualstudio --max-warnings 0 ./src/**/*.ts 1>&2",
    "test": "",
    "cover": ""
  },
  "repository": {
    "type": "git",
    "url": "https://github.com/imodeljs/imodeljs/tree/master/core/electron-manager"
  },
  "keywords": [
    "Bentley",
    "BIM",
    "iModel"
  ],
  "author": {
    "name": "Bentley Systems, Inc.",
    "url": "http://www.bentley.com"
  },
  "peerDependencies": {
<<<<<<< HEAD
    "electron": "^10.1.3",
    "@bentley/bentleyjs-core": "^2.8.0-dev.17",
    "@bentley/imodeljs-backend": "^2.8.0-dev.17"
=======
    "electron": "^8.2.1",
    "@bentley/bentleyjs-core": "^2.9.0-dev.0",
    "@bentley/imodeljs-backend": "^2.9.0-dev.0"
>>>>>>> 8980891c
  },
  "//devDependencies": [
    "NOTE: All peerDependencies should also be listed as devDependencies since peerDependencies are not considered by npm install",
    "NOTE: All tools used by scripts in this package must be listed as devDependencies"
  ],
  "devDependencies": {
    "@bentley/build-tools": "2.9.0-dev.0",
    "@bentley/eslint-plugin": "2.9.0-dev.0",
    "@bentley/bentleyjs-core": "2.9.0-dev.0",
    "@bentley/itwin-client": "2.9.0-dev.0",
    "@bentley/imodeljs-common": "2.9.0-dev.0",
    "@bentley/imodeljs-backend": "2.9.0-dev.0",
    "@types/node": "10.14.1",
    "electron": "^10.1.3",
    "eslint": "^6.8.0",
    "rimraf": "^3.0.2",
    "typescript": "~3.7.4"
  },
  "dependencies": {},
  "eslintConfig": {
    "plugins": [
      "@bentley"
    ],
    "extends": "plugin:@bentley/imodeljs-recommended"
  }
}<|MERGE_RESOLUTION|>--- conflicted
+++ resolved
@@ -31,15 +31,9 @@
     "url": "http://www.bentley.com"
   },
   "peerDependencies": {
-<<<<<<< HEAD
     "electron": "^10.1.3",
-    "@bentley/bentleyjs-core": "^2.8.0-dev.17",
-    "@bentley/imodeljs-backend": "^2.8.0-dev.17"
-=======
-    "electron": "^8.2.1",
     "@bentley/bentleyjs-core": "^2.9.0-dev.0",
     "@bentley/imodeljs-backend": "^2.9.0-dev.0"
->>>>>>> 8980891c
   },
   "//devDependencies": [
     "NOTE: All peerDependencies should also be listed as devDependencies since peerDependencies are not considered by npm install",
