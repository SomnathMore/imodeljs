<<<<<<< HEAD
/*---------------------------------------------------------------------------------------------
| $Copyright: (c) 2018 Bentley Systems, Incorporated. All rights reserved. $
 *--------------------------------------------------------------------------------------------*/
import { Viewport } from "./Viewport";
import { Sprite } from "./Sprites";
import { Point3d, Vector3d, Point2d, RotMatrix, Transform } from "@bentley/geometry-core";
import { HitDetail, SnapMode, SnapDetail } from "./HitDetail";
import { GraphicType, GraphicBuilder, GraphicBuilderCreateParams } from "./render/GraphicBuilder";
import { DecorationList, GraphicList, Decorations, Graphic } from "@bentley/imodeljs-common";
import { ACSDisplayOptions, AuxCoordSystemState } from "./AuxCoordSys";
import { IModelConnection } from "./IModelConnection";
import { PrimitiveBuilder } from "./render/primitives/Geometry";
import { RenderTarget, RenderSystem } from "./render/System";

export class ViewContext {
  constructor(public viewport?: Viewport) { }
}

export class NullContext extends ViewContext {
}

export class DynamicsContext extends ViewContext {
}

export class SnapContext extends ViewContext {
  public snapDetail?: SnapDetail; // result of the snap
  public snapAperture = 10;
  public snapMode = SnapMode.Invalid;
  public snapDivisor = 2;

  public async snapToPath(_thisPath: HitDetail, _snapMode: SnapMode, _snapDivisor: number, _hotAperture: number): Promise<SnapDetail | undefined> {
    //   if (!Application.locateManager.isSnappableModel(thisPath.getModel())   {
    //       return undefined nullptr;
    //     return SnapStatus.ModelNotSnappable;
    //   }

    //   // test for un-snappable hits...ex. pattern, linestyle...
    //   GeomDetail const& detail = thisPath -> GetGeomDetail();

    //   if (!detail.IsSnappable())
    //     return SnapStatus:: NotSnappable;

    //   SnapStatus  status = SnapStatus:: NotSnappable;

    //   // attach the context
    //   Attach(& thisPath -> GetViewport(), DrawPurpose:: Pick);

    //   snapMode = snapMode;
    //   snapDivisor = snapDivisor ? snapDivisor : 2;
    //   snapPath = new SnapDetail(thisPath);
    //   snapAperture = hotAperture;

    //   snapPath -> AddRef();

    //   // Save divisor used for this snap
    //   snapPath -> SetSnapDivisor(snapDivisor);

    //   DgnElementCPtr   element = snapPath -> GetElement();
    //   GeometrySourceCP geom = (element.IsValid() ? element -> ToGeometrySource() : nullptr);

    //   if (nullptr == geom) {
    //     IElemTopologyCP elemTopo = snapPath -> GetElemTopology();

    //     geom = (nullptr != elemTopo ? elemTopo -> _ToGeometrySource() : nullptr);
    //   }

    //   if (nullptr != geom)
    //     status = geom -> OnSnap(* this);
    //   else
    //     status = DoDefaultDisplayableSnap(); // Default snap for transients using HitDetail...

    //   if (SnapStatus:: Success == status)
    //   ElementLocateManager:: GetManager()._AdjustSnapDetail(* this);

    //   if (SnapStatus:: Success != status)
    //   {
    //     delete snapPath;
    //     snapPath = nullptr;
    //   }

    //   * snappedPath = snapPath;
    //   snapPath = nullptr;

    //   return status;
    return undefined;
  }
}

export class RenderContext extends ViewContext {
  public get target(): RenderTarget { return this.viewport.target; }
  constructor(public viewport: Viewport) { super(viewport); }
  public createGraphic(_tf: Transform, _type: GraphicType): GraphicBuilder | undefined {
    return this._createGraphic(GraphicBuilderCreateParams.create(_type, this.viewport, _tf));
  }
  private _createGraphic(params: GraphicBuilderCreateParams): GraphicBuilder { return this.target.createGraphic(params); }
}

export class DecorateContext extends RenderContext {
  private readonly decorations = new Decorations();

  public drawSheetHit(hit: HitDetail): void { hit.viewport.setFlashed(hit.elementId, 0.25); } // NEEDSWORK
  public drawNormalHit(hit: HitDetail): void { hit.viewport.setFlashed(hit.elementId, 0.25); } // NEEDSWORK
  public drawHit(hit: HitDetail): void {
    const sheetVp = hit.sheetViewport;
    return (sheetVp && hit.viewport === this.viewport) ? this.drawSheetHit(hit) : this.drawNormalHit(hit);
  }
  public addNormal(graphic: Graphic) {
    // if (nullptr != viewlet) {
    //   viewlet -> Add(graphic);
    //   return;
    // }

    if (!this.decorations.normal)
      this.decorations.normal = new GraphicList();

    this.decorations.normal.add(graphic);
  }

  /** Display world coordinate graphic with smooth shading, default lighting, and z testing enabled. */
  public addWorldDecoration(graphic: Graphic, _ovr?: any) {
    if (!this.decorations.world)
      this.decorations.world = new DecorationList();
    this.decorations.world.add(graphic); // , ovrParams);
  }

  /** Display world coordinate graphic with smooth shading, default lighting, and z testing disabled. */
  public addWorldOverlay(graphic: Graphic, _ovr?: any) {
    if (!this.decorations.worldOverlay)
      this.decorations.worldOverlay = new DecorationList();
    this.decorations.worldOverlay.add(graphic); // , ovrParams);
  }

  /** Display view coordinate graphic with smooth shading, default lighting, and z testing disabled. */
  public addViewOverlay(graphic: Graphic, _ovr?: any) {
    if (!this.decorations.viewOverlay)
      this.decorations.viewOverlay = new DecorationList();
    this.decorations.viewOverlay.add(graphic); // , ovrParams);
  }

  /** Display sprite as view overlay graphic. */
  public addSprite(_sprite: Sprite, _location: Point3d, _xVec: Vector3d, _transparency: number) {
    //  this.addViewOverlay(* target.CreateSprite(sprite, location, xVec, transparency, GetDgnDb()), nullptr);
  }

  /** @private */
  public drawStandardGrid(_gridOrigin: Point3d, _rMatrix: RotMatrix, _spacing: Point2d, _gridsPerRef: number, _isoGrid = false, _fixedRepetitions?: Point2d) { }

  /** Display view coordinate graphic as background with smooth shading, default lighting, and z testing disabled. e.g., a sky box. */
  public setViewBackground(graphic: Graphic) { this.decorations.viewBackground = graphic; }

  public createViewBackground(tf = Transform.createIdentity()): GraphicBuilder { return this.createGraphic(tf, GraphicType.ViewBackground)!; }
  public createWorldDecoration(tf = Transform.createIdentity()): GraphicBuilder { return this.createGraphic(tf, GraphicType.WorldDecoration)!; }
  public createWorldOverlay(tf = Transform.createIdentity()): GraphicBuilder { return this.createGraphic(tf, GraphicType.WorldOverlay)!; }
  public createViewOverlay(tf = Transform.createIdentity()): GraphicBuilder { return this.createGraphic(tf, GraphicType.ViewOverlay)!; }

  public displayAuxCoordSystem(_acs: AuxCoordSystemState, _options: ACSDisplayOptions): void {
    //   const checkOutOfView = (ACSDisplayOptions.None !== (options & ACSDisplayOptions.CheckVisible));
    //   const drawOrigin = acs.getOrigin();

    //   if (checkOutOfView && !isOriginInView(drawOrigin, * context.GetViewport(), true))
    //     options = options | ACSDisplayOptions:: Deemphasized;

    //   double      pixelSize = context.GetViewport() -> PixelsFromInches(TRIAD_SIZE_INCHES); // Active size...

    //   if (ACSDisplayOptions:: None != (options & ACSDisplayOptions:: Deemphasized))
    //   pixelSize *= 0.8;
    // else if (ACSDisplayOptions:: None == (options & ACSDisplayOptions:: Active))
    //   pixelSize *= 0.9;

    //   double      exagg = context.GetViewport() -> GetViewController().GetViewDefinition().GetAspectRatioSkew();
    //   double      scale = context.GetPixelSizeAtPoint(& drawOrigin) * pixelSize;
    //   RotMatrix   rMatrix = _GetRotation();
    //   Transform   transform;

    //   rMatrix.InverseOf(rMatrix);
    //   rMatrix.ScaleRows(rMatrix, scale, scale / exagg, scale);
    //   transform.InitFrom(rMatrix, drawOrigin);

    //   auto graphic = context.CreateWorldOverlay(transform);

    //   DgnViewportR vp = * context.GetViewport();
    //   _AddAxis(* graphic, 0, options, vp);
    //   _AddAxis(* graphic, 1, options, vp);
    //   _AddAxis(* graphic, 2, options, vp);

    //   return graphic;

    //   if (!graphic.IsValid())
    //     return;

    //   context.AddWorldOverlay(* graphic -> Finish());
  }

}

export class PrimitiveBuilderContext extends ViewContext {
  constructor(public viewport: Viewport, public imodel: IModelConnection, public system: RenderSystem) { super(viewport); }
  public static fromPrimitiveBuilder(builder: PrimitiveBuilder): PrimitiveBuilderContext { return new PrimitiveBuilderContext(builder.viewport, builder.iModel, builder.system); }
}
=======
/*---------------------------------------------------------------------------------------------
| $Copyright: (c) 2018 Bentley Systems, Incorporated. All rights reserved. $
 *--------------------------------------------------------------------------------------------*/
import { Viewport } from "./Viewport";
import { Sprite } from "./Sprites";
import { Point3d, Vector3d, Point2d, RotMatrix, Transform } from "@bentley/geometry-core";
import { HitDetail, SnapMode, SnapDetail } from "./HitDetail";
import { GraphicType, GraphicBuilder, GraphicBuilderCreateParams } from "./render/GraphicBuilder";
import { DecorationList, GraphicList, Decorations, Graphic, ViewFlags } from "@bentley/imodeljs-common";
import { ACSDisplayOptions, AuxCoordSystemState } from "./AuxCoordSys";
import { IModelConnection } from "./IModelConnection";
import { PrimitiveBuilder } from "./render/primitives/Geometry";
import { Target, System } from "./render/System";

export class ViewContext {
  private _viewFlags?: ViewFlags;
  private _viewport?: Viewport;

  public get viewFlags(): ViewFlags { return this._viewFlags!; }
  public get viewport(): Viewport { return this._viewport!; }

  constructor(vp?: Viewport) { if (!!vp) this.attachViewport(vp); }

  public attachViewport(vp: Viewport): void {
    this._viewport = vp;
    this._viewFlags = vp.viewFlags.clone(); // viewFlags can diverge from viewport after attachment
  }

  public getPixelSizeAndPoint(inPoint?: Point3d): number {
    const vp = this.viewport;
    const viewPt = !!inPoint ? vp.worldToView(inPoint) : vp.npcToView(new Point3d(0.5, 0.5, 0.5));
    const viewPt2 = new Point3d(viewPt.x + 1.0, viewPt.y, viewPt.z);
    return vp.viewToWorld(viewPt).distance(vp.viewToWorld(viewPt2));
  }
}

export class NullContext extends ViewContext {
}

export class DynamicsContext extends ViewContext {
}

export class SnapContext extends ViewContext {
  public snapDetail?: SnapDetail; // result of the snap
  public snapAperture = 10;
  public snapMode = SnapMode.Invalid;
  public snapDivisor = 2;

  public async snapToPath(_thisPath: HitDetail, _snapMode: SnapMode, _snapDivisor: number, _hotAperture: number): Promise<SnapDetail | undefined> {
    //   if (!Application.locateManager.isSnappableModel(thisPath.getModel())   {
    //       return undefined nullptr;
    //     return SnapStatus.ModelNotSnappable;
    //   }

    //   // test for un-snappable hits...ex. pattern, linestyle...
    //   GeomDetail const& detail = thisPath -> GetGeomDetail();

    //   if (!detail.IsSnappable())
    //     return SnapStatus:: NotSnappable;

    //   SnapStatus  status = SnapStatus:: NotSnappable;

    //   // attach the context
    //   Attach(& thisPath -> GetViewport(), DrawPurpose:: Pick);

    //   snapMode = snapMode;
    //   snapDivisor = snapDivisor ? snapDivisor : 2;
    //   snapPath = new SnapDetail(thisPath);
    //   snapAperture = hotAperture;

    //   snapPath -> AddRef();

    //   // Save divisor used for this snap
    //   snapPath -> SetSnapDivisor(snapDivisor);

    //   DgnElementCPtr   element = snapPath -> GetElement();
    //   GeometrySourceCP geom = (element.IsValid() ? element -> ToGeometrySource() : nullptr);

    //   if (nullptr == geom) {
    //     IElemTopologyCP elemTopo = snapPath -> GetElemTopology();

    //     geom = (nullptr != elemTopo ? elemTopo -> _ToGeometrySource() : nullptr);
    //   }

    //   if (nullptr != geom)
    //     status = geom -> OnSnap(* this);
    //   else
    //     status = DoDefaultDisplayableSnap(); // Default snap for transients using HitDetail...

    //   if (SnapStatus:: Success == status)
    //   ElementLocateManager:: GetManager()._AdjustSnapDetail(* this);

    //   if (SnapStatus:: Success != status)
    //   {
    //     delete snapPath;
    //     snapPath = nullptr;
    //   }

    //   * snappedPath = snapPath;
    //   snapPath = nullptr;

    //   return status;
    return undefined;
  }
}

export class RenderContext extends ViewContext {
  public get target(): Target { return this.viewport.target; }
  constructor(vp: Viewport) { super(vp); }
  public createGraphic(_tf: Transform, _type: GraphicType): GraphicBuilder | undefined {
    return this._createGraphic(GraphicBuilderCreateParams.create(_type, this.viewport, _tf));
  }
  private _createGraphic(params: GraphicBuilderCreateParams): GraphicBuilder { return this.target.createGraphic(params); }
}

export class DecorateContext extends RenderContext {
  private readonly decorations = new Decorations();
  constructor(vp: Viewport) { super(vp); }
  public drawSheetHit(hit: HitDetail): void { hit.viewport.setFlashed(hit.elementId, 0.25); } // NEEDSWORK
  public drawNormalHit(hit: HitDetail): void { hit.viewport.setFlashed(hit.elementId, 0.25); } // NEEDSWORK
  public drawHit(hit: HitDetail): void {
    const sheetVp = hit.sheetViewport;
    return (sheetVp && hit.viewport === this.viewport) ? this.drawSheetHit(hit) : this.drawNormalHit(hit);
  }
  public addNormal(graphic: Graphic) {
    // if (nullptr != viewlet) {
    //   viewlet -> Add(graphic);
    //   return;
    // }

    if (!this.decorations.normal)
      this.decorations.normal = new GraphicList();

    this.decorations.normal.add(graphic);
  }

  /** Display world coordinate graphic with smooth shading, default lighting, and z testing enabled. */
  public addWorldDecoration(graphic: Graphic, _ovr?: any) {
    if (!this.decorations.world)
      this.decorations.world = new DecorationList();
    this.decorations.world.add(graphic); // , ovrParams);
  }

  /** Display world coordinate graphic with smooth shading, default lighting, and z testing disabled. */
  public addWorldOverlay(graphic: Graphic, _ovr?: any) {
    if (!this.decorations.worldOverlay)
      this.decorations.worldOverlay = new DecorationList();
    this.decorations.worldOverlay.add(graphic); // , ovrParams);
  }

  /** Display view coordinate graphic with smooth shading, default lighting, and z testing disabled. */
  public addViewOverlay(graphic: Graphic, _ovr?: any) {
    if (!this.decorations.viewOverlay)
      this.decorations.viewOverlay = new DecorationList();
    this.decorations.viewOverlay.add(graphic); // , ovrParams);
  }

  /** Display sprite as view overlay graphic. */
  public addSprite(_sprite: Sprite, _location: Point3d, _xVec: Vector3d, _transparency: number) {
    //  this.addViewOverlay(* target.CreateSprite(sprite, location, xVec, transparency, GetDgnDb()), nullptr);
  }

  /** @private */
  public drawStandardGrid(_gridOrigin: Point3d, _rMatrix: RotMatrix, _spacing: Point2d, _gridsPerRef: number, _isoGrid = false, _fixedRepetitions?: Point2d) { }

  /** Display view coordinate graphic as background with smooth shading, default lighting, and z testing disabled. e.g., a sky box. */
  public setViewBackground(graphic: Graphic) { this.decorations.viewBackground = graphic; }

  public createViewBackground(tf = Transform.createIdentity()): GraphicBuilder { return this.createGraphic(tf, GraphicType.ViewBackground)!; }
  public createWorldDecoration(tf = Transform.createIdentity()): GraphicBuilder { return this.createGraphic(tf, GraphicType.WorldDecoration)!; }
  public createWorldOverlay(tf = Transform.createIdentity()): GraphicBuilder { return this.createGraphic(tf, GraphicType.WorldOverlay)!; }
  public createViewOverlay(tf = Transform.createIdentity()): GraphicBuilder { return this.createGraphic(tf, GraphicType.ViewOverlay)!; }

  public displayAuxCoordSystem(_acs: AuxCoordSystemState, _options: ACSDisplayOptions): void {
    //   const checkOutOfView = (ACSDisplayOptions.None !== (options & ACSDisplayOptions.CheckVisible));
    //   const drawOrigin = acs.getOrigin();

    //   if (checkOutOfView && !isOriginInView(drawOrigin, * context.GetViewport(), true))
    //     options = options | ACSDisplayOptions:: Deemphasized;

    //   double      pixelSize = context.GetViewport() -> PixelsFromInches(TRIAD_SIZE_INCHES); // Active size...

    //   if (ACSDisplayOptions:: None != (options & ACSDisplayOptions:: Deemphasized))
    //   pixelSize *= 0.8;
    // else if (ACSDisplayOptions:: None == (options & ACSDisplayOptions:: Active))
    //   pixelSize *= 0.9;

    //   double      exagg = context.GetViewport() -> GetViewController().GetViewDefinition().GetAspectRatioSkew();
    //   double      scale = context.GetPixelSizeAtPoint(& drawOrigin) * pixelSize;
    //   RotMatrix   rMatrix = _GetRotation();
    //   Transform   transform;

    //   rMatrix.InverseOf(rMatrix);
    //   rMatrix.ScaleRows(rMatrix, scale, scale / exagg, scale);
    //   transform.InitFrom(rMatrix, drawOrigin);

    //   auto graphic = context.CreateWorldOverlay(transform);

    //   DgnViewportR vp = * context.GetViewport();
    //   _AddAxis(* graphic, 0, options, vp);
    //   _AddAxis(* graphic, 1, options, vp);
    //   _AddAxis(* graphic, 2, options, vp);

    //   return graphic;

    //   if (!graphic.IsValid())
    //     return;

    //   context.AddWorldOverlay(* graphic -> Finish());
  }

}

export class PrimitiveBuilderContext extends ViewContext {
  constructor(public viewport: Viewport, public imodel: IModelConnection, public system: System) { super(viewport); }
  public static fromPrimitiveBuilder(builder: PrimitiveBuilder): PrimitiveBuilderContext { return new PrimitiveBuilderContext(builder.viewport, builder.iModel, builder.system); }
}
>>>>>>> b125362b
<|MERGE_RESOLUTION|>--- conflicted
+++ resolved
@@ -1,419 +1,217 @@
-<<<<<<< HEAD
-/*---------------------------------------------------------------------------------------------
-| $Copyright: (c) 2018 Bentley Systems, Incorporated. All rights reserved. $
- *--------------------------------------------------------------------------------------------*/
-import { Viewport } from "./Viewport";
-import { Sprite } from "./Sprites";
-import { Point3d, Vector3d, Point2d, RotMatrix, Transform } from "@bentley/geometry-core";
-import { HitDetail, SnapMode, SnapDetail } from "./HitDetail";
-import { GraphicType, GraphicBuilder, GraphicBuilderCreateParams } from "./render/GraphicBuilder";
-import { DecorationList, GraphicList, Decorations, Graphic } from "@bentley/imodeljs-common";
-import { ACSDisplayOptions, AuxCoordSystemState } from "./AuxCoordSys";
-import { IModelConnection } from "./IModelConnection";
-import { PrimitiveBuilder } from "./render/primitives/Geometry";
-import { RenderTarget, RenderSystem } from "./render/System";
-
-export class ViewContext {
-  constructor(public viewport?: Viewport) { }
-}
-
-export class NullContext extends ViewContext {
-}
-
-export class DynamicsContext extends ViewContext {
-}
-
-export class SnapContext extends ViewContext {
-  public snapDetail?: SnapDetail; // result of the snap
-  public snapAperture = 10;
-  public snapMode = SnapMode.Invalid;
-  public snapDivisor = 2;
-
-  public async snapToPath(_thisPath: HitDetail, _snapMode: SnapMode, _snapDivisor: number, _hotAperture: number): Promise<SnapDetail | undefined> {
-    //   if (!Application.locateManager.isSnappableModel(thisPath.getModel())   {
-    //       return undefined nullptr;
-    //     return SnapStatus.ModelNotSnappable;
-    //   }
-
-    //   // test for un-snappable hits...ex. pattern, linestyle...
-    //   GeomDetail const& detail = thisPath -> GetGeomDetail();
-
-    //   if (!detail.IsSnappable())
-    //     return SnapStatus:: NotSnappable;
-
-    //   SnapStatus  status = SnapStatus:: NotSnappable;
-
-    //   // attach the context
-    //   Attach(& thisPath -> GetViewport(), DrawPurpose:: Pick);
-
-    //   snapMode = snapMode;
-    //   snapDivisor = snapDivisor ? snapDivisor : 2;
-    //   snapPath = new SnapDetail(thisPath);
-    //   snapAperture = hotAperture;
-
-    //   snapPath -> AddRef();
-
-    //   // Save divisor used for this snap
-    //   snapPath -> SetSnapDivisor(snapDivisor);
-
-    //   DgnElementCPtr   element = snapPath -> GetElement();
-    //   GeometrySourceCP geom = (element.IsValid() ? element -> ToGeometrySource() : nullptr);
-
-    //   if (nullptr == geom) {
-    //     IElemTopologyCP elemTopo = snapPath -> GetElemTopology();
-
-    //     geom = (nullptr != elemTopo ? elemTopo -> _ToGeometrySource() : nullptr);
-    //   }
-
-    //   if (nullptr != geom)
-    //     status = geom -> OnSnap(* this);
-    //   else
-    //     status = DoDefaultDisplayableSnap(); // Default snap for transients using HitDetail...
-
-    //   if (SnapStatus:: Success == status)
-    //   ElementLocateManager:: GetManager()._AdjustSnapDetail(* this);
-
-    //   if (SnapStatus:: Success != status)
-    //   {
-    //     delete snapPath;
-    //     snapPath = nullptr;
-    //   }
-
-    //   * snappedPath = snapPath;
-    //   snapPath = nullptr;
-
-    //   return status;
-    return undefined;
-  }
-}
-
-export class RenderContext extends ViewContext {
-  public get target(): RenderTarget { return this.viewport.target; }
-  constructor(public viewport: Viewport) { super(viewport); }
-  public createGraphic(_tf: Transform, _type: GraphicType): GraphicBuilder | undefined {
-    return this._createGraphic(GraphicBuilderCreateParams.create(_type, this.viewport, _tf));
-  }
-  private _createGraphic(params: GraphicBuilderCreateParams): GraphicBuilder { return this.target.createGraphic(params); }
-}
-
-export class DecorateContext extends RenderContext {
-  private readonly decorations = new Decorations();
-
-  public drawSheetHit(hit: HitDetail): void { hit.viewport.setFlashed(hit.elementId, 0.25); } // NEEDSWORK
-  public drawNormalHit(hit: HitDetail): void { hit.viewport.setFlashed(hit.elementId, 0.25); } // NEEDSWORK
-  public drawHit(hit: HitDetail): void {
-    const sheetVp = hit.sheetViewport;
-    return (sheetVp && hit.viewport === this.viewport) ? this.drawSheetHit(hit) : this.drawNormalHit(hit);
-  }
-  public addNormal(graphic: Graphic) {
-    // if (nullptr != viewlet) {
-    //   viewlet -> Add(graphic);
-    //   return;
-    // }
-
-    if (!this.decorations.normal)
-      this.decorations.normal = new GraphicList();
-
-    this.decorations.normal.add(graphic);
-  }
-
-  /** Display world coordinate graphic with smooth shading, default lighting, and z testing enabled. */
-  public addWorldDecoration(graphic: Graphic, _ovr?: any) {
-    if (!this.decorations.world)
-      this.decorations.world = new DecorationList();
-    this.decorations.world.add(graphic); // , ovrParams);
-  }
-
-  /** Display world coordinate graphic with smooth shading, default lighting, and z testing disabled. */
-  public addWorldOverlay(graphic: Graphic, _ovr?: any) {
-    if (!this.decorations.worldOverlay)
-      this.decorations.worldOverlay = new DecorationList();
-    this.decorations.worldOverlay.add(graphic); // , ovrParams);
-  }
-
-  /** Display view coordinate graphic with smooth shading, default lighting, and z testing disabled. */
-  public addViewOverlay(graphic: Graphic, _ovr?: any) {
-    if (!this.decorations.viewOverlay)
-      this.decorations.viewOverlay = new DecorationList();
-    this.decorations.viewOverlay.add(graphic); // , ovrParams);
-  }
-
-  /** Display sprite as view overlay graphic. */
-  public addSprite(_sprite: Sprite, _location: Point3d, _xVec: Vector3d, _transparency: number) {
-    //  this.addViewOverlay(* target.CreateSprite(sprite, location, xVec, transparency, GetDgnDb()), nullptr);
-  }
-
-  /** @private */
-  public drawStandardGrid(_gridOrigin: Point3d, _rMatrix: RotMatrix, _spacing: Point2d, _gridsPerRef: number, _isoGrid = false, _fixedRepetitions?: Point2d) { }
-
-  /** Display view coordinate graphic as background with smooth shading, default lighting, and z testing disabled. e.g., a sky box. */
-  public setViewBackground(graphic: Graphic) { this.decorations.viewBackground = graphic; }
-
-  public createViewBackground(tf = Transform.createIdentity()): GraphicBuilder { return this.createGraphic(tf, GraphicType.ViewBackground)!; }
-  public createWorldDecoration(tf = Transform.createIdentity()): GraphicBuilder { return this.createGraphic(tf, GraphicType.WorldDecoration)!; }
-  public createWorldOverlay(tf = Transform.createIdentity()): GraphicBuilder { return this.createGraphic(tf, GraphicType.WorldOverlay)!; }
-  public createViewOverlay(tf = Transform.createIdentity()): GraphicBuilder { return this.createGraphic(tf, GraphicType.ViewOverlay)!; }
-
-  public displayAuxCoordSystem(_acs: AuxCoordSystemState, _options: ACSDisplayOptions): void {
-    //   const checkOutOfView = (ACSDisplayOptions.None !== (options & ACSDisplayOptions.CheckVisible));
-    //   const drawOrigin = acs.getOrigin();
-
-    //   if (checkOutOfView && !isOriginInView(drawOrigin, * context.GetViewport(), true))
-    //     options = options | ACSDisplayOptions:: Deemphasized;
-
-    //   double      pixelSize = context.GetViewport() -> PixelsFromInches(TRIAD_SIZE_INCHES); // Active size...
-
-    //   if (ACSDisplayOptions:: None != (options & ACSDisplayOptions:: Deemphasized))
-    //   pixelSize *= 0.8;
-    // else if (ACSDisplayOptions:: None == (options & ACSDisplayOptions:: Active))
-    //   pixelSize *= 0.9;
-
-    //   double      exagg = context.GetViewport() -> GetViewController().GetViewDefinition().GetAspectRatioSkew();
-    //   double      scale = context.GetPixelSizeAtPoint(& drawOrigin) * pixelSize;
-    //   RotMatrix   rMatrix = _GetRotation();
-    //   Transform   transform;
-
-    //   rMatrix.InverseOf(rMatrix);
-    //   rMatrix.ScaleRows(rMatrix, scale, scale / exagg, scale);
-    //   transform.InitFrom(rMatrix, drawOrigin);
-
-    //   auto graphic = context.CreateWorldOverlay(transform);
-
-    //   DgnViewportR vp = * context.GetViewport();
-    //   _AddAxis(* graphic, 0, options, vp);
-    //   _AddAxis(* graphic, 1, options, vp);
-    //   _AddAxis(* graphic, 2, options, vp);
-
-    //   return graphic;
-
-    //   if (!graphic.IsValid())
-    //     return;
-
-    //   context.AddWorldOverlay(* graphic -> Finish());
-  }
-
-}
-
-export class PrimitiveBuilderContext extends ViewContext {
-  constructor(public viewport: Viewport, public imodel: IModelConnection, public system: RenderSystem) { super(viewport); }
-  public static fromPrimitiveBuilder(builder: PrimitiveBuilder): PrimitiveBuilderContext { return new PrimitiveBuilderContext(builder.viewport, builder.iModel, builder.system); }
-}
-=======
-/*---------------------------------------------------------------------------------------------
-| $Copyright: (c) 2018 Bentley Systems, Incorporated. All rights reserved. $
- *--------------------------------------------------------------------------------------------*/
-import { Viewport } from "./Viewport";
-import { Sprite } from "./Sprites";
-import { Point3d, Vector3d, Point2d, RotMatrix, Transform } from "@bentley/geometry-core";
-import { HitDetail, SnapMode, SnapDetail } from "./HitDetail";
-import { GraphicType, GraphicBuilder, GraphicBuilderCreateParams } from "./render/GraphicBuilder";
-import { DecorationList, GraphicList, Decorations, Graphic, ViewFlags } from "@bentley/imodeljs-common";
-import { ACSDisplayOptions, AuxCoordSystemState } from "./AuxCoordSys";
-import { IModelConnection } from "./IModelConnection";
-import { PrimitiveBuilder } from "./render/primitives/Geometry";
-import { Target, System } from "./render/System";
-
-export class ViewContext {
-  private _viewFlags?: ViewFlags;
-  private _viewport?: Viewport;
-
-  public get viewFlags(): ViewFlags { return this._viewFlags!; }
-  public get viewport(): Viewport { return this._viewport!; }
-
-  constructor(vp?: Viewport) { if (!!vp) this.attachViewport(vp); }
-
-  public attachViewport(vp: Viewport): void {
-    this._viewport = vp;
-    this._viewFlags = vp.viewFlags.clone(); // viewFlags can diverge from viewport after attachment
-  }
-
-  public getPixelSizeAndPoint(inPoint?: Point3d): number {
-    const vp = this.viewport;
-    const viewPt = !!inPoint ? vp.worldToView(inPoint) : vp.npcToView(new Point3d(0.5, 0.5, 0.5));
-    const viewPt2 = new Point3d(viewPt.x + 1.0, viewPt.y, viewPt.z);
-    return vp.viewToWorld(viewPt).distance(vp.viewToWorld(viewPt2));
-  }
-}
-
-export class NullContext extends ViewContext {
-}
-
-export class DynamicsContext extends ViewContext {
-}
-
-export class SnapContext extends ViewContext {
-  public snapDetail?: SnapDetail; // result of the snap
-  public snapAperture = 10;
-  public snapMode = SnapMode.Invalid;
-  public snapDivisor = 2;
-
-  public async snapToPath(_thisPath: HitDetail, _snapMode: SnapMode, _snapDivisor: number, _hotAperture: number): Promise<SnapDetail | undefined> {
-    //   if (!Application.locateManager.isSnappableModel(thisPath.getModel())   {
-    //       return undefined nullptr;
-    //     return SnapStatus.ModelNotSnappable;
-    //   }
-
-    //   // test for un-snappable hits...ex. pattern, linestyle...
-    //   GeomDetail const& detail = thisPath -> GetGeomDetail();
-
-    //   if (!detail.IsSnappable())
-    //     return SnapStatus:: NotSnappable;
-
-    //   SnapStatus  status = SnapStatus:: NotSnappable;
-
-    //   // attach the context
-    //   Attach(& thisPath -> GetViewport(), DrawPurpose:: Pick);
-
-    //   snapMode = snapMode;
-    //   snapDivisor = snapDivisor ? snapDivisor : 2;
-    //   snapPath = new SnapDetail(thisPath);
-    //   snapAperture = hotAperture;
-
-    //   snapPath -> AddRef();
-
-    //   // Save divisor used for this snap
-    //   snapPath -> SetSnapDivisor(snapDivisor);
-
-    //   DgnElementCPtr   element = snapPath -> GetElement();
-    //   GeometrySourceCP geom = (element.IsValid() ? element -> ToGeometrySource() : nullptr);
-
-    //   if (nullptr == geom) {
-    //     IElemTopologyCP elemTopo = snapPath -> GetElemTopology();
-
-    //     geom = (nullptr != elemTopo ? elemTopo -> _ToGeometrySource() : nullptr);
-    //   }
-
-    //   if (nullptr != geom)
-    //     status = geom -> OnSnap(* this);
-    //   else
-    //     status = DoDefaultDisplayableSnap(); // Default snap for transients using HitDetail...
-
-    //   if (SnapStatus:: Success == status)
-    //   ElementLocateManager:: GetManager()._AdjustSnapDetail(* this);
-
-    //   if (SnapStatus:: Success != status)
-    //   {
-    //     delete snapPath;
-    //     snapPath = nullptr;
-    //   }
-
-    //   * snappedPath = snapPath;
-    //   snapPath = nullptr;
-
-    //   return status;
-    return undefined;
-  }
-}
-
-export class RenderContext extends ViewContext {
-  public get target(): Target { return this.viewport.target; }
-  constructor(vp: Viewport) { super(vp); }
-  public createGraphic(_tf: Transform, _type: GraphicType): GraphicBuilder | undefined {
-    return this._createGraphic(GraphicBuilderCreateParams.create(_type, this.viewport, _tf));
-  }
-  private _createGraphic(params: GraphicBuilderCreateParams): GraphicBuilder { return this.target.createGraphic(params); }
-}
-
-export class DecorateContext extends RenderContext {
-  private readonly decorations = new Decorations();
-  constructor(vp: Viewport) { super(vp); }
-  public drawSheetHit(hit: HitDetail): void { hit.viewport.setFlashed(hit.elementId, 0.25); } // NEEDSWORK
-  public drawNormalHit(hit: HitDetail): void { hit.viewport.setFlashed(hit.elementId, 0.25); } // NEEDSWORK
-  public drawHit(hit: HitDetail): void {
-    const sheetVp = hit.sheetViewport;
-    return (sheetVp && hit.viewport === this.viewport) ? this.drawSheetHit(hit) : this.drawNormalHit(hit);
-  }
-  public addNormal(graphic: Graphic) {
-    // if (nullptr != viewlet) {
-    //   viewlet -> Add(graphic);
-    //   return;
-    // }
-
-    if (!this.decorations.normal)
-      this.decorations.normal = new GraphicList();
-
-    this.decorations.normal.add(graphic);
-  }
-
-  /** Display world coordinate graphic with smooth shading, default lighting, and z testing enabled. */
-  public addWorldDecoration(graphic: Graphic, _ovr?: any) {
-    if (!this.decorations.world)
-      this.decorations.world = new DecorationList();
-    this.decorations.world.add(graphic); // , ovrParams);
-  }
-
-  /** Display world coordinate graphic with smooth shading, default lighting, and z testing disabled. */
-  public addWorldOverlay(graphic: Graphic, _ovr?: any) {
-    if (!this.decorations.worldOverlay)
-      this.decorations.worldOverlay = new DecorationList();
-    this.decorations.worldOverlay.add(graphic); // , ovrParams);
-  }
-
-  /** Display view coordinate graphic with smooth shading, default lighting, and z testing disabled. */
-  public addViewOverlay(graphic: Graphic, _ovr?: any) {
-    if (!this.decorations.viewOverlay)
-      this.decorations.viewOverlay = new DecorationList();
-    this.decorations.viewOverlay.add(graphic); // , ovrParams);
-  }
-
-  /** Display sprite as view overlay graphic. */
-  public addSprite(_sprite: Sprite, _location: Point3d, _xVec: Vector3d, _transparency: number) {
-    //  this.addViewOverlay(* target.CreateSprite(sprite, location, xVec, transparency, GetDgnDb()), nullptr);
-  }
-
-  /** @private */
-  public drawStandardGrid(_gridOrigin: Point3d, _rMatrix: RotMatrix, _spacing: Point2d, _gridsPerRef: number, _isoGrid = false, _fixedRepetitions?: Point2d) { }
-
-  /** Display view coordinate graphic as background with smooth shading, default lighting, and z testing disabled. e.g., a sky box. */
-  public setViewBackground(graphic: Graphic) { this.decorations.viewBackground = graphic; }
-
-  public createViewBackground(tf = Transform.createIdentity()): GraphicBuilder { return this.createGraphic(tf, GraphicType.ViewBackground)!; }
-  public createWorldDecoration(tf = Transform.createIdentity()): GraphicBuilder { return this.createGraphic(tf, GraphicType.WorldDecoration)!; }
-  public createWorldOverlay(tf = Transform.createIdentity()): GraphicBuilder { return this.createGraphic(tf, GraphicType.WorldOverlay)!; }
-  public createViewOverlay(tf = Transform.createIdentity()): GraphicBuilder { return this.createGraphic(tf, GraphicType.ViewOverlay)!; }
-
-  public displayAuxCoordSystem(_acs: AuxCoordSystemState, _options: ACSDisplayOptions): void {
-    //   const checkOutOfView = (ACSDisplayOptions.None !== (options & ACSDisplayOptions.CheckVisible));
-    //   const drawOrigin = acs.getOrigin();
-
-    //   if (checkOutOfView && !isOriginInView(drawOrigin, * context.GetViewport(), true))
-    //     options = options | ACSDisplayOptions:: Deemphasized;
-
-    //   double      pixelSize = context.GetViewport() -> PixelsFromInches(TRIAD_SIZE_INCHES); // Active size...
-
-    //   if (ACSDisplayOptions:: None != (options & ACSDisplayOptions:: Deemphasized))
-    //   pixelSize *= 0.8;
-    // else if (ACSDisplayOptions:: None == (options & ACSDisplayOptions:: Active))
-    //   pixelSize *= 0.9;
-
-    //   double      exagg = context.GetViewport() -> GetViewController().GetViewDefinition().GetAspectRatioSkew();
-    //   double      scale = context.GetPixelSizeAtPoint(& drawOrigin) * pixelSize;
-    //   RotMatrix   rMatrix = _GetRotation();
-    //   Transform   transform;
-
-    //   rMatrix.InverseOf(rMatrix);
-    //   rMatrix.ScaleRows(rMatrix, scale, scale / exagg, scale);
-    //   transform.InitFrom(rMatrix, drawOrigin);
-
-    //   auto graphic = context.CreateWorldOverlay(transform);
-
-    //   DgnViewportR vp = * context.GetViewport();
-    //   _AddAxis(* graphic, 0, options, vp);
-    //   _AddAxis(* graphic, 1, options, vp);
-    //   _AddAxis(* graphic, 2, options, vp);
-
-    //   return graphic;
-
-    //   if (!graphic.IsValid())
-    //     return;
-
-    //   context.AddWorldOverlay(* graphic -> Finish());
-  }
-
-}
-
-export class PrimitiveBuilderContext extends ViewContext {
-  constructor(public viewport: Viewport, public imodel: IModelConnection, public system: System) { super(viewport); }
-  public static fromPrimitiveBuilder(builder: PrimitiveBuilder): PrimitiveBuilderContext { return new PrimitiveBuilderContext(builder.viewport, builder.iModel, builder.system); }
-}
->>>>>>> b125362b
+/*---------------------------------------------------------------------------------------------
+| $Copyright: (c) 2018 Bentley Systems, Incorporated. All rights reserved. $
+ *--------------------------------------------------------------------------------------------*/
+import { Viewport } from "./Viewport";
+import { Sprite } from "./Sprites";
+import { Point3d, Vector3d, Point2d, RotMatrix, Transform } from "@bentley/geometry-core";
+import { HitDetail, SnapMode, SnapDetail } from "./HitDetail";
+import { GraphicType, GraphicBuilder, GraphicBuilderCreateParams } from "./render/GraphicBuilder";
+import { DecorationList, GraphicList, Decorations, Graphic, ViewFlags } from "@bentley/imodeljs-common";
+import { ACSDisplayOptions, AuxCoordSystemState } from "./AuxCoordSys";
+import { IModelConnection } from "./IModelConnection";
+import { PrimitiveBuilder } from "./render/primitives/Geometry";
+import { RenderTarget, RenderSystem } from "./render/System";
+
+export class ViewContext {
+  private _viewFlags?: ViewFlags;
+  private _viewport?: Viewport;
+
+  public get viewFlags(): ViewFlags { return this._viewFlags!; }
+  public get viewport(): Viewport { return this._viewport!; }
+
+  constructor(vp?: Viewport) { if (!!vp) this.attachViewport(vp); }
+
+  public attachViewport(vp: Viewport): void {
+    this._viewport = vp;
+    this._viewFlags = vp.viewFlags.clone(); // viewFlags can diverge from viewport after attachment
+  }
+
+  public getPixelSizeAtPoint(inPoint?: Point3d): number {
+    const vp = this.viewport;
+    const viewPt = !!inPoint ? vp.worldToView(inPoint) : vp.npcToView(new Point3d(0.5, 0.5, 0.5));
+    const viewPt2 = new Point3d(viewPt.x + 1.0, viewPt.y, viewPt.z);
+    return vp.viewToWorld(viewPt).distance(vp.viewToWorld(viewPt2));
+  }
+}
+
+export class NullContext extends ViewContext {
+}
+
+export class DynamicsContext extends ViewContext {
+}
+
+export class SnapContext extends ViewContext {
+  public snapDetail?: SnapDetail; // result of the snap
+  public snapAperture = 10;
+  public snapMode = SnapMode.Invalid;
+  public snapDivisor = 2;
+
+  public async snapToPath(_thisPath: HitDetail, _snapMode: SnapMode, _snapDivisor: number, _hotAperture: number): Promise<SnapDetail | undefined> {
+    //   if (!Application.locateManager.isSnappableModel(thisPath.getModel())   {
+    //       return undefined nullptr;
+    //     return SnapStatus.ModelNotSnappable;
+    //   }
+
+    //   // test for un-snappable hits...ex. pattern, linestyle...
+    //   GeomDetail const& detail = thisPath -> GetGeomDetail();
+
+    //   if (!detail.IsSnappable())
+    //     return SnapStatus:: NotSnappable;
+
+    //   SnapStatus  status = SnapStatus:: NotSnappable;
+
+    //   // attach the context
+    //   Attach(& thisPath -> GetViewport(), DrawPurpose:: Pick);
+
+    //   snapMode = snapMode;
+    //   snapDivisor = snapDivisor ? snapDivisor : 2;
+    //   snapPath = new SnapDetail(thisPath);
+    //   snapAperture = hotAperture;
+
+    //   snapPath -> AddRef();
+
+    //   // Save divisor used for this snap
+    //   snapPath -> SetSnapDivisor(snapDivisor);
+
+    //   DgnElementCPtr   element = snapPath -> GetElement();
+    //   GeometrySourceCP geom = (element.IsValid() ? element -> ToGeometrySource() : nullptr);
+
+    //   if (nullptr == geom) {
+    //     IElemTopologyCP elemTopo = snapPath -> GetElemTopology();
+
+    //     geom = (nullptr != elemTopo ? elemTopo -> _ToGeometrySource() : nullptr);
+    //   }
+
+    //   if (nullptr != geom)
+    //     status = geom -> OnSnap(* this);
+    //   else
+    //     status = DoDefaultDisplayableSnap(); // Default snap for transients using HitDetail...
+
+    //   if (SnapStatus:: Success == status)
+    //   ElementLocateManager:: GetManager()._AdjustSnapDetail(* this);
+
+    //   if (SnapStatus:: Success != status)
+    //   {
+    //     delete snapPath;
+    //     snapPath = nullptr;
+    //   }
+
+    //   * snappedPath = snapPath;
+    //   snapPath = nullptr;
+
+    //   return status;
+    return undefined;
+  }
+}
+
+export class RenderContext extends ViewContext {
+  public get target(): RenderTarget { return this.viewport.target; }
+  constructor(vp: Viewport) { super(vp); }
+  public createGraphic(_tf: Transform, _type: GraphicType): GraphicBuilder | undefined {
+    return this._createGraphic(GraphicBuilderCreateParams.create(_type, this.viewport, _tf));
+  }
+  private _createGraphic(params: GraphicBuilderCreateParams): GraphicBuilder { return this.target.createGraphic(params); }
+}
+
+export class DecorateContext extends RenderContext {
+  private readonly decorations = new Decorations();
+  constructor(vp: Viewport) { super(vp); }
+  public drawSheetHit(hit: HitDetail): void { hit.viewport.setFlashed(hit.elementId, 0.25); } // NEEDSWORK
+  public drawNormalHit(hit: HitDetail): void { hit.viewport.setFlashed(hit.elementId, 0.25); } // NEEDSWORK
+  public drawHit(hit: HitDetail): void {
+    const sheetVp = hit.sheetViewport;
+    return (sheetVp && hit.viewport === this.viewport) ? this.drawSheetHit(hit) : this.drawNormalHit(hit);
+  }
+  public addNormal(graphic: Graphic) {
+    // if (nullptr != viewlet) {
+    //   viewlet -> Add(graphic);
+    //   return;
+    // }
+
+    if (!this.decorations.normal)
+      this.decorations.normal = new GraphicList();
+
+    this.decorations.normal.add(graphic);
+  }
+
+  /** Display world coordinate graphic with smooth shading, default lighting, and z testing enabled. */
+  public addWorldDecoration(graphic: Graphic, _ovr?: any) {
+    if (!this.decorations.world)
+      this.decorations.world = new DecorationList();
+    this.decorations.world.add(graphic); // , ovrParams);
+  }
+
+  /** Display world coordinate graphic with smooth shading, default lighting, and z testing disabled. */
+  public addWorldOverlay(graphic: Graphic, _ovr?: any) {
+    if (!this.decorations.worldOverlay)
+      this.decorations.worldOverlay = new DecorationList();
+    this.decorations.worldOverlay.add(graphic); // , ovrParams);
+  }
+
+  /** Display view coordinate graphic with smooth shading, default lighting, and z testing disabled. */
+  public addViewOverlay(graphic: Graphic, _ovr?: any) {
+    if (!this.decorations.viewOverlay)
+      this.decorations.viewOverlay = new DecorationList();
+    this.decorations.viewOverlay.add(graphic); // , ovrParams);
+  }
+
+  /** Display sprite as view overlay graphic. */
+  public addSprite(_sprite: Sprite, _location: Point3d, _xVec: Vector3d, _transparency: number) {
+    //  this.addViewOverlay(* target.CreateSprite(sprite, location, xVec, transparency, GetDgnDb()), nullptr);
+  }
+
+  /** @private */
+  public drawStandardGrid(_gridOrigin: Point3d, _rMatrix: RotMatrix, _spacing: Point2d, _gridsPerRef: number, _isoGrid = false, _fixedRepetitions?: Point2d) { }
+
+  /** Display view coordinate graphic as background with smooth shading, default lighting, and z testing disabled. e.g., a sky box. */
+  public setViewBackground(graphic: Graphic) { this.decorations.viewBackground = graphic; }
+
+  public createViewBackground(tf = Transform.createIdentity()): GraphicBuilder { return this.createGraphic(tf, GraphicType.ViewBackground)!; }
+  public createWorldDecoration(tf = Transform.createIdentity()): GraphicBuilder { return this.createGraphic(tf, GraphicType.WorldDecoration)!; }
+  public createWorldOverlay(tf = Transform.createIdentity()): GraphicBuilder { return this.createGraphic(tf, GraphicType.WorldOverlay)!; }
+  public createViewOverlay(tf = Transform.createIdentity()): GraphicBuilder { return this.createGraphic(tf, GraphicType.ViewOverlay)!; }
+
+  public displayAuxCoordSystem(_acs: AuxCoordSystemState, _options: ACSDisplayOptions): void {
+    //   const checkOutOfView = (ACSDisplayOptions.None !== (options & ACSDisplayOptions.CheckVisible));
+    //   const drawOrigin = acs.getOrigin();
+
+    //   if (checkOutOfView && !isOriginInView(drawOrigin, * context.GetViewport(), true))
+    //     options = options | ACSDisplayOptions:: Deemphasized;
+
+    //   double      pixelSize = context.GetViewport() -> PixelsFromInches(TRIAD_SIZE_INCHES); // Active size...
+
+    //   if (ACSDisplayOptions:: None != (options & ACSDisplayOptions:: Deemphasized))
+    //   pixelSize *= 0.8;
+    // else if (ACSDisplayOptions:: None == (options & ACSDisplayOptions:: Active))
+    //   pixelSize *= 0.9;
+
+    //   double      exagg = context.GetViewport() -> GetViewController().GetViewDefinition().GetAspectRatioSkew();
+    //   double      scale = context.GetPixelSizeAtPoint(& drawOrigin) * pixelSize;
+    //   RotMatrix   rMatrix = _GetRotation();
+    //   Transform   transform;
+
+    //   rMatrix.InverseOf(rMatrix);
+    //   rMatrix.ScaleRows(rMatrix, scale, scale / exagg, scale);
+    //   transform.InitFrom(rMatrix, drawOrigin);
+
+    //   auto graphic = context.CreateWorldOverlay(transform);
+
+    //   DgnViewportR vp = * context.GetViewport();
+    //   _AddAxis(* graphic, 0, options, vp);
+    //   _AddAxis(* graphic, 1, options, vp);
+    //   _AddAxis(* graphic, 2, options, vp);
+
+    //   return graphic;
+
+    //   if (!graphic.IsValid())
+    //     return;
+
+    //   context.AddWorldOverlay(* graphic -> Finish());
+  }
+
+}
+
+export class PrimitiveBuilderContext extends ViewContext {
+  constructor(public viewport: Viewport, public imodel: IModelConnection, public system: RenderSystem) { super(viewport); }
+  public static fromPrimitiveBuilder(builder: PrimitiveBuilder): PrimitiveBuilderContext { return new PrimitiveBuilderContext(builder.viewport, builder.iModel, builder.system); }
+}