/*---------------------------------------------------------------------------------------------
* Copyright (c) Bentley Systems, Incorporated. All rights reserved.
* See LICENSE.md in the project root for license terms and full copyright notice.
*--------------------------------------------------------------------------------------------*/
/** @packageDocumentation
 * @module Views
 */

import { assert, BeEvent, Id64, Id64Arg, Id64String, JsonUtils } from "@bentley/bentleyjs-core";
import {
  Angle, AxisOrder, ClipVector, Constant, Geometry, LowAndHighXY, LowAndHighXYZ, Map4d, Matrix3d, Plane3dByOriginAndUnitNormal, Point2d, Point3d,
  PolyfaceBuilder, Range3d, Ray3d, StrokeOptions, Transform, Vector2d, Vector3d, XAndY, XYAndZ, XYZ, YawPitchRollAngles,
} from "@bentley/geometry-core";
import {
  AnalysisStyle, AxisAlignedBox3d, Camera, Cartographic, ColorDef,
  FeatureAppearance, Frustum, GlobeMode, GraphicParams, GridOrientationType, ModelClipGroups, Npc, RenderMaterial,
  SubCategoryOverride, TextureMapping, ViewDefinition2dProps, ViewDefinition3dProps, ViewDefinitionProps, ViewDetails,
  ViewDetails3d, ViewFlags, ViewStateProps,
} from "@bentley/imodeljs-common";
import { AuxCoordSystem2dState, AuxCoordSystem3dState, AuxCoordSystemState } from "./AuxCoordSys";
import { CategorySelectorState } from "./CategorySelectorState";
import { DisplayStyle2dState, DisplayStyle3dState, DisplayStyleState } from "./DisplayStyleState";
import { ElementState } from "./EntityState";
import { Frustum2d } from "./Frustum2d";
import { IModelApp } from "./IModelApp";
import { IModelConnection } from "./IModelConnection";
<<<<<<< HEAD
import { ModelSelectorState } from "./ModelSelectorState";
import { GeometricModel2dState, GeometricModel3dState, GeometricModelState, SpatialModelState } from "./ModelState";
=======
import { GeometricModel2dState, GeometricModelState } from "./ModelState";
>>>>>>> 3e4c2e3d
import { NotifyMessageDetails, OutputMessagePriority } from "./NotificationManager";
import { GraphicType } from "./render/GraphicBuilder";
import { RenderClipVolume } from "./render/RenderClipVolume";
import { RenderMemory } from "./render/RenderMemory";
import { RenderScheduleState } from "./RenderScheduleState";
import { StandardView, StandardViewId } from "./StandardView";
import { TileTreeReference, TileTreeSet } from "./tile/internal";
import { DecorateContext, SceneContext } from "./ViewContext";
import { areaToEyeHeight, areaToEyeHeightFromGcs, GlobalLocation } from "./ViewGlobalLocation";
import { ViewingSpace } from "./ViewingSpace";
import { ViewChangeOptions } from "./ViewAnimation";
import { Viewport } from "./Viewport";
import { DrawingViewState } from "./DrawingViewState";
import { SpatialViewState } from "./SpatialViewState";
import { ViewStatus } from "./ViewStatus";
import { ViewPose, ViewPose2d, ViewPose3d } from "./ViewPose";

/** Describes the largest and smallest values allowed for the extents of a [[ViewState]].
 * Attempts to exceed these limits in any dimension will fail, preserving the previous extents.
 * @public
 */
export interface ExtentLimits {
  /** The smallest allowed extent in any dimension. */
  min: number;
  /** The largest allowed extent in any dimension. */
  max: number;
}

/** Interface adopted by an object that wants to apply a per-model display transform.
 * This is intended chiefly for use by model alignment tools.
 * @see [[ViewState.modelDisplayTransformProvider]].
 * @alpha
 */
export interface ModelDisplayTransformProvider {
  getModelDisplayTransform(modelId: Id64String, baseTransform: Transform): Transform;
}

/** Decorates the viewport with the view's grid. Graphics are cached as long as scene remains valid. */
class GridDecorator {
  public constructor(private readonly _view: ViewState) { }

  public readonly useCachedDecorations = true;

  public decorate(context: DecorateContext): void {
    const vp = context.viewport;
    if (!vp.isGridOn)
      return;

    const orientation = this._view.getGridOrientation();
    if (GridOrientationType.AuxCoord < orientation) {
      return; // NEEDSWORK...
    }
    if (GridOrientationType.AuxCoord === orientation) {
      this._view.auxiliaryCoordinateSystem.drawGrid(context);
      return;
    }

    const isoGrid = false;
    const gridsPerRef = this._view.getGridsPerRef();
    const spacing = Point2d.createFrom(this._view.getGridSpacing());
    const origin = Point3d.create();
    const matrix = Matrix3d.createIdentity();
    const fixedRepsAuto = Point2d.create();

    this._view.getGridSettings(vp, origin, matrix, orientation);
    context.drawStandardGrid(origin, matrix, spacing, gridsPerRef, isoGrid, orientation !== GridOrientationType.View ? fixedRepsAuto : undefined);
  }
}

/** The front-end state of a [[ViewDefinition]] element.
 * A ViewState is typically associated with a [[Viewport]] to display the contents of the view on the screen. A ViewState being displayed by a Viewport is considered to be
 * "attached" to that viewport; a "detached" viewport is not being displayed by any viewport. Because the Viewport modifies the state of its attached ViewState, a ViewState
 * can only be attached to one Viewport at a time. Technically, two Viewports can display two different ViewStates that both use the same [[DisplayStyleState]], but this is
 * discouraged - changes made to the style by one Viewport will affect the contents of the other Viewport.
 * * @see [Views]($docs/learning/frontend/Views.md)
 * @public
 */
export abstract class ViewState extends ElementState {
  /** @internal */
  public static get className() { return "ViewDefinition"; }

  private _auxCoordSystem?: AuxCoordSystemState;
  private _extentLimits?: ExtentLimits;
  private _modelDisplayTransformProvider?: ModelDisplayTransformProvider;
  public description?: string;
  public isPrivate?: boolean;
  private readonly _gridDecorator: GridDecorator;
  private _categorySelector: CategorySelectorState;
  private _displayStyle: DisplayStyleState;
  private readonly _unregisterCategorySelectorListeners: VoidFunction[] = [];

  /** An event raised when the set of categories viewed by this view changes, *only* if the view is attached to a [[Viewport]].
   * @beta
   */
  public readonly onViewedCategoriesChanged = new BeEvent<() => void>();

  /** An event raised just before assignment to the [[displayStyle]] property, *only* if the view is attached to a [[Viewport]].
   * @see [[DisplayStyleSettings]] for events raised when properties of the display style change.
   * @beta
   */
  public readonly onDisplayStyleChanged = new BeEvent<(newStyle: DisplayStyleState) => void>();

  /** Event raised just before assignment to the [[modelDisplayTransformProvider]] property, *only* if the view is attached to a [[Viewport]].
   * @alpha
   */
  public readonly onModelDisplayTransformProviderChanged = new BeEvent<(newProvider: ModelDisplayTransformProvider | undefined) => void>();

  /** Selects the categories that are display by this ViewState. */
  public get categorySelector(): CategorySelectorState {
    return this._categorySelector;
  }

  public set categorySelector(selector: CategorySelectorState) {
    if (selector === this._categorySelector)
      return;

    const isAttached = this.isAttachedToViewport;
    this.unregisterCategorySelectorListeners();

    this._categorySelector = selector;

    if (isAttached) {
      this.registerCategorySelectorListeners();
      this.onViewedCategoriesChanged.raiseEvent();
    }
  }

  /** Selects the styling parameters for this this ViewState. */
  public get displayStyle(): DisplayStyleState {
    return this._displayStyle;
  }

  public set displayStyle(style: DisplayStyleState) {
    if (style === this.displayStyle)
      return;

    if (this.isAttachedToViewport)
      this.onDisplayStyleChanged.raiseEvent(style);

    this._displayStyle = style;
  }

  /** @internal */
  protected constructor(props: ViewDefinitionProps, iModel: IModelConnection, categoryOrClone: CategorySelectorState, displayStyle: DisplayStyleState) {
    super(props, iModel);
    this.description = props.description;
    this.isPrivate = props.isPrivate;
    this._displayStyle = displayStyle;
    this._categorySelector = categoryOrClone;
    this._gridDecorator = new GridDecorator(this);
    if (!(categoryOrClone instanceof ViewState))  // is this from the clone method?
      return; // not from clone

    // from clone, 3rd argument is source ViewState
    const source = categoryOrClone as ViewState;
    this._categorySelector = source.categorySelector.clone();
    this._displayStyle = source.displayStyle.clone();
    this._extentLimits = source._extentLimits;
    this._auxCoordSystem = source._auxCoordSystem;
    this._modelDisplayTransformProvider = source._modelDisplayTransformProvider;
  }

  /** Create a new ViewState object from a set of properties. Generally this is called internally by [[IModelConnection.Views.load]] after the properties
   * have been read from an iModel. But, it can also be used to create a ViewState in memory, from scratch or from properties stored elsewhere.
   */
  public static createFromProps(_props: ViewStateProps, _iModel: IModelConnection): ViewState | undefined { return undefined; }

  /** Serialize this ViewState as a set of properties that can be used to recreate it via [[ViewState.createFromProps]]. */
  public toProps(): ViewStateProps {
    return {
      viewDefinitionProps: this.toJSON(),
      categorySelectorProps: this.categorySelector.toJSON(),
      displayStyleProps: this.displayStyle.toJSON(),
    };
  }

  /** Get the ViewFlags from the [[DisplayStyleState]] of this ViewState.
   * @note Do not modify this object directly. Instead, use the setter as follows:
   *
   *  ```ts
   *  const flags = viewState.viewFlags.clone();
   *  flags.renderMode = RenderMode.SmoothShade; // or whatever alterations are desired
   *  viewState.viewFlags = flags;
   *  ```ts
   */
  public get viewFlags(): ViewFlags { return this.displayStyle.viewFlags; }
  /** Get the AnalysisDisplayProperties from the displayStyle of this ViewState. */
  public get analysisStyle(): AnalysisStyle | undefined { return this.displayStyle.settings.analysisStyle; }

  /**
   * Get the RenderSchedule.Script from the displayStyle of this viewState
   * @internal
   */
  public get scheduleScript(): RenderScheduleState.Script | undefined { return this.displayStyle.scheduleScript; }

  /**
   * Get the globe projection mode.
   * @internal
   */
  public get globeMode(): GlobeMode { return this.displayStyle.globeMode; }

  /** Determine whether this ViewState exactly matches another. */
  public equals(other: this): boolean { return super.equals(other) && this.categorySelector.equals(other.categorySelector) && this.displayStyle.equals(other.displayStyle); }

  public toJSON(): ViewDefinitionProps {
    const json = super.toJSON() as ViewDefinitionProps;
    json.categorySelectorId = this.categorySelector.id;
    json.displayStyleId = this.displayStyle.id;
    json.isPrivate = this.isPrivate;
    json.description = this.description;
    return json;
  }

  /** Asynchronously load any required data for this ViewState from the backend.
   * @note callers should await the Promise returned by this method before using this ViewState.
   * @see [Views]($docs/learning/frontend/Views.md)
   */
  public async load(): Promise<void> {
    await this.iModel.backgroundMapLocation.initialize(this.iModel);
    this._auxCoordSystem = undefined;
    const acsId = this.getAuxiliaryCoordinateSystemId();
    if (Id64.isValid(acsId)) {
      try {
        const props = await this.iModel.elements.getProps(acsId);
        if (0 !== props.length)
          this._auxCoordSystem = AuxCoordSystemState.fromProps(props[0], this.iModel);
      } catch { }
    }

    const subcategories = this.iModel.subcategories.load(this.categorySelector.categories);
    if (undefined !== subcategories)
      await subcategories.promise;
  }

  /** @internal */
  public get areAllTileTreesLoaded(): boolean {
    let allLoaded = true;
    this.forEachTileTreeRef((ref) => {
      allLoaded = allLoaded && ref.isLoadingComplete;
    });

    return allLoaded;
  }

  /** Get the name of the [[ViewDefinition]] from which this ViewState originated. */
  public get name(): string { return this.code.getValue(); }

  /** Get this view's background color. */
  public get backgroundColor(): ColorDef { return this.displayStyle.backgroundColor; }

  /** Query the symbology overrides applied to geometry belonging to a specific subcategory when rendered using this ViewState.
   * @param id The Id of the subcategory.
   * @return The symbology overrides applied to all geometry belonging to the specified subcategory, or undefined if no such overrides exist.
   */
  public getSubCategoryOverride(id: Id64String): SubCategoryOverride | undefined {
    return this.displayStyle.getSubCategoryOverride(id);
  }

  /** Query the symbology overrides applied to a model when rendered using this ViewState.
   * @param id The Id of the model.
   * @return The symbology overrides applied to the model, or undefined if no such overrides exist.
   */
  public getModelAppearanceOverride(id: Id64String): FeatureAppearance | undefined {
    return this.displayStyle.getModelAppearanceOverride(id);
  }
  /** @internal */
  public isSubCategoryVisible(id: Id64String): boolean {
    const app = this.iModel.subcategories.getSubCategoryAppearance(id);
    if (undefined === app)
      return false;

    const ovr = this.getSubCategoryOverride(id);
    if (undefined === ovr || undefined === ovr.invisible)
      return !app.invisible;

    return !ovr.invisible;
  }

  /** Provides access to optional detail settings for this view.
   * @beta
   */
  public abstract get details(): ViewDetails;

  /** Returns true if this ViewState is-a [[ViewState3d]] */
  public abstract is3d(): this is ViewState3d;
  /** Returns true if this ViewState is-a [[ViewState2d]] */
  public is2d(): this is ViewState2d { return !this.is3d(); }
  /** Returns true if this ViewState is-a [[ViewState3d]] with the camera currently on. */
  public isCameraEnabled(): this is ViewState3d { return this.is3d() && this.isCameraOn; }
  /** Returns true if this ViewState is-a [[SpatialViewState]] */
  public abstract isSpatialView(): this is SpatialViewState;
  /** Returns true if this ViewState is-a [[DrawingViewState]] */
  public abstract isDrawingView(): this is DrawingViewState;
  /** Returns true if [[ViewTool]]s are allowed to operate in three dimensions on this view. */
  public abstract allow3dManipulations(): boolean;
  /** @internal */
  public abstract createAuxCoordSystem(acsName: string): AuxCoordSystemState;
  /** Get the extents of this view in [[CoordSystem.World]] coordinates. */
  public abstract getViewedExtents(): AxisAlignedBox3d;
  /** Compute a range in [[CoordSystem.World]] coordinates that tightly encloses the contents of this view.
   * @see [[FitViewTool]].
   */
  public abstract computeFitRange(): Range3d;

  /** Returns true if this view displays the contents of a [[Model]] specified by Id. */
  public abstract viewsModel(modelId: Id64String): boolean;

  /** Get the origin of this view in [[CoordSystem.World]] coordinates. */
  public abstract getOrigin(): Point3d;

  /** Get the extents of this view in [[CoordSystem.World]] coordinates. */
  public abstract getExtents(): Vector3d;

  /** Get the 3x3 ortho-normal Matrix3d for this view. */
  public abstract getRotation(): Matrix3d;

  /** Set the origin of this view in [[CoordSystem.World]] coordinates. */
  public abstract setOrigin(viewOrg: XYAndZ): void;

  /** Set the extents of this view in [[CoordSystem.World]] coordinates. */
  public abstract setExtents(viewDelta: Vector3d): void;

  /** set the center of this view to a new position. */
  public setCenter(center: Point3d) {
    const diff = center.minus(this.getCenter());
    this.setOrigin(this.getOrigin().plus(diff));
  }

  /** Change the rotation of the view.
   * @note viewRot must be ortho-normal. For 2d views, only the rotation angle about the z axis is used.
   */
  public abstract setRotation(viewRot: Matrix3d): void;

  /** Execute a function on each viewed model */
  public abstract forEachModel(func: (model: GeometricModelState) => void): void;

  /** Execute a function against the [[TileTreeReference]]s associated with each viewed model.
   * @note Each model may have more than one tile tree reference - for instance, if the view has a schedule script containing animation transforms.
   * @internal
   */
  public abstract forEachModelTreeRef(func: (treeRef: TileTreeReference) => void): void;

  /** Execute a function against each [[TileTreeReference]] associated with this view.
   * @note This may include tile trees not associated with any [[GeometricModelState]] - e.g., context reality data.
   * @internal
   */
  /** @internal */
  public forEachTileTreeRef(func: (treeRef: TileTreeReference) => void): void {
    this.forEachModelTreeRef(func);
    this.displayStyle.forEachTileTreeRef(func);
  }

  /** Disclose *all* TileTrees currently in use by this view. This set may include trees not reported by [[forEachTileTreeRef]] - e.g., those used by view attachments, map-draped terrain, etc.
   * @internal
   */
  public discloseTileTrees(trees: TileTreeSet): void {
    this.forEachTileTreeRef((ref) => trees.disclose(ref));
  }

  /** Discloses graphics memory consumed by viewed tile trees and other consumers like view attachments.
   * @internal
   */
  public collectStatistics(stats: RenderMemory.Statistics): void {
    const trees = new TileTreeSet();
    this.discloseTileTrees(trees);
    for (const tree of trees.trees)
      tree.collectStatistics(stats);

    this.collectNonTileTreeStatistics(stats);
  }

  /** Discloses graphics memory consumed by any consumers *other* than viewed tile trees, like view attachments.
   * @internal
   */
  public collectNonTileTreeStatistics(_stats: RenderMemory.Statistics): void {
    //
  }

  /** @internal */
  public abstract savePose(): ViewPose;

  /** @internal */
  public abstract applyPose(props: ViewPose): this;

  /** @internal */
  public createScene(context: SceneContext): void {
    this.forEachTileTreeRef((ref: TileTreeReference) => ref.addToScene(context));
  }

  /** Add view-specific decorations. The base implementation draws the grid. Subclasses must invoke super.decorate()
   * @internal
   */
  public decorate(context: DecorateContext): void {
    this.drawGrid(context);
  }

  /** @internal */
  public static getStandardViewMatrix(id: StandardViewId): Matrix3d { return StandardView.getStandardRotation(id); }

  /** Orient this view to one of the [[StandardView]] rotations. */
  public setStandardRotation(id: StandardViewId) { this.setRotation(ViewState.getStandardViewMatrix(id)); }

  /** Get the target point of the view. If there is no camera, center is returned. */
  public getTargetPoint(result?: Point3d): Point3d { return this.getCenter(result); }

  /**  Get the point at the geometric center of the view. */
  public getCenter(result?: Point3d): Point3d {
    const delta = this.getRotation().multiplyTransposeVector(this.getExtents());
    return this.getOrigin().plusScaled(delta, 0.5, result);
  }

  /** @internal */
  public drawGrid(context: DecorateContext): void {
    context.addFromDecorator(this._gridDecorator);
  }

  /** @internal */
  public computeWorldToNpc(viewRot?: Matrix3d, inOrigin?: Point3d, delta?: Vector3d, enforceFrontToBackRatio = true): { map: Map4d | undefined, frustFraction: number } {
    if (viewRot === undefined) viewRot = this.getRotation();
    const xVector = viewRot.rowX();
    const yVector = viewRot.rowY();
    const zVector = viewRot.rowZ();

    if (delta === undefined)
      delta = this.getExtents();
    if (inOrigin === undefined)
      inOrigin = this.getOrigin();

    let frustFraction = 1.0;
    let xExtent: Vector3d;
    let yExtent: Vector3d;
    let zExtent: Vector3d;
    let origin: Point3d;

    // Compute root vectors along edges of view frustum.
    if (this.isCameraEnabled()) {
      const camera = this.camera;
      const eyeToOrigin = Vector3d.createStartEnd(camera.eye, inOrigin); // vector from origin on backplane to eye
      viewRot.multiplyVectorInPlace(eyeToOrigin);                        // align with view coordinates.

      const focusDistance = camera.focusDist;
      let zDelta = delta.z;
      let zBack = eyeToOrigin.z;              // Distance from eye to backplane.
      let zFront = zBack + zDelta;            // Distance from eye to frontplane.

      const nearScale = IModelApp.renderSystem.supportsLogZBuffer ? ViewingSpace.nearScaleLog24 : ViewingSpace.nearScaleNonLog24;
      if (enforceFrontToBackRatio && zFront / zBack < nearScale) {
        // In this case we are running up against the zBuffer resolution limitation (currently 24 bits).
        // Set back clipping plane at 10 kilometer which gives us a front clipping plane about 3 meters.
        // Decreasing the maximumBackClip (MicroStation uses 1 kilometer) will reduce the minimum front
        // clip, but also reduce the back clip (so far geometry may not be visible).
        const maximumBackClip = 10 * Constant.oneKilometer;
        if (-zBack > maximumBackClip) {
          zBack = -maximumBackClip;
          eyeToOrigin.z = zBack;
        }

        zFront = zBack * nearScale;
        zDelta = zFront - eyeToOrigin.z;
      }

      // z out back of eye ===> origin z coordinates are negative.  (Back plane more negative than front plane)
      const backFraction = -zBack / focusDistance;    // Perspective fraction at back clip plane.
      const frontFraction = -zFront / focusDistance;  // Perspective fraction at front clip plane.
      frustFraction = frontFraction / backFraction;

      // delta.x,delta.y are view rectangle sizes at focus distance.  Scale to back plane:
      xExtent = xVector.scale(delta.x * backFraction);   // xExtent at back == delta.x * backFraction.
      yExtent = yVector.scale(delta.y * backFraction);   // yExtent at back == delta.y * backFraction.

      // Calculate the zExtent in the View coordinate system.
      zExtent = new Vector3d(eyeToOrigin.x * (frontFraction - backFraction), eyeToOrigin.y * (frontFraction - backFraction), zDelta);
      viewRot.multiplyTransposeVectorInPlace(zExtent);   // rotate back to root coordinates.

      origin = new Point3d(
        eyeToOrigin.x * backFraction,   // Calculate origin in eye coordinates
        eyeToOrigin.y * backFraction,
        eyeToOrigin.z);

      viewRot.multiplyTransposeVectorInPlace(origin);  // Rotate back to root coordinates
      origin.plus(camera.eye, origin); // Add the eye point.
    } else {
      origin = inOrigin;
      xExtent = xVector.scale(delta.x);
      yExtent = yVector.scale(delta.y);
      zExtent = zVector.scale(delta.z ? delta.z : 1.0);
    }

    // calculate the root-to-npc mapping (using expanded frustum)
    return { map: Map4d.createVectorFrustum(origin, xExtent, yExtent, zExtent, frustFraction), frustFraction };
  }

  /** Calculate the world coordinate Frustum from the parameters of this ViewState.
   * @param result Optional Frustum to hold result. If undefined a new Frustum is created.
   * @returns The 8-point Frustum with the corners of this ViewState, or undefined if the parameters are invalid.
   */
  public calculateFrustum(result?: Frustum): Frustum | undefined {
    const val = this.computeWorldToNpc();
    if (undefined === val.map)
      return undefined;

    const box = result ? result.initNpc() : new Frustum();
    val.map.transform1.multiplyPoint3dArrayQuietNormalize(box.points);
    return box;
  }

  public calculateFocusCorners() {
    const map = this.computeWorldToNpc()!.map!;
    const focusNpcZ = Geometry.clamp(map.transform0.multiplyPoint3dQuietNormalize(this.getTargetPoint()).z, 0, 1.0);
    const pts = [new Point3d(0.0, 0.0, focusNpcZ), new Point3d(1.0, 0.0, focusNpcZ), new Point3d(0.0, 1.0, focusNpcZ), new Point3d(1.0, 1.0, focusNpcZ)];
    map.transform1.multiplyPoint3dArrayQuietNormalize(pts);
    return pts;
  }

  /** Initialize the origin, extents, and rotation from an existing Frustum
   * This function is commonly used in the implementation of [[ViewTool]]s as follows:
   *  1. Obtain the ViewState's initial frustum.
   *  2. Modify the frustum based on user input.
   *  3. Update the ViewState to match the modified frustum.
   * @param frustum the input Frustum.
   * @param opts for providing onExtentsError
   * @return Success if the frustum was successfully updated, or an appropriate error code.
   */
  public setupFromFrustum(inFrustum: Frustum, opts?: ViewChangeOptions): ViewStatus {
    const frustum = inFrustum.clone(); // make sure we don't modify input frustum
    frustum.fixPointOrder();
    const frustPts = frustum.points;
    const viewOrg = frustPts[Npc.LeftBottomRear];

    // frustumX, frustumY, frustumZ are vectors along edges of the frustum. They are NOT unit vectors.
    // X and Y should be perpendicular, and Z should be right handed.
    const frustumX = Vector3d.createFrom(frustPts[Npc.RightBottomRear].minus(viewOrg));
    const frustumY = Vector3d.createFrom(frustPts[Npc.LeftTopRear].minus(viewOrg));
    const frustumZ = Vector3d.createFrom(frustPts[Npc.LeftBottomFront].minus(viewOrg));

    const frustMatrix = Matrix3d.createRigidFromColumns(frustumX, frustumY, AxisOrder.XYZ);
    if (!frustMatrix)
      return ViewStatus.InvalidWindow;

    // if we're close to one of the standard views, adjust to it to remove any "fuzz"
    StandardView.adjustToStandardRotation(frustMatrix);

    const xDir = frustMatrix.getColumn(0);
    const yDir = frustMatrix.getColumn(1);
    const zDir = frustMatrix.getColumn(2);

    // set up view Rotation matrix as rows of frustum matrix.
    const viewRot = frustMatrix.inverse();
    if (!viewRot)
      return ViewStatus.InvalidWindow;

    // Left handed frustum?
    const zSize = zDir.dotProduct(frustumZ);
    if (zSize < 0.0)
      return ViewStatus.InvalidWindow;

    const viewDiagRoot = new Vector3d();
    viewDiagRoot.plus2Scaled(xDir, xDir.dotProduct(frustumX), yDir, yDir.dotProduct(frustumY), viewDiagRoot);  // vectors on the back plane
    viewDiagRoot.plusScaled(zDir, zSize, viewDiagRoot);       // add in z vector perpendicular to x,y

    // use center of frustum and view diagonal for origin. Original frustum may not have been orthogonal
    frustum.getCenter().plusScaled(viewDiagRoot, -0.5, viewOrg);

    // delta is in view coordinates
    const viewDelta = viewRot.multiplyVector(viewDiagRoot);
    const status = this.adjustViewDelta(viewDelta, viewOrg, viewRot, undefined, opts);
    if (ViewStatus.Success !== status)
      return status;

    this.setOrigin(viewOrg);
    this.setExtents(viewDelta);
    this.setRotation(viewRot);
    this._updateMaxGlobalScopeFactor();
    return ViewStatus.Success;
  }

  /** Get or set the largest and smallest values allowed for the extents for this ViewState
   * The default limits vary based on the type of view:
   *   - Spatial view extents cannot exceed the diameter of the earth.
   *   - Drawing view extents cannot exceed twice the longest axis of the drawing model's range.
   *   - Sheet view extents cannot exceed ten times the paper size of the sheet.
   * Explicitly setting the extent limits overrides the default limits.
   * @see [[resetExtentLimits]] to restore the default limits.
   */
  public get extentLimits(): ExtentLimits { return undefined !== this._extentLimits ? this._extentLimits : this.defaultExtentLimits; }
  public set extentLimits(limits: ExtentLimits) { this._extentLimits = limits; }

  /** Resets the largest and smallest values allowed for the extents of this ViewState to their default values.
   * @see [[extentLimits]].
   */
  public resetExtentLimits(): void { this._extentLimits = undefined; }

  /** Returns the default extent limits for this ViewState. These limits are used if the [[extentLimits]] have not been explicitly overridden.
   */
  public abstract get defaultExtentLimits(): ExtentLimits;

  public setDisplayStyle(style: DisplayStyleState) { this.displayStyle = style; }

  /** Adjust the y dimension of this ViewState so that its aspect ratio matches the supplied value.
   * @internal
   */
  public fixAspectRatio(windowAspect: number): void {
    const origExtents = this.getExtents();
    const extents = origExtents.clone();
    extents.y = extents.x / (windowAspect * this.getAspectRatioSkew());
    if (extents.isAlmostEqual(origExtents))
      return;

    // adjust origin by half of the distance we modified extents to keep centered
    const origin = this.getOrigin().clone();
    origin.addScaledInPlace(this.getRotation().multiplyTransposeVector(extents.vectorTo(origExtents, origExtents)), .5);
    this.setOrigin(origin);
    this.setExtents(extents);
  }

  /** @internal */
  public outputStatusMessage(status: ViewStatus): ViewStatus {
    IModelApp.notifications.outputMessage(new NotifyMessageDetails(OutputMessagePriority.Error, IModelApp.i18n.translate(`Viewing.${ViewStatus[status]}`)));
    return status;
  }

  /** @internal */
  public adjustViewDelta(delta: Vector3d, origin: XYZ, rot: Matrix3d, aspect?: number, opts?: ViewChangeOptions): ViewStatus {
    const origDelta = delta.clone();

    let status = ViewStatus.Success;
    const limit = this.extentLimits;
    const limitDelta = (val: number) => {
      if (val < limit.min) {
        val = limit.min;
        status = ViewStatus.MinWindow;
      } else if (val > limit.max) {
        val = limit.max;
        status = ViewStatus.MaxWindow;
      }
      return val;
    };

    delta.x = limitDelta(delta.x);
    delta.y = limitDelta(delta.y);

    if (aspect) { // skip if either undefined or 0
      aspect *= this.getAspectRatioSkew();
      if (delta.x > (aspect * delta.y))
        delta.y = delta.x / aspect;
      else
        delta.x = delta.y * aspect;
    }

    if (!delta.isAlmostEqual(origDelta))
      origin.addScaledInPlace(rot.multiplyTransposeVector(delta.vectorTo(origDelta, origDelta)), .5);

    return (status !== ViewStatus.Success && opts?.onExtentsError) ? opts.onExtentsError(status) : status;
  }

  /** Adjust the aspect ratio of this ViewState so it matches the supplied value. The adjustment is accomplished by increasing one dimension
   * and leaving the other unchanged, depending on the ratio of this ViewState's current aspect ratio to the supplied one. This means the result
   * always shows everything in the current volume, plus potentially more.
   * @note The *automatic* adjustment that happens when ViewStates are used in Viewports **always** adjusts the Y axis (making
   * it potentially smaller). That's so that process can be reversible if the view's aspect ratio changes repeatedly (as happens when panels slide in/out, etc.)
   */
  public adjustAspectRatio(aspect: number) {
    const extents = this.getExtents();
    const origin = this.getOrigin();
    this.adjustViewDelta(extents, origin, this.getRotation(), aspect);
    this.setExtents(extents);
    this.setOrigin(origin);
  }

  /** Set the CategorySelector for this view. */
  public setCategorySelector(categories: CategorySelectorState) { this.categorySelector = categories; }

  /** get the auxiliary coordinate system state object for this ViewState. */
  public get auxiliaryCoordinateSystem(): AuxCoordSystemState {
    if (!this._auxCoordSystem)
      this._auxCoordSystem = this.createAuxCoordSystem("");
    return this._auxCoordSystem;
  }

  /** Get the Id of the auxiliary coordinate system for this ViewState */
  public getAuxiliaryCoordinateSystemId(): Id64String {
    return this.details.auxiliaryCoordinateSystemId;
  }

  /** Set or clear the AuxiliaryCoordinateSystem for this view.
   * @param acs the new AuxiliaryCoordinateSystem for this view. If undefined, no AuxiliaryCoordinateSystem will be used.
   */
  public setAuxiliaryCoordinateSystem(acs?: AuxCoordSystemState) {
    this._auxCoordSystem = acs;
    this.details.auxiliaryCoordinateSystemId = undefined !== acs ? acs.id : Id64.invalid;
  }

  /** Determine whether the specified Category is displayed in this view */
  public viewsCategory(id: Id64String): boolean {
    return this.categorySelector.isCategoryViewed(id);
  }

  /**  Get the aspect ratio (width/height) of this view */
  public getAspectRatio(): number {
    const extents = this.getExtents();
    return extents.x / extents.y;
  }

  /** Get the aspect ratio skew (x/y, usually 1.0) that is used to exaggerate the y axis of the view. */
  public getAspectRatioSkew(): number {
    return this.details.aspectRatioSkew;
  }

  /** Set the aspect ratio skew (x/y) for this view. To remove aspect ratio skew, pass 1.0 for val. */
  public setAspectRatioSkew(val: number) {
    this.details.aspectRatioSkew = val;
  }

  /** Get the unit vector that points in the view X (left-to-right) direction.
   * @param result optional Vector3d to be used for output. If undefined, a new object is created.
   */
  public getXVector(result?: Vector3d): Vector3d { return this.getRotation().getRow(0, result); }

  /** Get the unit vector that points in the view Y (bottom-to-top) direction.
   * @param result optional Vector3d to be used for output. If undefined, a new object is created.
   */
  public getYVector(result?: Vector3d): Vector3d { return this.getRotation().getRow(1, result); }

  /** Get the unit vector that points in the view Z (front-to-back) direction.
   * @param result optional Vector3d to be used for output. If undefined, a new object is created.
   */
  public getZVector(result?: Vector3d): Vector3d { return this.getRotation().getRow(2, result); }

  /** Set or clear the clipping volume for this view.
   * @param clip the new clipping volume. If undefined, clipping is removed from view.
   * @note The ViewState takes ownership of the supplied ClipVector - it should not be modified after passing it to this function.
   */
  public setViewClip(clip?: ClipVector) {
    this.details.clipVector = clip;
  }

  /** Get the clipping volume for this view, if defined
   * @note Do *not* modify the returned ClipVector. If you wish to change the ClipVector, clone the returned ClipVector, modify it as desired, and pass the clone to [[setViewClip]].
   */
  public getViewClip(): ClipVector | undefined {
    return this.details.clipVector;
  }

  /** Set the grid settings for this view */
  public setGridSettings(orientation: GridOrientationType, spacing: Point2d, gridsPerRef: number): void {
    switch (orientation) {
      case GridOrientationType.WorldYZ:
      case GridOrientationType.WorldXZ:
        if (!this.is3d())
          return;
        break;
    }

    this.details.gridOrientation = orientation;
    this.details.gridsPerRef = gridsPerRef;
    this.details.gridSpacing = spacing;
  }

  /** Populate the given origin and rotation with information from the grid settings from the grid orientation. */
  public getGridSettings(vp: Viewport, origin: Point3d, rMatrix: Matrix3d, orientation: GridOrientationType) {
    // start with global origin (for spatial views) and identity matrix
    rMatrix.setIdentity();
    origin.setFrom(vp.view.isSpatialView() ? vp.view.iModel.globalOrigin : Point3d.create());

    switch (orientation) {
      case GridOrientationType.View: {
        const centerWorld = Point3d.create(0.5, 0.5, 0.5);
        vp.npcToWorld(centerWorld, centerWorld);

        rMatrix.setFrom(vp.rotation);
        rMatrix.multiplyXYZtoXYZ(origin, origin);
        origin.z = centerWorld.z;
        rMatrix.multiplyTransposeVectorInPlace(origin);
        break;
      }
      case GridOrientationType.WorldXY:
        break;
      case GridOrientationType.WorldYZ: {
        const rowX = rMatrix.getRow(0);
        const rowY = rMatrix.getRow(1);
        const rowZ = rMatrix.getRow(2);
        rMatrix.setRow(0, rowY);
        rMatrix.setRow(1, rowZ);
        rMatrix.setRow(2, rowX);
        break;
      }
      case GridOrientationType.WorldXZ: {
        const rowX = rMatrix.getRow(0);
        const rowY = rMatrix.getRow(1);
        const rowZ = rMatrix.getRow(2);
        rMatrix.setRow(0, rowX);
        rMatrix.setRow(1, rowZ);
        rMatrix.setRow(2, rowY);
        break;
      }
    }
  }

  /** Get the grid settings for this view */
  public getGridOrientation(): GridOrientationType {
    return this.details.gridOrientation;
  }
  public getGridsPerRef(): number {
    return this.details.gridsPerRef;
  }
  public getGridSpacing(): XAndY {
    return this.details.gridSpacing;
  }

  /** Change the volume that this view displays, keeping its current rotation.
   * @param volume The new volume, in world-coordinates, for the view. The resulting view will show all of worldVolume, by fitting a
   * view-axis-aligned bounding box around it. For views that are not aligned with the world coordinate system, this will sometimes
   * result in a much larger volume than worldVolume.
   * @param aspect The X/Y aspect ratio of the view into which the result will be displayed. If the aspect ratio of the volume does not
   * match aspect, the shorter axis is lengthened and the volume is centered. If aspect is undefined, no adjustment is made.
   * @param options for providing MarginPercent and onExtentsError
   * @note for 2d views, only the X and Y values of volume are used.
   */
  public lookAtVolume(volume: LowAndHighXYZ | LowAndHighXY, aspect?: number, options?: ViewChangeOptions) {
    const rangeBox = Frustum.fromRange(volume).points;
    this.getRotation().multiplyVectorArrayInPlace(rangeBox);
    return this.lookAtViewAlignedVolume(Range3d.createArray(rangeBox), aspect, options);
  }

  /** Look at a volume of space defined by a range in view local coordinates, keeping its current rotation.
   * @param volume The new volume, in view-aligned coordinates. The resulting view will show all of the volume.
   * @param aspect The X/Y aspect ratio of the view into which the result will be displayed. If the aspect ratio of the volume does not
   * match aspect, the shorter axis is lengthened and the volume is centered. If aspect is undefined, no adjustment is made.
   * @param options for providing MarginPercent and onExtentsError
   * @see lookAtVolume
   */
  public lookAtViewAlignedVolume(volume: Range3d, aspect?: number, options?: ViewChangeOptions) {
    if (volume.isNull) // make sure volume is valid
      return;

    const viewRot = this.getRotation();
    const newOrigin = volume.low.clone();
    const newDelta = volume.diagonal();

    const minimumDepth = Constant.oneMillimeter;
    if (newDelta.z < minimumDepth) {
      newOrigin.z -= (minimumDepth - newDelta.z) / 2.0;
      newDelta.z = minimumDepth;
    }

    const margin = options?.marginPercent;

    if (this.isCameraEnabled()) {
      // If the camera is on, the only way to guarantee we can see the entire volume is to set delta at the front plane, not focus plane.
      // That generally causes the view to be too large (objects in it are too small), since we can't tell whether the objects are at
      // the front or back of the view. For this reason, don't attempt to add any "margin" to camera views.
    } else if (margin) {
      // compute how much space we'll need for both of X and Y margins in root coordinates
      const wPercent = margin.left + margin.right;
      const hPercent = margin.top + margin.bottom;

      const marginHorizontal = wPercent / (1 - wPercent) * newDelta.x;
      const marginVert = hPercent / (1 - hPercent) * newDelta.y;

      // compute left and bottom margins in root coordinates
      const marginLeft = margin.left / (1 - wPercent) * newDelta.x;
      const marginBottom = margin.bottom / (1 - hPercent) * newDelta.y;

      // add the margins to the range
      newOrigin.x -= marginLeft;
      newOrigin.y -= marginBottom;
      newDelta.x += marginHorizontal;
      newDelta.y += marginVert;
    } else {
      const origDelta = newDelta.clone();
      newDelta.scale(1.04, newDelta); // default "dilation"
      newOrigin.addScaledInPlace(origDelta.minus(newDelta, origDelta), .5);
    }

    viewRot.multiplyTransposeVectorInPlace(newOrigin);

    if (ViewStatus.Success !== this.adjustViewDelta(newDelta, newOrigin, viewRot, aspect, options))
      return;

    this.setExtents(newDelta);
    this.setOrigin(newOrigin);

    if (!this.is3d())
      return;

    const cameraDef = this.camera;
    cameraDef.validateLens();
    // move the camera back so the entire x,y range is visible at front plane
    const frontDist = newDelta.x / (2.0 * Math.tan(cameraDef.getLensAngle().radians / 2.0));
    const backDist = frontDist + newDelta.z;

    cameraDef.setFocusDistance(frontDist); // do this even if the camera isn't currently on.
    this.centerEyePoint(backDist); // do this even if the camera isn't currently on.
    this.verifyFocusPlane(); // changes delta/origin
  }

  /** Set the rotation of this ViewState to the supplied rotation, by rotating it about a point.
   * @param rotation The new rotation matrix for this ViewState.
   * @param point The point to rotate about. If undefined, use the [[getTargetPoint]].
   */
  public setRotationAboutPoint(rotation: Matrix3d, point?: Point3d): void {
    if (undefined === point)
      point = this.getTargetPoint();

    const inverse = rotation.clone().inverse();
    if (undefined === inverse)
      return;

    const targetMatrix = inverse.multiplyMatrixMatrix(this.getRotation());
    const worldTransform = Transform.createFixedPointAndMatrix(point, targetMatrix);
    const frustum = this.calculateFrustum();
    if (undefined !== frustum) {
      frustum.multiply(worldTransform);
      this.setupFromFrustum(frustum);
    }
  }

  /** Intended strictly as a temporary solution for interactive editing applications, until official support for such apps is implemented.
   * Invalidates tile trees for all specified models (or all viewed models, if none specified), causing subsequent requests for tiles to make new requests to back-end for updated tiles.
   * Returns true if any tile tree was invalidated.
   * @internal
   */
  public refreshForModifiedModels(modelIds: Id64Arg | undefined): boolean {
    let refreshed = false;
    this.forEachModelTreeRef((ref) => {
      const tree = ref.treeOwner.tileTree;
      if (undefined !== tree && (undefined === modelIds || Id64.has(modelIds, tree.modelId))) {
        ref.treeOwner.dispose();
        refreshed = true;
      }
    });

    return refreshed;
  }

  /** Determine whether this ViewState has the same coordinate system as another one.
   * They must be from the same iModel, and view a model in common.
   * @internal
   */
  public hasSameCoordinates(other: ViewState): boolean {
    if (this.iModel !== other.iModel)
      return false;
    if (this.isSpatialView() && other.isSpatialView())
      return true;
    let allowView = false;
    this.forEachModel((model) => {
      if (!allowView && other.viewsModel(model.id))
        allowView = true;
    });
    return allowView; // Accept if this view shares a model in common with target.
  }

  public getUpVector(point: Point3d): Vector3d {
    if (!this.iModel.isGeoLocated || this.globeMode !== GlobeMode.Ellipsoid || this.iModel.projectExtents.containsPoint(point))
      return Vector3d.unitZ();

    // Note - use the calculated ECEF tranform rather than stored which may not be accurate.
    const earthCenter = this.iModel.backgroundMapLocation.getMapEcefToDb(0).origin;
    const normal = Vector3d.createStartEnd(earthCenter, point);
    normal.normalizeInPlace();

    return normal;
  }

  /** A value that represents the global scope of the view -- a value greater than one indicates that the scope of this view is global (viewing most of Earth). */
  public get globalScopeFactor(): number {
    return this.getExtents().magnitudeXY() / Constant.earthRadiusWGS84.equator;
  }

  private _maxGlobalScopeFactor = 0;
  /** The maximum global scope is not persistent, but maintained as highest global scope factor. This can be used to determine
   * if the view is of a limited area or if it has ever viewed the entire globe and therefore may be assumed to view it again
   * and therefore may warrant resources for displaying the globe, such as an expanded viewing frustum and preloading globe map tiles.
   * A value greater than one indicates that the viewport has been used to view globally at least once.
   * @alpha
   */
  public get maxGlobalScopeFactor() { return this._maxGlobalScopeFactor; }

  protected _updateMaxGlobalScopeFactor() { this._maxGlobalScopeFactor = Math.max(this._maxGlobalScopeFactor, this.globalScopeFactor); }

  /** Return elevation applied to model when displayed. This is strictly relevant to plan projection models.
   * @internal
   */
  public getModelElevation(_modelId: Id64String): number { return 0; }

  /** Specify a provider of per-model display transforms. Intended chiefly for use by model alignment tools.
   * @note The transform supplied is used for display purposes **only**. Do not expect operations like snapping to account for the display transform.
   * @alpha
   */
  public get modelDisplayTransformProvider(): ModelDisplayTransformProvider | undefined {
    return this._modelDisplayTransformProvider;
  }

  public set modelDisplayTransformProvider(provider: ModelDisplayTransformProvider | undefined) {
    if (provider === this.modelDisplayTransformProvider)
      return;

    if (this.isAttachedToViewport)
      this.onModelDisplayTransformProviderChanged.raiseEvent(provider);

    this._modelDisplayTransformProvider = provider;
  }

  /** @internal */
  public getModelDisplayTransform(modelId: Id64String, baseTransform: Transform): Transform {
    return this.modelDisplayTransformProvider ? this.modelDisplayTransformProvider.getModelDisplayTransform(modelId, baseTransform) : baseTransform;
  }

  /** Invoked when this view becomes the view displayed by the specified [[Viewport]].
   * A ViewState can be attached to at most **one** Viewport.
   * @note If you override this method you **must** call `super.attachToViewport`.
   * @throws Error if the view is already attached to any Viewport.
   * @see [[detachFromViewport]] from the inverse operation.
   * @internal
   */
  public attachToViewport(): void {
    if (this.isAttachedToViewport)
      throw new Error("Attempting to attach a ViewState that is already attached to a Viewport");

    this.registerCategorySelectorListeners();
  }

  private registerCategorySelectorListeners(): void {
    const cats = this.categorySelector.observableCategories;
    const event = () => this.onViewedCategoriesChanged.raiseEvent();
    this._unregisterCategorySelectorListeners.push(cats.onAdded.addListener(event));
    this._unregisterCategorySelectorListeners.push(cats.onDeleted.addListener(event));
    this._unregisterCategorySelectorListeners.push(cats.onCleared.addListener(event));
  }

  /** Invoked when this view, previously attached to the specified [[Viewport]] via [[attachToViewport]], is no longer the view displayed by that Viewport.
   * @note If you override this method you **must** call `super.detachFromViewport`.
   * @throws Error if the view is not attached to any Viewport.
   * @internal
   */
  public detachFromViewport(): void {
    if (!this.isAttachedToViewport)
      throw new Error("Attempting to detach a ViewState from a Viewport to which it is not attached.");

    this.unregisterCategorySelectorListeners();
  }

  private unregisterCategorySelectorListeners(): void {
    this._unregisterCategorySelectorListeners.forEach((f) => f());
    this._unregisterCategorySelectorListeners.length = 0;
  }

  /** Returns whether this view is currently being displayed by a [[Viewport]].
   * @alpha
   */
  public get isAttachedToViewport(): boolean {
    // In attachToViewport, we register event listeners on the category selector. We remove them in detachFromViewport.
    // So a non-empty list of event listener removal functions indicates we are currently attached to a viewport.
    return this._unregisterCategorySelectorListeners.length > 0;
  }
}

/** Defines the state of a view of 3d models.
 * @see [ViewState Parameters]($docs/learning/frontend/views#viewstate-parameters)
 * @public
 */
export abstract class ViewState3d extends ViewState {
  private readonly _details: ViewDetails3d;
  private readonly _modelClips: Array<RenderClipVolume | undefined> = [];
  /** @internal */
  public static get className() { return "ViewDefinition3d"; }
  /** True if the camera is valid. */
  protected _cameraOn: boolean;
  /** The lower left back corner of the view frustum. */
  public readonly origin: Point3d;
  /** The extent of the view frustum. */
  public readonly extents: Vector3d;
  /** Rotation of the view frustum. */
  public readonly rotation: Matrix3d;
  /** The camera used for this view. */
  public readonly camera: Camera;
  /** Minimum distance for front plane */
  public forceMinFrontDist = 0.0;
  /** This function is never called.
   * @deprecated
   */
  public onRenderFrame(_viewport: Viewport): void { }

  /** Provides access to optional detail settings for this view.
   * @beta
   */
  public get details(): ViewDetails3d {
    return this._details;
  }

  public allow3dManipulations(): boolean {
    return this.details.allow3dManipulations;
  }

  /** Set whether [[ViewTool]]s are allowed to operate in 3 dimensions on this view. */
  public setAllow3dManipulations(allow: boolean) {
    this.details.allow3dManipulations = allow;
  }

  public constructor(props: ViewDefinition3dProps, iModel: IModelConnection, categories: CategorySelectorState, displayStyle: DisplayStyle3dState) {
    super(props, iModel, categories, displayStyle);
    this._cameraOn = JsonUtils.asBool(props.cameraOn);
    this.origin = Point3d.fromJSON(props.origin);
    this.extents = Vector3d.fromJSON(props.extents);
    this.rotation = YawPitchRollAngles.fromJSON(props.angles).toMatrix3d();
    assert(this.rotation.isRigid());
    this.camera = new Camera(props.camera);

    // if the camera is on, make sure the eyepoint is centered.
    if (this.isCameraEnabled())
      this.centerEyePoint();

    this._details = new ViewDetails3d(this.jsonProperties);
    this._details.onModelClipGroupsChanged.addListener((newGroups) => this.updateModelClips(newGroups));
    this.updateModelClips(this._details.modelClipGroups);

    this._updateMaxGlobalScopeFactor();
  }

  private updateModelClips(groups: ModelClipGroups): void {
    for (const clip of this._modelClips)
      clip?.dispose();

    this._modelClips.length = 0;
    for (const group of groups.groups) {
      const clip = group.clip ? IModelApp.renderSystem.createClipVolume(group.clip) : undefined;
      this._modelClips.push(clip);
    }
  }

  /** @internal */
  public getModelClip(modelId: Id64String): RenderClipVolume | undefined {
    // If the view has a clip, or clipping is turned off, the model clips are ignored.
    if (undefined !== this.getViewClip() || !this.viewFlags.clipVolume)
      return undefined;

    const index = this.details.modelClipGroups.findGroupIndex(modelId);
    return -1 !== index ? this._modelClips[index] : undefined;
  }

  /** @internal */
  public savePose(): ViewPose { return new ViewPose3d(this); }

  /** @internal */
  public applyPose(val: ViewPose3d): this {
    this._cameraOn = val.cameraOn;
    this.setOrigin(val.origin);
    this.setExtents(val.extents);
    this.rotation.setFrom(val.rotation);
    this.camera.setFrom(val.camera);
    this._updateMaxGlobalScopeFactor();
    return this;
  }

  public toJSON(): ViewDefinition3dProps {
    const val = super.toJSON() as ViewDefinition3dProps;
    val.cameraOn = this._cameraOn;
    val.origin = this.origin;
    val.extents = this.extents;
    val.angles = YawPitchRollAngles.createFromMatrix3d(this.rotation)!.toJSON();
    val.camera = this.camera;
    return val;
  }

  /** @internal */
  public is3d(): this is ViewState3d { return true; }

  /** @internal */
  public isDrawingView(): this is DrawingViewState { return false; }

  public get isCameraOn(): boolean { return this._cameraOn; }

  private static _minGlobeEyeHeight = Constant.earthRadiusWGS84.equator / 4;  // View as globe if more than a quarter of earth radius from surface.
  private static _scratchGlobeCarto = Cartographic.fromRadians(0, 0, 0);

  public get isGlobalView() {
    if (undefined === this.iModel.ecefLocation)
      return false;

    return this.globalScopeFactor >= 1;
  }

  /** A value that represents the global scope of the view -- a value greater than one indicates that the scope of this view is global. */
  public get globalScopeFactor(): number {
    const eyeHeight = this.getEyeCartographicHeight();
    return (undefined === eyeHeight) ? (this.extents.magnitudeXY() / Constant.earthRadiusWGS84.equator) : (eyeHeight / ViewState3d._minGlobeEyeHeight);
  }

  public globalViewTransition(): number {
    if (undefined === this.iModel.ecefLocation)
      return 0.0;

    let h = 0.0;
    if (this.isCameraOn) {
      const carto = this.rootToCartographic(this.getEyePoint(), ViewState3d._scratchGlobeCarto);
      h = (undefined === carto ? 0.0 : carto.height);
    } else
      h = this.extents.magnitudeXY();

    const startTransition = 0.33333 * ViewState3d._minGlobeEyeHeight;
    if (h > ViewState3d._minGlobeEyeHeight)
      return 1.0;
    else if (h < startTransition)
      return 0.0;
    else
      return (h - startTransition) / (ViewState3d._minGlobeEyeHeight - startTransition);
  }

  public getCartographicHeight(point: XYAndZ): number | undefined {
    const ecefLocation = this.iModel.ecefLocation;
    if (undefined === ecefLocation)
      return undefined;

    const carto = this.rootToCartographic(point, ViewState3d._scratchGlobeCarto);
    return carto === undefined ? undefined : carto.height;
  }
  public getEyeCartographicHeight(): number | undefined {
    return this.isCameraOn ? this.getCartographicHeight(this.getEyePoint()) : undefined;
  }

  public isEyePointGlobalView(eyePoint: XYAndZ) {
    const cartoHeight = this.getCartographicHeight(eyePoint);
    return undefined === cartoHeight ? false : cartoHeight > ViewState3d._minGlobeEyeHeight;
  }

  /** Look at a global location, placing the camera's eye at the specified eye height above a viewed location.
   *  If location is defined, its center position will be viewed using the specified eye height.
   *  If location also has an area specified, the eye height will be adjusted to view the specified location based on that area.
   *  Otherwise, this function views a point on the earth as if the current eye point was placed on the earth. If the eyePoint parameter is defined, instead this point will be placed on the earth and viewed.
   *  Specify pitchAngleRadians to tilt the final view; this defaults to 0.
   *  Returns the distance from original eye point to new eye point.
   *  @alpha
   */
  public lookAtGlobalLocation(eyeHeight: number, pitchAngleRadians = 0, location?: GlobalLocation, eyePoint?: Point3d): number {
    if (!this.iModel.isGeoLocated)
      return 0;

    if (location !== undefined && location.area !== undefined)
      eyeHeight = areaToEyeHeight(this, location.area, location.center.height);

    const origEyePoint = eyePoint !== undefined ? eyePoint.clone() : this.getEyePoint().clone();

    let targetPoint = origEyePoint;
    const targetPointCartographic = location !== undefined ? location.center.clone() : this.rootToCartographic(targetPoint)!;
    targetPointCartographic.height = 0.0;
    targetPoint = this.cartographicToRoot(targetPointCartographic)!;

    targetPointCartographic.height = eyeHeight;
    let lEyePoint = this.cartographicToRoot(targetPointCartographic)!;

    targetPointCartographic.latitude += 10.0;
    const northOfEyePoint = this.cartographicToRoot(targetPointCartographic)!;
    let upVector = northOfEyePoint.unitVectorTo(lEyePoint)!;
    if (this.globeMode === GlobeMode.Plane)
      upVector = Vector3d.create(Math.abs(upVector.x), Math.abs(upVector.y), Math.abs(upVector.z));

    if (0 !== pitchAngleRadians) {
      const pitchAxis = upVector.unitCrossProduct(Vector3d.createStartEnd(targetPoint, lEyePoint));
      if (undefined !== pitchAxis) {
        const pitchMatrix = Matrix3d.createRotationAroundVector(pitchAxis, Angle.createRadians(pitchAngleRadians))!;
        const pitchTransform = Transform.createFixedPointAndMatrix(targetPoint, pitchMatrix);
        lEyePoint = pitchTransform.multiplyPoint3d(lEyePoint);
        pitchMatrix.multiplyVector(upVector, upVector);
      }
    }

    this.lookAtUsingLensAngle(lEyePoint, targetPoint, upVector, this.camera.getLensAngle());

    return lEyePoint.distance(origEyePoint);
  }

  /** Look at a global location, placing the camera's eye at the specified eye height above a viewed location using the GCS.
   *  If location is defined, its center position will be viewed using the specified eye height.
   *  If location also has an area specified, the eye height will be adjusted to view the specified location based on that area.
   *  Otherwise, this function views a point on the earth as if the current eye point was placed on the earth. If the eyePoint parameter is defined, instead this point will be placed on the earth and viewed.
   *  Specify pitchAngleRadians to tilt the final view; this defaults to 0.
   *  Returns the distance from original eye point to new eye point.
   *  @alpha
   */
  public async lookAtGlobalLocationFromGcs(eyeHeight: number, pitchAngleRadians = 0, location?: GlobalLocation, eyePoint?: Point3d): Promise<number> {
    if (!this.iModel.isGeoLocated)
      return 0;

    if (location !== undefined && location.area !== undefined)
      eyeHeight = await areaToEyeHeightFromGcs(this, location.area, location.center.height);

    const origEyePoint = eyePoint !== undefined ? eyePoint.clone() : this.getEyePoint().clone();

    let targetPoint = origEyePoint;
    const targetPointCartographic = location !== undefined ? location.center.clone() : this.rootToCartographic(targetPoint)!;
    targetPointCartographic.height = 0.0;
    targetPoint = (await this.cartographicToRootFromGcs(targetPointCartographic))!;

    targetPointCartographic.height = eyeHeight;
    let lEyePoint = (await this.cartographicToRootFromGcs(targetPointCartographic))!;

    targetPointCartographic.latitude += 10.0;
    const northOfEyePoint = (await this.cartographicToRootFromGcs(targetPointCartographic))!;
    let upVector = northOfEyePoint.unitVectorTo(lEyePoint)!;
    if (this.globeMode === GlobeMode.Plane)
      upVector = Vector3d.create(Math.abs(upVector.x), Math.abs(upVector.y), Math.abs(upVector.z));

    if (0 !== pitchAngleRadians) {
      const pitchAxis = upVector.unitCrossProduct(Vector3d.createStartEnd(targetPoint, lEyePoint));
      if (undefined !== pitchAxis) {
        const pitchMatrix = Matrix3d.createRotationAroundVector(pitchAxis, Angle.createRadians(pitchAngleRadians))!;
        const pitchTransform = Transform.createFixedPointAndMatrix(targetPoint, pitchMatrix);
        lEyePoint = pitchTransform.multiplyPoint3d(lEyePoint);
        pitchMatrix.multiplyVector(upVector, upVector);
      }
    }

    this.lookAtUsingLensAngle(lEyePoint, targetPoint, upVector, this.camera.getLensAngle());

    return lEyePoint.distance(origEyePoint);
  }

  /** Convert a point in spatial space to a cartographic coordinate. */
  public rootToCartographic(root: XYAndZ, result?: Cartographic): Cartographic | undefined {
    const backgroundMapGeometry = this.displayStyle.getBackgroundMapGeometry();
    return backgroundMapGeometry ? backgroundMapGeometry.dbToCartographic(root, result) : undefined;
  }

  /** Convert a cartographic coordinate to a point in spatial space. */
  public cartographicToRoot(cartographic: Cartographic, result?: Point3d): Point3d | undefined {
    const backgroundMapGeometry = this.displayStyle.getBackgroundMapGeometry();
    return backgroundMapGeometry ? backgroundMapGeometry.cartographicToDb(cartographic, result) : undefined;
  }

  /** Convert a point in spatial space to a cartographic coordinate using the GCS reprojection. */
  public async rootToCartographicFromGcs(root: XYAndZ, result?: Cartographic): Promise<Cartographic | undefined> {
    const backgroundMapGeometry = this.displayStyle.getBackgroundMapGeometry();
    return backgroundMapGeometry ? backgroundMapGeometry.dbToCartographicFromGcs(root, result) : undefined;
  }

  /** Convert a cartographic coordinate to a point in spatial space using the GCS reprojection. */
  public async cartographicToRootFromGcs(cartographic: Cartographic, result?: Point3d): Promise<Point3d | undefined> {
    const backgroundMapGeometry = this.displayStyle.getBackgroundMapGeometry();
    return backgroundMapGeometry ? backgroundMapGeometry.cartographicToDbFromGcs(cartographic, result) : undefined;
  }

  public setupFromFrustum(frustum: Frustum, opts?: ViewChangeOptions): ViewStatus {
    const stat = super.setupFromFrustum(frustum, opts);
    if (ViewStatus.Success !== stat)
      return stat;

    this.turnCameraOff();
    const frustPts = frustum.points;

    // use comparison of back, front plane X sizes to indicate camera or flat view ...
    const xBack = frustPts[Npc.LeftBottomRear].distance(frustPts[Npc.RightBottomRear]);
    const xFront = frustPts[Npc.LeftBottomFront].distance(frustPts[Npc.RightBottomFront]);

    const flatViewFractionTolerance = 1.0e-6;
    if (xFront > xBack * (1.0 + flatViewFractionTolerance))
      return ViewStatus.InvalidWindow;

    // see if the frustum is tapered, and if so, set up camera eyepoint and adjust viewOrg and delta.
    const compression = xFront / xBack;
    if (compression >= (1.0 - flatViewFractionTolerance))
      return ViewStatus.Success;

    // the frustum has perspective, turn camera on
    let viewOrg = frustPts[Npc.LeftBottomRear];
    const viewDelta = this.getExtents().clone();
    const zDir = this.getZVector();
    const frustumZ = viewOrg.vectorTo(frustPts[Npc.LeftBottomFront]);
    const frustOrgToEye = frustumZ.scale(1.0 / (1.0 - compression));
    const eyePoint = viewOrg.plus(frustOrgToEye);

    const backDistance = frustOrgToEye.dotProduct(zDir);         // distance from eye to back plane of frustum
    const focusDistance = this.camera.isFocusValid ? this.camera.focusDist : (backDistance - (viewDelta.z / 2.0));
    const focalFraction = focusDistance / backDistance;           // ratio of focus plane distance to back plane distance

    viewOrg = eyePoint.plus2Scaled(frustOrgToEye, -focalFraction, zDir, focusDistance - backDistance);    // now project that point onto back plane
    viewDelta.x *= focalFraction;                                  // adjust view delta for x and y so they are also at focus plane
    viewDelta.y *= focalFraction;

    this.setEyePoint(eyePoint);
    this.setFocusDistance(focusDistance);
    this.setOrigin(viewOrg);
    this.setExtents(viewDelta);
    this.setLensAngle(this.calcLensAngle());
    this.enableCamera();
    this._updateMaxGlobalScopeFactor();
    return ViewStatus.Success;
  }

  protected static calculateMaxDepth(delta: Vector3d, zVec: Vector3d): number {
    const depthRatioLimit = 1.0E8;          // Limit for depth Ratio.
    const maxTransformRowRatio = 1.0E5;
    const minXYComponent = Math.min(Math.abs(zVec.x), Math.abs(zVec.y));
    const maxDepthRatio = (0.0 === minXYComponent) ? depthRatioLimit : Math.min((maxTransformRowRatio / minXYComponent), depthRatioLimit);
    return Math.max(delta.x, delta.y) * maxDepthRatio;
  }

  public getOrigin(): Point3d { return this.origin; }
  public getExtents(): Vector3d { return this.extents; }
  public getRotation(): Matrix3d { return this.rotation; }
  public setOrigin(origin: XYAndZ) { this.origin.setFrom(origin); }
  public setExtents(extents: XYAndZ) { this.extents.setFrom(extents); }
  public setRotation(rot: Matrix3d) { this.rotation.setFrom(rot); }
  /** @internal */
  protected enableCamera(): void {
    if (this.supportsCamera())
      this._cameraOn = true;
  }

  public supportsCamera(): boolean {
    return this.allow3dManipulations();
  }

  public minimumFrontDistance() {
    return Math.max(15.2 * Constant.oneCentimeter, this.forceMinFrontDist);
  }

  public isEyePointAbove(elevation: number): boolean {
    return !this._cameraOn ? (this.getZVector().z > 0) : (this.getEyePoint().z > elevation);
  }

  public getDisplayStyle3d() { return this.displayStyle as DisplayStyle3dState; }

  /** Turn the camera off for this view. After this call, the camera parameters in this view definition are ignored and views that use it will
   * display with an orthographic (infinite focal length) projection of the view volume from the view direction.
   * @note To turn the camera back on, call #lookAt
   */
  public turnCameraOff() { this._cameraOn = false; }

  /** Determine whether the camera is valid for this view */
  public get isCameraValid() { return this.camera.isValid; }

  /** Calculate the lens angle formed by the current delta and focus distance */
  public calcLensAngle(): Angle {
    return Angle.createRadians(2.0 * Math.atan2(this.extents.x * 0.5, this.camera.getFocusDistance()));
  }

  /** Get the target point of the view. If there is no camera, view center is returned. */
  public getTargetPoint(result?: Point3d): Point3d {
    if (!this._cameraOn)
      return super.getTargetPoint(result);

    return this.getEyePoint().plusScaled(this.getZVector(), -1.0 * this.getFocusDistance(), result);
  }

  /** Position the camera for this view and point it at a new target point.
   * @param eyePoint The new location of the camera.
   * @param targetPoint The new location to which the camera should point. This becomes the center of the view on the focus plane.
   * @param upVector A vector that orients the camera's "up" (view y). This vector must not be parallel to the vector from eye to target.
   * @param newExtents  The new size (width and height) of the view rectangle. The view rectangle is on the focus plane centered on the targetPoint.
   * If newExtents is undefined, the existing size is unchanged.
   * @param frontDistance The distance from the eyePoint to the front plane. If undefined, the existing front distance is used.
   * @param backDistance The distance from the eyePoint to the back plane. If undefined, the existing back distance is used.
   * @param opts for providing onExtentsError
   * @returns A [[ViewStatus]] indicating whether the camera was successfully positioned.
   * @note If the aspect ratio of viewDelta does not match the aspect ratio of a Viewport into which this view is displayed, it will be
   * adjusted when the [[Viewport]] is synchronized from this view.
   */
  public lookAt(eyePoint: XYAndZ, targetPoint: XYAndZ, upVector: Vector3d, newExtents?: XAndY, frontDistance?: number, backDistance?: number, opts?: ViewChangeOptions): ViewStatus {
    const eye = new Point3d(eyePoint.x, eyePoint.y, eyePoint.z);
    const yVec = upVector.normalize();
    if (!yVec) // up vector zero length?
      return ViewStatus.InvalidUpVector;

    const zVec = Vector3d.createStartEnd(targetPoint, eye); // z defined by direction from eye to target
    const focusDist = zVec.normalizeWithLength(zVec).mag; // set focus at target point
    const minFrontDist = this.minimumFrontDistance();

    if (focusDist <= minFrontDist) { // eye and target are too close together
      opts?.onExtentsError?.(ViewStatus.InvalidTargetPoint);
      return ViewStatus.InvalidTargetPoint;
    }

    const xVec = new Vector3d();
    if (yVec.crossProduct(zVec).normalizeWithLength(xVec).mag < Geometry.smallMetricDistance)
      return ViewStatus.InvalidUpVector;    // up is parallel to z

    if (zVec.crossProduct(xVec).normalizeWithLength(yVec).mag < Geometry.smallMetricDistance)
      return ViewStatus.InvalidUpVector;

    // we now have rows of the rotation matrix
    const rotation = Matrix3d.createRows(xVec, yVec, zVec);

    backDistance = backDistance ? backDistance : this.getBackDistance();
    frontDistance = frontDistance ? frontDistance : this.getFrontDistance();

    const delta = newExtents ? new Vector3d(Math.abs(newExtents.x), Math.abs(newExtents.y), this.extents.z) : this.extents.clone();

    // The front/back distance are relatively arbitrary -- the frustum will be adjusted to include geometry.
    // Set them here to reasonable in front of eye and just beyond target.
    frontDistance = Math.min(frontDistance, (.5 * Constant.oneMeter));
    backDistance = Math.min(backDistance, focusDist + (.5 * Constant.oneMeter));

    if (backDistance < focusDist) // make sure focus distance is in front of back distance.
      backDistance = focusDist + Constant.oneMillimeter;

    if (frontDistance > focusDist)
      frontDistance = focusDist - minFrontDist;

    if (frontDistance < minFrontDist)
      frontDistance = minFrontDist;

    delta.z = (backDistance - frontDistance);

    const stat = this.adjustViewDelta(delta, eye, rotation, undefined, opts);
    if (ViewStatus.Success !== stat)
      return stat;

    if (delta.z > ViewState3d.calculateMaxDepth(delta, zVec)) // make sure we're not zoomed out too far
      return ViewStatus.MaxDisplayDepth;

    // The origin is defined as the lower left of the view rectangle on the focus plane, projected to the back plane.
    // Start at eye point, and move to center of back plane, then move left half of width. and down half of height
    const origin = eye.plus3Scaled(zVec, -backDistance, xVec, -0.5 * delta.x, yVec, -0.5 * delta.y);

    this.setEyePoint(eyePoint);
    this.setRotation(rotation);
    this.setFocusDistance(focusDist);
    this.setOrigin(origin);
    this.setExtents(delta);
    this.setLensAngle(this.calcLensAngle());
    this.enableCamera();
    this._updateMaxGlobalScopeFactor();
    return ViewStatus.Success;
  }

  /** Position the camera for this view and point it at a new target point, using a specified lens angle.
   * @param eyePoint The new location of the camera.
   * @param targetPoint The new location to which the camera should point. This becomes the center of the view on the focus plane.
   * @param upVector A vector that orients the camera's "up" (view y). This vector must not be parallel to the vector from eye to target.
   * @param fov The angle, in radians, that defines the field-of-view for the camera. Must be between .0001 and pi.
   * @param frontDistance The distance from the eyePoint to the front plane. If undefined, the existing front distance is used.
   * @param backDistance The distance from the eyePoint to the back plane. If undefined, the existing back distance is used.
   * @param opts for providing onExtentsError
   * @returns [[ViewStatus]] indicating whether the camera was successfully positioned.
   * @note The aspect ratio of the view remains unchanged.
   */
  public lookAtUsingLensAngle(eyePoint: Point3d, targetPoint: Point3d, upVector: Vector3d, fov: Angle, frontDistance?: number, backDistance?: number, opts?: ViewChangeOptions): ViewStatus {
    const focusDist = eyePoint.vectorTo(targetPoint).magnitude();   // Set focus at target point

    if (focusDist <= Constant.oneMillimeter)       // eye and target are too close together
      return ViewStatus.InvalidTargetPoint;

    if (fov.radians < .0001 || fov.radians > Math.PI)
      return ViewStatus.InvalidLens;

    const extent = 2.0 * Math.tan(fov.radians / 2.0) * focusDist;
    const delta = Vector2d.create(this.extents.x, this.extents.y);
    delta.scale(extent / delta.x, delta);

    return this.lookAt(eyePoint, targetPoint, upVector, delta, frontDistance, backDistance, opts);
  }

  /** Change the focus distance for this ViewState3d. Preserves the content of the view.
   * @internal
   */
  public changeFocusDistance(newDist: number): ViewStatus {
    if (newDist <= Constant.oneMillimeter)
      return ViewStatus.InvalidTargetPoint;

    const oldExtents = this.extents.clone(); // save current extents so we can keep frustum unchanged
    this.extents.x = 2.0 * Math.tan(this.camera.lens.radians / 2.0) * newDist; // new width based on focus distance and lens angle.
    this.extents.y = this.extents.y * (this.extents.x / oldExtents.x); // preserve aspect ratio
    this.origin.addScaledInPlace(this.rotation.multiplyTransposeVector(this.extents.vectorTo(oldExtents)), .5); // move origin by half the change in extents
    this.camera.focusDist = newDist; // save new focus distance
    return ViewStatus.Success;
  }

  /** Change the focus distance for this ViewState3d to be defined by the the supplied point, if it is in front of the camera.
   * Preserves the content of the view.
   * @internal
   */
  public changeFocusFromPoint(pt: Point3d) {
    return this.changeFocusDistance(this.getZVector().dotProduct(pt.vectorTo(this.camera.eye)));
  }

  /** Move the camera relative to its current location by a distance in camera coordinates.
   * @param distance to move camera. Length is in world units, direction relative to current camera orientation.
   * @returns Status indicating whether the camera was successfully positioned. See values at [[ViewStatus]] for possible errors.
   */
  public moveCameraLocal(distance: Vector3d): ViewStatus {
    const distWorld = this.rotation.multiplyTransposeVector(distance);
    return this.moveCameraWorld(distWorld);
  }

  /** Move the camera relative to its current location by a distance in world coordinates.
   * @param distance in world units.
   * @returns Status indicating whether the camera was successfully positioned. See values at [[ViewStatus]] for possible errors.
   */
  public moveCameraWorld(distance: Vector3d): ViewStatus {
    if (!this._cameraOn) {
      this.origin.plus(distance, this.origin);
      return ViewStatus.Success;
    }

    const newTarget = this.getTargetPoint().plus(distance);
    const newEyePt = this.getEyePoint().plus(distance);
    return this.lookAt(newEyePt, newTarget, this.getYVector());
  }

  /** Rotate the camera from its current location about an axis relative to its current orientation.
   * @param angle The angle to rotate the camera.
   * @param axis The axis about which to rotate the camera. The axis is a direction relative to the current camera orientation.
   * @param aboutPt The point, in world coordinates, about which the camera is rotated. If aboutPt is undefined, the camera rotates in place
   *  (i.e. about the current eyePoint).
   * @note Even though the axis is relative to the current camera orientation, the aboutPt is in world coordinates, \b not relative to the camera.
   * @returns Status indicating whether the camera was successfully positioned. See values at [[ViewStatus]] for possible errors.
   */
  public rotateCameraLocal(angle: Angle, axis: Vector3d, aboutPt?: Point3d): ViewStatus {
    const axisWorld = this.getRotation().multiplyTransposeVector(axis);
    return this.rotateCameraWorld(angle, axisWorld, aboutPt);
  }

  /** Rotate the camera from its current location about an axis in world coordinates.
   * @param angle The angle to rotate the camera.
   * @param axis The world-based axis (direction) about which to rotate the camera.
   * @param aboutPt The point, in world coordinates, about which the camera is rotated. If aboutPt is undefined, the camera rotates in place
   *  (i.e. about the current eyePoint).
   * @returns Status indicating whether the camera was successfully positioned. See values at [[ViewStatus]] for possible errors.
   */
  public rotateCameraWorld(angle: Angle, axis: Vector3d, aboutPt?: Point3d): ViewStatus {
    const about = aboutPt ? aboutPt : this.getEyePoint();
    const rotation = Matrix3d.createRotationAroundVector(axis, angle);
    if (!rotation)
      return ViewStatus.InvalidUpVector;    // Invalid axis given
    const trans = Transform.createFixedPointAndMatrix(about, rotation);
    const newTarget = trans.multiplyPoint3d(this.getTargetPoint());
    const upVec = rotation.multiplyVector(this.getYVector());
    return this.lookAt(this.getEyePoint(), newTarget, upVec);
  }

  /** Get the distance from the eyePoint to the front plane for this view. */
  public getFrontDistance(): number { return this.getBackDistance() - this.extents.z; }

  /** Get the distance from the eyePoint to the back plane for this view. */
  public getBackDistance(): number {
    // backDist is the z component of the vector from the origin to the eyePoint .
    const eyeOrg = this.origin.vectorTo(this.getEyePoint());
    this.getRotation().multiplyVector(eyeOrg, eyeOrg);
    return eyeOrg.z;
  }

  /** Place the eyepoint of the camera so it is aligned with the center of the view. This removes any 1-point perspective skewing that may be
   * present in the current view.
   * @param backDistance If defined, the new the distance from the eyepoint to the back plane. Otherwise the distance from the
   * current eyepoint is used.
   */
  public centerEyePoint(backDistance?: number): void {
    const eyePoint = this.getExtents().scale(0.5);
    eyePoint.z = backDistance ? backDistance : this.getBackDistance();
    const eye = this.getOrigin().plus(this.getRotation().multiplyTransposeXYZ(eyePoint.x, eyePoint.y, eyePoint.z));
    this.camera.setEyePoint(eye);
  }

  /** Center the focus distance of the camera halfway between the front plane and the back plane, keeping the eyepoint,
   * lens angle, rotation, back distance, and front distance unchanged.
   * @note The focus distance, origin, and delta values are modified, but the view encloses the same volume and appears visually unchanged.
   */
  public centerFocusDistance(): void {
    const backDist = this.getBackDistance();
    const frontDist = this.getFrontDistance();
    const eye = this.getEyePoint();
    const target = eye.plusScaled(this.getZVector(), frontDist - backDist);
    this.lookAtUsingLensAngle(eye, target, this.getYVector(), this.getLensAngle(), frontDist, backDist);
  }

  /** Ensure the focus plane lies between the front and back planes. If not, center it. */
  public verifyFocusPlane(): void {
    if (!this._cameraOn)
      return;

    let backDist = this.getBackDistance();
    const frontDist = backDist - this.extents.z;
    const camera = this.camera;
    const extents = this.extents;
    const rot = this.rotation;

    if (backDist <= 0.0 || frontDist <= 0.0) {
      // the camera location is invalid. Set it based on the view range.
      const tanAngle = Math.tan(camera.lens.radians / 2.0);
      backDist = extents.z / tanAngle;
      camera.setFocusDistance(backDist / 2);
      this.centerEyePoint(backDist);
      return;
    }

    const focusDist = camera.focusDist;
    if (focusDist > frontDist && focusDist < backDist)
      return;

    // put it halfway between front and back planes
    camera.setFocusDistance((extents.z / 2.0) + frontDist);

    // moving the focus plane means we have to adjust the origin and delta too (they're on the focus plane, see diagram above)
    const ratio = camera.focusDist / focusDist;
    extents.x *= ratio;
    extents.y *= ratio;
    camera.eye.plus3Scaled(rot.rowZ(), -backDist, rot.rowX(), -0.5 * extents.x, rot.rowY(), -0.5 * extents.y, this.origin); // this centers the camera too
  }

  /** Get the current location of the eyePoint for camera in this view. */
  public getEyePoint(): Point3d { return this.camera.eye; }

  /** Get the lens angle for this view. */
  public getLensAngle(): Angle { return this.camera.lens; }

  /** Set the lens angle for this view.
   *  @param angle The new lens angle in radians. Must be greater than 0 and less than pi.
   *  @note This does not change the view's current field-of-view. Instead, it changes the lens that will be used if the view
   *  is subsequently modified and the lens angle is used to position the eyepoint.
   *  @note To change the field-of-view (i.e. "zoom") of a view, pass a new viewDelta to #lookAt
   */
  public setLensAngle(angle: Angle): void { this.camera.setLensAngle(angle); }

  /** Change the location of the eyePoint for the camera in this view.
   * @param pt The new eyepoint.
   * @note This method is generally for internal use only. Moving the eyePoint arbitrarily can result in skewed or illegal perspectives.
   * The most common method for user-level camera positioning is #lookAt.
   */
  public setEyePoint(pt: XYAndZ): void { this.camera.setEyePoint(pt); }

  /** Set the focus distance for this view.
   *  @note Changing the focus distance changes the plane on which the delta.x and delta.y values lie. So, changing focus distance
   *  without making corresponding changes to delta.x and delta.y essentially changes the lens angle, causing a "zoom" effect
   */
  public setFocusDistance(dist: number): void { this.camera.setFocusDistance(dist); }

  /**  Get the distance from the eyePoint to the focus plane for this view. */
  public getFocusDistance(): number { return this.camera.focusDist; }
  public createAuxCoordSystem(acsName: string): AuxCoordSystemState { return AuxCoordSystem3dState.createNew(acsName, this.iModel); }

  public decorate(context: DecorateContext): void {
    super.decorate(context);
    this.drawSkyBox(context);
    this.drawGroundPlane(context);
  }

  /** @internal */
  protected drawSkyBox(context: DecorateContext): void {
    const style3d = this.getDisplayStyle3d();
    if (!style3d.environment.sky.display)
      return;

    const vp = context.viewport;
    const skyBoxParams = style3d.loadSkyBoxParams(vp.target.renderSystem, vp);
    if (undefined !== skyBoxParams) {
      const skyBoxGraphic = IModelApp.renderSystem.createSkyBox(skyBoxParams);
      context.setSkyBox(skyBoxGraphic!);
    }
  }

  /** Returns the ground elevation taken from the environment added with the global z position of this imodel. */
  public getGroundElevation(): number {
    const env = this.getDisplayStyle3d().environment;
    return env.ground.elevation + this.iModel.globalOrigin.z;
  }

  /** Return the ground extents, which will originate either from the viewport frustum or the extents of the imodel. */
  public getGroundExtents(vp?: Viewport): AxisAlignedBox3d {
    const displayStyle = this.getDisplayStyle3d();
    const extents = new Range3d();
    if (!displayStyle.environment.ground.display)
      return extents; // Ground plane is not enabled

    const elevation = this.getGroundElevation();

    if (undefined !== vp) {
      const viewRay = Ray3d.create(Point3d.create(), vp.rotation.rowZ());
      const xyPlane = Plane3dByOriginAndUnitNormal.create(Point3d.create(0, 0, elevation), Vector3d.create(0, 0, 1));

      // first determine whether the ground plane is displayed in the view
      const worldFrust = vp.getFrustum();
      for (const point of worldFrust.points) {
        viewRay.origin = point;   // We never modify the reference
        const xyzPoint = Point3d.create();
        const param = viewRay.intersectionWithPlane(xyPlane!, xyzPoint);
        if (param === undefined)
          return extents;   // View does not show ground plane
      }
    }

    extents.setFrom(this.iModel.projectExtents);
    extents.low.z = extents.high.z = elevation;

    const center = extents.low.interpolate(.5, extents.high);

    const radius = extents.low.distance(extents.high);
    extents.setNull();
    extents.extendPoint(center);  // Extents now contains single point
    extents.low.addScaledInPlace(Vector3d.create(-1, -1, -1), radius);
    extents.high.addScaledInPlace(Vector3d.create(1, 1, 1), radius);
    extents.low.z = extents.high.z = elevation;
    return extents;
  }

  /** @internal */
  protected drawGroundPlane(context: DecorateContext): void {
    const extents = this.getGroundExtents(context.viewport);
    if (extents.isNull)
      return;

    const ground = this.getDisplayStyle3d().environment.ground;
    if (!ground.display)
      return;

    const points: Point3d[] = [extents.low.clone(), extents.low.clone(), extents.high.clone(), extents.high.clone()];
    points[1].x = extents.high.x;
    points[3].x = extents.low.x;

    const aboveGround = this.isEyePointAbove(extents.low.z);
    const gradient = ground.getGroundPlaneGradient(aboveGround);
    const texture = context.viewport.target.renderSystem.getGradientTexture(gradient, this.iModel);
    if (!texture)
      return;

    const matParams = new RenderMaterial.Params();
    matParams.diffuseColor = ColorDef.white;
    matParams.shadows = false;
    matParams.ambient = 1;
    matParams.diffuse = 0;

    const mapParams = new TextureMapping.Params();
    const transform = new TextureMapping.Trans2x3(0, 1, 0, 1, 0, 0);
    mapParams.textureMatrix = transform;
    mapParams.textureMatrix.setTransform();
    matParams.textureMapping = new TextureMapping(texture, mapParams);
    const material = context.viewport.target.renderSystem.createMaterial(matParams, this.iModel);
    if (!material)
      return;

    const params = new GraphicParams();
    params.lineColor = gradient.keys[0].color;
    params.fillColor = ColorDef.white;  // Fill should be set to opaque white for gradient texture...
    params.material = material;

    const builder = context.createGraphicBuilder(GraphicType.WorldDecoration);
    builder.activateGraphicParams(params);

    /// ### TODO: Until we have more support in geometry package for tracking UV coordinates of higher level geometry
    // we will use a PolyfaceBuilder here to add the ground plane as a quad, claim the polyface, and then send that to the GraphicBuilder
    const strokeOptions = new StrokeOptions();
    strokeOptions.needParams = true;
    const polyfaceBuilder = PolyfaceBuilder.create(strokeOptions);
    polyfaceBuilder.toggleReversedFacetFlag();
    const uvParams: Point2d[] = [Point2d.create(0, 0), Point2d.create(1, 0), Point2d.create(1, 1), Point2d.create(0, 1)];
    polyfaceBuilder.addQuadFacet(points, uvParams);
    const polyface = polyfaceBuilder.claimPolyface(false);

    builder.addPolyface(polyface, true);
    context.addDecorationFromBuilder(builder);
  }

  /** @internal */
  public getModelElevation(modelId: Id64String): number {
    const settings = this.getDisplayStyle3d().settings.getPlanProjectionSettings(modelId);
    return settings && settings.elevation ? settings.elevation : 0;
  }
}

<<<<<<< HEAD
/** Maps each model in a [[SpatialViewState]]'s [[ModelSelectorState]] to a set of [[TileTreeReference]]s.
 * Each model will have at least 1 tree reference. If the display style's schedule script applies transforms to
 * the model, an additional tree reference will be present for each transform. The tree references are stored in an
 * array with the first entry always corresponding to the non-transformed tree.
 * @internal
 */
class SpatialTileTrees {
  protected _allLoaded = false;
  protected readonly _view: SpatialViewState;
  protected _treeRefs = new Map<Id64String, TileTreeReference[]>();
  private _swapTreeRefs = new Map<Id64String, TileTreeReference[]>();
  private _scheduleScript?: RenderScheduleState.Script;

  public constructor(view: SpatialViewState) {
    this._view = view;
  }

  public markDirty(): void {
    this._allLoaded = false;
  }

  private load(): void {
    if (!this._allLoaded) {
      this._allLoaded = true;
      this.update();
    }

    const script = this._view.displayStyle.scheduleScript;
    if (script !== this._scheduleScript) {
      this._scheduleScript = script;
      this.updateAnimated();
    }
  }

  /** Update the set of tile tree references to match the model selector. */
  private update(): void {
    const prev = this._treeRefs;
    const cur = this._swapTreeRefs;
    this._treeRefs = cur;
    this._swapTreeRefs = prev;
    cur.clear();

    for (const modelId of this._view.modelSelector.models) {
      const existing = prev.get(modelId);
      if (undefined !== existing) {
        cur.set(modelId, existing);
        continue;
      }

      const model = this._iModel.models.getLoaded(modelId)?.asGeometricModel3d;
      if (undefined !== model)
        cur.set(modelId, [model.createTileTreeReference(this._view)]);
    }
  }

  /** Update the sets of animated tile tree references to match the schedule script. */
  private updateAnimated(): void {
    const script = this._scheduleScript?.containsTransform ? this._scheduleScript : undefined;
    for (const [modelId, refs] of this._treeRefs) {
      refs.length = 1;
      if (undefined !== script) {
        const model = this._iModel.models.getLoaded(modelId)?.asGeometricModel3d;
        if (model)
          addAnimatedTileTreeReferences(refs, this._view, model, script);
      }
    }
  }

  public forEach(func: (treeRef: TileTreeReference) => void): void {
    this.load();
    for (const refs of this._treeRefs.values())
      for (const ref of refs)
        func(ref);
  }

  protected createTileTreeReference(model: GeometricModel3dState): TileTreeReference | undefined {
    return model.createTileTreeReference(this._view);
  }

  protected get _iModel(): IModelConnection { return this._view.iModel; }
}

/** Defines a view of one or more SpatialModels.
 * The list of viewed models is stored in the ModelSelector.
 * @public
 */
export class SpatialViewState extends ViewState3d {
  /** @internal */
  public static get className() { return "SpatialViewDefinition"; }
  public modelSelector: ModelSelectorState;
  private readonly _treeRefs: SpatialTileTrees;

  /** Create a new *blank* SpatialViewState. The returned SpatialViewState will nave non-persistent empty [[CategorySelectorState]] and [[ModelSelectorState]],
   * and a non-persistent [[DisplayStyle3dState]] with default values for all of its components. Generally after creating a blank SpatialViewState,
   * callers will modify the state to suit specific needs.
   * @param iModel The IModelConnection for the new SpatialViewState
   * @param origin The origin for the new SpatialViewState
   * @param extents The extents for the new SpatialViewState
   * @param rotation The rotation of the new SpatialViewState. If undefined, use top view.
   * @beta
   */
  public static createBlank(iModel: IModelConnection, origin: XYAndZ, extents: XYAndZ, rotation?: Matrix3d): SpatialViewState {
    const blank = {} as any;
    const cat = new CategorySelectorState(blank, iModel);
    const modelSelectorState = new ModelSelectorState(blank, iModel);
    const displayStyleState = new DisplayStyle3dState(blank, iModel);
    const view = new this(blank, iModel, cat, displayStyleState, modelSelectorState);
    view.setOrigin(origin);
    view.setExtents(extents);
    if (undefined !== rotation)
      view.setRotation(rotation);
    return view;
  }

  public static createFromProps(props: ViewStateProps, iModel: IModelConnection): SpatialViewState {
    const cat = new CategorySelectorState(props.categorySelectorProps, iModel);
    const displayStyleState = new DisplayStyle3dState(props.displayStyleProps, iModel);
    const modelSelectorState = new ModelSelectorState(props.modelSelectorProps!, iModel);
    return new this(props.viewDefinitionProps as SpatialViewDefinitionProps, iModel, cat, displayStyleState, modelSelectorState);
  }

  constructor(props: SpatialViewDefinitionProps, iModel: IModelConnection, arg3: CategorySelectorState, displayStyle: DisplayStyle3dState, modelSelector: ModelSelectorState) {
    super(props, iModel, arg3, displayStyle);
    this.modelSelector = modelSelector;
    if (arg3 instanceof SpatialViewState) // from clone
      this.modelSelector = arg3.modelSelector.clone();

    this._treeRefs = new SpatialTileTrees(this);
  }

  public equals(other: this): boolean { return super.equals(other) && this.modelSelector.equals(other.modelSelector); }

  public createAuxCoordSystem(acsName: string): AuxCoordSystemState { return AuxCoordSystemSpatialState.createNew(acsName, this.iModel); }
  public get defaultExtentLimits() { return { min: Constant.oneMillimeter, max: 3 * Constant.diameterOfEarth }; } // Increased max by 3X to support globe mode.

  /** @internal */
  public markModelSelectorChanged(): void {
    this._treeRefs.markDirty();
  }

  /** Get world-space viewed extents based on the iModel's project extents. */
  protected getDisplayedExtents(): AxisAlignedBox3d {
    const extents = Range3d.fromJSON<AxisAlignedBox3d>(this.iModel.displayedExtents);
    extents.scaleAboutCenterInPlace(1.0001); // projectExtents. lying smack up against the extents is not excluded by frustum...
    extents.extendRange(this.getGroundExtents());
    return extents;
  }

  /** Compute world-space range appropriate for fitting the view. If that range is null, use the displayed extents. */
  public computeFitRange(): AxisAlignedBox3d {
    // Loop over the current models in the model selector with loaded tile trees and union their ranges
    const range = new Range3d();
    this.forEachTileTreeRef((ref) => {
      ref.unionFitRange(range);
    });

    if (range.isNull)
      range.setFrom(this.getDisplayedExtents());

    range.ensureMinLengths(1.0);

    return range;
  }

  public getViewedExtents(): AxisAlignedBox3d {
    const extents = this.getDisplayedExtents();

    // Some displayed tile trees may have a transform applied that takes them outside of the displayed extents.
    extents.extendRange(this.computeFitRange());

    return extents;
  }

  public toJSON(): SpatialViewDefinitionProps {
    const val = super.toJSON() as SpatialViewDefinitionProps;
    val.modelSelectorId = this.modelSelector.id;
    return val;
  }
  public async load(): Promise<void> {
    await super.load();
    return this.modelSelector.load();
  }
  public viewsModel(modelId: Id64String): boolean { return this.modelSelector.containsModel(modelId); }
  public clearViewedModels() { this.modelSelector.models.clear(); }
  public addViewedModel(id: Id64String) { this.modelSelector.addModels(id); }
  public removeViewedModel(id: Id64String) { this.modelSelector.dropModels(id); }

  public forEachModel(func: (model: GeometricModelState) => void) {
    for (const modelId of this.modelSelector.models) {
      const model = this.iModel.models.getLoaded(modelId);
      if (undefined !== model && undefined !== model.asGeometricModel3d)
        func(model as GeometricModel3dState);
    }
  }
  public forEachAttachedRealityModel(func: (model: SpatialModelState) => void) {
    for (const modelId of this.modelSelector.models) {
      const model = this.iModel.models.getLoaded(modelId)?.asSpatialModel;
      if (undefined !== model && model.isRealityModel)
        func(model);
    }
  }

  /** @internal */
  public forEachModelTreeRef(func: (treeRef: TileTreeReference) => void): void {
    this._treeRefs.forEach(func);
  }

  /** @internal */
  public createScene(context: SceneContext): void {
    super.createScene(context);
    context.textureDrapes.forEach((drape) => drape.collectGraphics(context));
    context.viewport.target.updateSolarShadows(this.getDisplayStyle3d().wantShadows ? context : undefined);
  }
}

/** Defines a spatial view that displays geometry on the image plane using a parallel orthographic projection.
 * @public
 */
export class OrthographicViewState extends SpatialViewState {
  /** @internal */
  public static get className() { return "OrthographicViewDefinition"; }

  constructor(props: SpatialViewDefinitionProps, iModel: IModelConnection, categories: CategorySelectorState, displayStyle: DisplayStyle3dState, modelSelector: ModelSelectorState) { super(props, iModel, categories, displayStyle, modelSelector); }

  public supportsCamera(): boolean { return false; }
}

=======
>>>>>>> 3e4c2e3d
/** Defines the state of a view of a single 2d model.
 * @public
 */
export abstract class ViewState2d extends ViewState {
  private readonly _details: ViewDetails;
  /** @internal */
  public static get className() { return "ViewDefinition2d"; }
  public readonly origin: Point2d;
  public readonly delta: Point2d;
  public readonly angle: Angle;
  protected _baseModelId: Id64String;
  public get baseModelId(): Id64String { return this._baseModelId; }
  /** @internal */
  protected _treeRef?: TileTreeReference;

  /** @internal */
  protected get _tileTreeRef(): TileTreeReference | undefined {
    if (undefined === this._treeRef) {
      const model = this.getViewedModel();
      if (undefined !== model)
        this._treeRef = model.createTileTreeReference(this);
    }

    return this._treeRef;
  }

  public constructor(props: ViewDefinition2dProps, iModel: IModelConnection, categories: CategorySelectorState, displayStyle: DisplayStyle2dState) {
    super(props, iModel, categories, displayStyle);
    this.origin = Point2d.fromJSON(props.origin);
    this.delta = Point2d.fromJSON(props.delta);
    this.angle = Angle.fromJSON(props.angle);
    this._baseModelId = Id64.fromJSON(props.baseModelId);
    this._details = new ViewDetails(this.jsonProperties);
  }

  public toJSON(): ViewDefinition2dProps {
    const val = super.toJSON() as ViewDefinition2dProps;
    val.origin = this.origin;
    val.delta = this.delta;
    val.angle = this.angle;
    val.baseModelId = this.baseModelId;
    return val;
  }

  /** @internal */
  public is3d(): this is ViewState3d { return false; }

  /** @internal */
  public isSpatialView(): this is SpatialViewState { return false; }

  /** @internal */
  public savePose(): ViewPose { return new ViewPose2d(this); }

  /** @internal */
  public applyPose(val: ViewPose2d) {
    this.setOrigin(val.origin);
    this.setExtents(val.delta);
    this.angle.setFrom(val.angle);
    return this;
  }

  /** Return the model for this 2d view. */
  public getViewedModel(): GeometricModel2dState | undefined {
    const model = this.iModel.models.getLoaded(this.baseModelId);
    if (model && !(model instanceof GeometricModel2dState))
      return undefined;

    return model;
  }

  /** Change the model viewed by this view.
   * @note The new model should be of the same type (drawing or sheet) as the current viewed model.
   * @throws Error if attempting to change the viewed model while the view is attached to a viewport.
   * @see [[Viewport.changeViewedModel2d]].
   * @alpha
   */
  public async changeViewedModel(newViewedModelId: Id64String): Promise<void> {
    if (this.isAttachedToViewport)
      throw new Error("Cannot change the viewed model of a view that is attached to a viewport.");

    this._baseModelId = newViewedModelId;
    this._treeRef = undefined;
    await this.load();
  }

  public computeFitRange(): Range3d {
    return this.getViewedExtents();
  }

  /** This function is never called.
   * @deprecated
   */
  public onRenderFrame(_viewport: Viewport): void { }
  public async load(): Promise<void> {
    await super.load();
    return this.iModel.models.load(this.baseModelId);
  }

  /** Provides access to optional detail settings for this view.
   * @beta
   */
  public get details(): ViewDetails {
    return this._details;
  }

  public allow3dManipulations(): boolean { return false; }
  public getOrigin() { return new Point3d(this.origin.x, this.origin.y, Frustum2d.minimumZExtents.low); }
  public getExtents() { return new Vector3d(this.delta.x, this.delta.y, Frustum2d.minimumZExtents.length()); }
  public getRotation() { return Matrix3d.createRotationAroundVector(Vector3d.unitZ(), this.angle)!; }
  public setExtents(delta: XAndY) { this.delta.set(delta.x, delta.y); }
  public setOrigin(origin: XAndY) { this.origin.set(origin.x, origin.y); }
  public setRotation(rot: Matrix3d) { const xColumn = rot.getColumn(0); this.angle.setRadians(Math.atan2(xColumn.y, xColumn.x)); }
  public viewsModel(modelId: Id64String) { return this.baseModelId === modelId; }
  public forEachModel(func: (model: GeometricModelState) => void) {
    const model = this.iModel.models.getLoaded(this.baseModelId);
    if (undefined !== model && undefined !== model.asGeometricModel2d)
      func(model as GeometricModel2dState);
  }

  /** @internal */
  public forEachModelTreeRef(func: (ref: TileTreeReference) => void): void {
    const ref = this._tileTreeRef;
    if (undefined !== ref)
      func(ref);
  }

  public createAuxCoordSystem(acsName: string): AuxCoordSystemState { return AuxCoordSystem2dState.createNew(acsName, this.iModel); }
}
<|MERGE_RESOLUTION|>--- conflicted
+++ resolved
@@ -1,2248 +1,2013 @@
-/*---------------------------------------------------------------------------------------------
-* Copyright (c) Bentley Systems, Incorporated. All rights reserved.
-* See LICENSE.md in the project root for license terms and full copyright notice.
-*--------------------------------------------------------------------------------------------*/
-/** @packageDocumentation
- * @module Views
- */
-
-import { assert, BeEvent, Id64, Id64Arg, Id64String, JsonUtils } from "@bentley/bentleyjs-core";
-import {
-  Angle, AxisOrder, ClipVector, Constant, Geometry, LowAndHighXY, LowAndHighXYZ, Map4d, Matrix3d, Plane3dByOriginAndUnitNormal, Point2d, Point3d,
-  PolyfaceBuilder, Range3d, Ray3d, StrokeOptions, Transform, Vector2d, Vector3d, XAndY, XYAndZ, XYZ, YawPitchRollAngles,
-} from "@bentley/geometry-core";
-import {
-  AnalysisStyle, AxisAlignedBox3d, Camera, Cartographic, ColorDef,
-  FeatureAppearance, Frustum, GlobeMode, GraphicParams, GridOrientationType, ModelClipGroups, Npc, RenderMaterial,
-  SubCategoryOverride, TextureMapping, ViewDefinition2dProps, ViewDefinition3dProps, ViewDefinitionProps, ViewDetails,
-  ViewDetails3d, ViewFlags, ViewStateProps,
-} from "@bentley/imodeljs-common";
-import { AuxCoordSystem2dState, AuxCoordSystem3dState, AuxCoordSystemState } from "./AuxCoordSys";
-import { CategorySelectorState } from "./CategorySelectorState";
-import { DisplayStyle2dState, DisplayStyle3dState, DisplayStyleState } from "./DisplayStyleState";
-import { ElementState } from "./EntityState";
-import { Frustum2d } from "./Frustum2d";
-import { IModelApp } from "./IModelApp";
-import { IModelConnection } from "./IModelConnection";
-<<<<<<< HEAD
-import { ModelSelectorState } from "./ModelSelectorState";
-import { GeometricModel2dState, GeometricModel3dState, GeometricModelState, SpatialModelState } from "./ModelState";
-=======
-import { GeometricModel2dState, GeometricModelState } from "./ModelState";
->>>>>>> 3e4c2e3d
-import { NotifyMessageDetails, OutputMessagePriority } from "./NotificationManager";
-import { GraphicType } from "./render/GraphicBuilder";
-import { RenderClipVolume } from "./render/RenderClipVolume";
-import { RenderMemory } from "./render/RenderMemory";
-import { RenderScheduleState } from "./RenderScheduleState";
-import { StandardView, StandardViewId } from "./StandardView";
-import { TileTreeReference, TileTreeSet } from "./tile/internal";
-import { DecorateContext, SceneContext } from "./ViewContext";
-import { areaToEyeHeight, areaToEyeHeightFromGcs, GlobalLocation } from "./ViewGlobalLocation";
-import { ViewingSpace } from "./ViewingSpace";
-import { ViewChangeOptions } from "./ViewAnimation";
-import { Viewport } from "./Viewport";
-import { DrawingViewState } from "./DrawingViewState";
-import { SpatialViewState } from "./SpatialViewState";
-import { ViewStatus } from "./ViewStatus";
-import { ViewPose, ViewPose2d, ViewPose3d } from "./ViewPose";
-
-/** Describes the largest and smallest values allowed for the extents of a [[ViewState]].
- * Attempts to exceed these limits in any dimension will fail, preserving the previous extents.
- * @public
- */
-export interface ExtentLimits {
-  /** The smallest allowed extent in any dimension. */
-  min: number;
-  /** The largest allowed extent in any dimension. */
-  max: number;
-}
-
-/** Interface adopted by an object that wants to apply a per-model display transform.
- * This is intended chiefly for use by model alignment tools.
- * @see [[ViewState.modelDisplayTransformProvider]].
- * @alpha
- */
-export interface ModelDisplayTransformProvider {
-  getModelDisplayTransform(modelId: Id64String, baseTransform: Transform): Transform;
-}
-
-/** Decorates the viewport with the view's grid. Graphics are cached as long as scene remains valid. */
-class GridDecorator {
-  public constructor(private readonly _view: ViewState) { }
-
-  public readonly useCachedDecorations = true;
-
-  public decorate(context: DecorateContext): void {
-    const vp = context.viewport;
-    if (!vp.isGridOn)
-      return;
-
-    const orientation = this._view.getGridOrientation();
-    if (GridOrientationType.AuxCoord < orientation) {
-      return; // NEEDSWORK...
-    }
-    if (GridOrientationType.AuxCoord === orientation) {
-      this._view.auxiliaryCoordinateSystem.drawGrid(context);
-      return;
-    }
-
-    const isoGrid = false;
-    const gridsPerRef = this._view.getGridsPerRef();
-    const spacing = Point2d.createFrom(this._view.getGridSpacing());
-    const origin = Point3d.create();
-    const matrix = Matrix3d.createIdentity();
-    const fixedRepsAuto = Point2d.create();
-
-    this._view.getGridSettings(vp, origin, matrix, orientation);
-    context.drawStandardGrid(origin, matrix, spacing, gridsPerRef, isoGrid, orientation !== GridOrientationType.View ? fixedRepsAuto : undefined);
-  }
-}
-
-/** The front-end state of a [[ViewDefinition]] element.
- * A ViewState is typically associated with a [[Viewport]] to display the contents of the view on the screen. A ViewState being displayed by a Viewport is considered to be
- * "attached" to that viewport; a "detached" viewport is not being displayed by any viewport. Because the Viewport modifies the state of its attached ViewState, a ViewState
- * can only be attached to one Viewport at a time. Technically, two Viewports can display two different ViewStates that both use the same [[DisplayStyleState]], but this is
- * discouraged - changes made to the style by one Viewport will affect the contents of the other Viewport.
- * * @see [Views]($docs/learning/frontend/Views.md)
- * @public
- */
-export abstract class ViewState extends ElementState {
-  /** @internal */
-  public static get className() { return "ViewDefinition"; }
-
-  private _auxCoordSystem?: AuxCoordSystemState;
-  private _extentLimits?: ExtentLimits;
-  private _modelDisplayTransformProvider?: ModelDisplayTransformProvider;
-  public description?: string;
-  public isPrivate?: boolean;
-  private readonly _gridDecorator: GridDecorator;
-  private _categorySelector: CategorySelectorState;
-  private _displayStyle: DisplayStyleState;
-  private readonly _unregisterCategorySelectorListeners: VoidFunction[] = [];
-
-  /** An event raised when the set of categories viewed by this view changes, *only* if the view is attached to a [[Viewport]].
-   * @beta
-   */
-  public readonly onViewedCategoriesChanged = new BeEvent<() => void>();
-
-  /** An event raised just before assignment to the [[displayStyle]] property, *only* if the view is attached to a [[Viewport]].
-   * @see [[DisplayStyleSettings]] for events raised when properties of the display style change.
-   * @beta
-   */
-  public readonly onDisplayStyleChanged = new BeEvent<(newStyle: DisplayStyleState) => void>();
-
-  /** Event raised just before assignment to the [[modelDisplayTransformProvider]] property, *only* if the view is attached to a [[Viewport]].
-   * @alpha
-   */
-  public readonly onModelDisplayTransformProviderChanged = new BeEvent<(newProvider: ModelDisplayTransformProvider | undefined) => void>();
-
-  /** Selects the categories that are display by this ViewState. */
-  public get categorySelector(): CategorySelectorState {
-    return this._categorySelector;
-  }
-
-  public set categorySelector(selector: CategorySelectorState) {
-    if (selector === this._categorySelector)
-      return;
-
-    const isAttached = this.isAttachedToViewport;
-    this.unregisterCategorySelectorListeners();
-
-    this._categorySelector = selector;
-
-    if (isAttached) {
-      this.registerCategorySelectorListeners();
-      this.onViewedCategoriesChanged.raiseEvent();
-    }
-  }
-
-  /** Selects the styling parameters for this this ViewState. */
-  public get displayStyle(): DisplayStyleState {
-    return this._displayStyle;
-  }
-
-  public set displayStyle(style: DisplayStyleState) {
-    if (style === this.displayStyle)
-      return;
-
-    if (this.isAttachedToViewport)
-      this.onDisplayStyleChanged.raiseEvent(style);
-
-    this._displayStyle = style;
-  }
-
-  /** @internal */
-  protected constructor(props: ViewDefinitionProps, iModel: IModelConnection, categoryOrClone: CategorySelectorState, displayStyle: DisplayStyleState) {
-    super(props, iModel);
-    this.description = props.description;
-    this.isPrivate = props.isPrivate;
-    this._displayStyle = displayStyle;
-    this._categorySelector = categoryOrClone;
-    this._gridDecorator = new GridDecorator(this);
-    if (!(categoryOrClone instanceof ViewState))  // is this from the clone method?
-      return; // not from clone
-
-    // from clone, 3rd argument is source ViewState
-    const source = categoryOrClone as ViewState;
-    this._categorySelector = source.categorySelector.clone();
-    this._displayStyle = source.displayStyle.clone();
-    this._extentLimits = source._extentLimits;
-    this._auxCoordSystem = source._auxCoordSystem;
-    this._modelDisplayTransformProvider = source._modelDisplayTransformProvider;
-  }
-
-  /** Create a new ViewState object from a set of properties. Generally this is called internally by [[IModelConnection.Views.load]] after the properties
-   * have been read from an iModel. But, it can also be used to create a ViewState in memory, from scratch or from properties stored elsewhere.
-   */
-  public static createFromProps(_props: ViewStateProps, _iModel: IModelConnection): ViewState | undefined { return undefined; }
-
-  /** Serialize this ViewState as a set of properties that can be used to recreate it via [[ViewState.createFromProps]]. */
-  public toProps(): ViewStateProps {
-    return {
-      viewDefinitionProps: this.toJSON(),
-      categorySelectorProps: this.categorySelector.toJSON(),
-      displayStyleProps: this.displayStyle.toJSON(),
-    };
-  }
-
-  /** Get the ViewFlags from the [[DisplayStyleState]] of this ViewState.
-   * @note Do not modify this object directly. Instead, use the setter as follows:
-   *
-   *  ```ts
-   *  const flags = viewState.viewFlags.clone();
-   *  flags.renderMode = RenderMode.SmoothShade; // or whatever alterations are desired
-   *  viewState.viewFlags = flags;
-   *  ```ts
-   */
-  public get viewFlags(): ViewFlags { return this.displayStyle.viewFlags; }
-  /** Get the AnalysisDisplayProperties from the displayStyle of this ViewState. */
-  public get analysisStyle(): AnalysisStyle | undefined { return this.displayStyle.settings.analysisStyle; }
-
-  /**
-   * Get the RenderSchedule.Script from the displayStyle of this viewState
-   * @internal
-   */
-  public get scheduleScript(): RenderScheduleState.Script | undefined { return this.displayStyle.scheduleScript; }
-
-  /**
-   * Get the globe projection mode.
-   * @internal
-   */
-  public get globeMode(): GlobeMode { return this.displayStyle.globeMode; }
-
-  /** Determine whether this ViewState exactly matches another. */
-  public equals(other: this): boolean { return super.equals(other) && this.categorySelector.equals(other.categorySelector) && this.displayStyle.equals(other.displayStyle); }
-
-  public toJSON(): ViewDefinitionProps {
-    const json = super.toJSON() as ViewDefinitionProps;
-    json.categorySelectorId = this.categorySelector.id;
-    json.displayStyleId = this.displayStyle.id;
-    json.isPrivate = this.isPrivate;
-    json.description = this.description;
-    return json;
-  }
-
-  /** Asynchronously load any required data for this ViewState from the backend.
-   * @note callers should await the Promise returned by this method before using this ViewState.
-   * @see [Views]($docs/learning/frontend/Views.md)
-   */
-  public async load(): Promise<void> {
-    await this.iModel.backgroundMapLocation.initialize(this.iModel);
-    this._auxCoordSystem = undefined;
-    const acsId = this.getAuxiliaryCoordinateSystemId();
-    if (Id64.isValid(acsId)) {
-      try {
-        const props = await this.iModel.elements.getProps(acsId);
-        if (0 !== props.length)
-          this._auxCoordSystem = AuxCoordSystemState.fromProps(props[0], this.iModel);
-      } catch { }
-    }
-
-    const subcategories = this.iModel.subcategories.load(this.categorySelector.categories);
-    if (undefined !== subcategories)
-      await subcategories.promise;
-  }
-
-  /** @internal */
-  public get areAllTileTreesLoaded(): boolean {
-    let allLoaded = true;
-    this.forEachTileTreeRef((ref) => {
-      allLoaded = allLoaded && ref.isLoadingComplete;
-    });
-
-    return allLoaded;
-  }
-
-  /** Get the name of the [[ViewDefinition]] from which this ViewState originated. */
-  public get name(): string { return this.code.getValue(); }
-
-  /** Get this view's background color. */
-  public get backgroundColor(): ColorDef { return this.displayStyle.backgroundColor; }
-
-  /** Query the symbology overrides applied to geometry belonging to a specific subcategory when rendered using this ViewState.
-   * @param id The Id of the subcategory.
-   * @return The symbology overrides applied to all geometry belonging to the specified subcategory, or undefined if no such overrides exist.
-   */
-  public getSubCategoryOverride(id: Id64String): SubCategoryOverride | undefined {
-    return this.displayStyle.getSubCategoryOverride(id);
-  }
-
-  /** Query the symbology overrides applied to a model when rendered using this ViewState.
-   * @param id The Id of the model.
-   * @return The symbology overrides applied to the model, or undefined if no such overrides exist.
-   */
-  public getModelAppearanceOverride(id: Id64String): FeatureAppearance | undefined {
-    return this.displayStyle.getModelAppearanceOverride(id);
-  }
-  /** @internal */
-  public isSubCategoryVisible(id: Id64String): boolean {
-    const app = this.iModel.subcategories.getSubCategoryAppearance(id);
-    if (undefined === app)
-      return false;
-
-    const ovr = this.getSubCategoryOverride(id);
-    if (undefined === ovr || undefined === ovr.invisible)
-      return !app.invisible;
-
-    return !ovr.invisible;
-  }
-
-  /** Provides access to optional detail settings for this view.
-   * @beta
-   */
-  public abstract get details(): ViewDetails;
-
-  /** Returns true if this ViewState is-a [[ViewState3d]] */
-  public abstract is3d(): this is ViewState3d;
-  /** Returns true if this ViewState is-a [[ViewState2d]] */
-  public is2d(): this is ViewState2d { return !this.is3d(); }
-  /** Returns true if this ViewState is-a [[ViewState3d]] with the camera currently on. */
-  public isCameraEnabled(): this is ViewState3d { return this.is3d() && this.isCameraOn; }
-  /** Returns true if this ViewState is-a [[SpatialViewState]] */
-  public abstract isSpatialView(): this is SpatialViewState;
-  /** Returns true if this ViewState is-a [[DrawingViewState]] */
-  public abstract isDrawingView(): this is DrawingViewState;
-  /** Returns true if [[ViewTool]]s are allowed to operate in three dimensions on this view. */
-  public abstract allow3dManipulations(): boolean;
-  /** @internal */
-  public abstract createAuxCoordSystem(acsName: string): AuxCoordSystemState;
-  /** Get the extents of this view in [[CoordSystem.World]] coordinates. */
-  public abstract getViewedExtents(): AxisAlignedBox3d;
-  /** Compute a range in [[CoordSystem.World]] coordinates that tightly encloses the contents of this view.
-   * @see [[FitViewTool]].
-   */
-  public abstract computeFitRange(): Range3d;
-
-  /** Returns true if this view displays the contents of a [[Model]] specified by Id. */
-  public abstract viewsModel(modelId: Id64String): boolean;
-
-  /** Get the origin of this view in [[CoordSystem.World]] coordinates. */
-  public abstract getOrigin(): Point3d;
-
-  /** Get the extents of this view in [[CoordSystem.World]] coordinates. */
-  public abstract getExtents(): Vector3d;
-
-  /** Get the 3x3 ortho-normal Matrix3d for this view. */
-  public abstract getRotation(): Matrix3d;
-
-  /** Set the origin of this view in [[CoordSystem.World]] coordinates. */
-  public abstract setOrigin(viewOrg: XYAndZ): void;
-
-  /** Set the extents of this view in [[CoordSystem.World]] coordinates. */
-  public abstract setExtents(viewDelta: Vector3d): void;
-
-  /** set the center of this view to a new position. */
-  public setCenter(center: Point3d) {
-    const diff = center.minus(this.getCenter());
-    this.setOrigin(this.getOrigin().plus(diff));
-  }
-
-  /** Change the rotation of the view.
-   * @note viewRot must be ortho-normal. For 2d views, only the rotation angle about the z axis is used.
-   */
-  public abstract setRotation(viewRot: Matrix3d): void;
-
-  /** Execute a function on each viewed model */
-  public abstract forEachModel(func: (model: GeometricModelState) => void): void;
-
-  /** Execute a function against the [[TileTreeReference]]s associated with each viewed model.
-   * @note Each model may have more than one tile tree reference - for instance, if the view has a schedule script containing animation transforms.
-   * @internal
-   */
-  public abstract forEachModelTreeRef(func: (treeRef: TileTreeReference) => void): void;
-
-  /** Execute a function against each [[TileTreeReference]] associated with this view.
-   * @note This may include tile trees not associated with any [[GeometricModelState]] - e.g., context reality data.
-   * @internal
-   */
-  /** @internal */
-  public forEachTileTreeRef(func: (treeRef: TileTreeReference) => void): void {
-    this.forEachModelTreeRef(func);
-    this.displayStyle.forEachTileTreeRef(func);
-  }
-
-  /** Disclose *all* TileTrees currently in use by this view. This set may include trees not reported by [[forEachTileTreeRef]] - e.g., those used by view attachments, map-draped terrain, etc.
-   * @internal
-   */
-  public discloseTileTrees(trees: TileTreeSet): void {
-    this.forEachTileTreeRef((ref) => trees.disclose(ref));
-  }
-
-  /** Discloses graphics memory consumed by viewed tile trees and other consumers like view attachments.
-   * @internal
-   */
-  public collectStatistics(stats: RenderMemory.Statistics): void {
-    const trees = new TileTreeSet();
-    this.discloseTileTrees(trees);
-    for (const tree of trees.trees)
-      tree.collectStatistics(stats);
-
-    this.collectNonTileTreeStatistics(stats);
-  }
-
-  /** Discloses graphics memory consumed by any consumers *other* than viewed tile trees, like view attachments.
-   * @internal
-   */
-  public collectNonTileTreeStatistics(_stats: RenderMemory.Statistics): void {
-    //
-  }
-
-  /** @internal */
-  public abstract savePose(): ViewPose;
-
-  /** @internal */
-  public abstract applyPose(props: ViewPose): this;
-
-  /** @internal */
-  public createScene(context: SceneContext): void {
-    this.forEachTileTreeRef((ref: TileTreeReference) => ref.addToScene(context));
-  }
-
-  /** Add view-specific decorations. The base implementation draws the grid. Subclasses must invoke super.decorate()
-   * @internal
-   */
-  public decorate(context: DecorateContext): void {
-    this.drawGrid(context);
-  }
-
-  /** @internal */
-  public static getStandardViewMatrix(id: StandardViewId): Matrix3d { return StandardView.getStandardRotation(id); }
-
-  /** Orient this view to one of the [[StandardView]] rotations. */
-  public setStandardRotation(id: StandardViewId) { this.setRotation(ViewState.getStandardViewMatrix(id)); }
-
-  /** Get the target point of the view. If there is no camera, center is returned. */
-  public getTargetPoint(result?: Point3d): Point3d { return this.getCenter(result); }
-
-  /**  Get the point at the geometric center of the view. */
-  public getCenter(result?: Point3d): Point3d {
-    const delta = this.getRotation().multiplyTransposeVector(this.getExtents());
-    return this.getOrigin().plusScaled(delta, 0.5, result);
-  }
-
-  /** @internal */
-  public drawGrid(context: DecorateContext): void {
-    context.addFromDecorator(this._gridDecorator);
-  }
-
-  /** @internal */
-  public computeWorldToNpc(viewRot?: Matrix3d, inOrigin?: Point3d, delta?: Vector3d, enforceFrontToBackRatio = true): { map: Map4d | undefined, frustFraction: number } {
-    if (viewRot === undefined) viewRot = this.getRotation();
-    const xVector = viewRot.rowX();
-    const yVector = viewRot.rowY();
-    const zVector = viewRot.rowZ();
-
-    if (delta === undefined)
-      delta = this.getExtents();
-    if (inOrigin === undefined)
-      inOrigin = this.getOrigin();
-
-    let frustFraction = 1.0;
-    let xExtent: Vector3d;
-    let yExtent: Vector3d;
-    let zExtent: Vector3d;
-    let origin: Point3d;
-
-    // Compute root vectors along edges of view frustum.
-    if (this.isCameraEnabled()) {
-      const camera = this.camera;
-      const eyeToOrigin = Vector3d.createStartEnd(camera.eye, inOrigin); // vector from origin on backplane to eye
-      viewRot.multiplyVectorInPlace(eyeToOrigin);                        // align with view coordinates.
-
-      const focusDistance = camera.focusDist;
-      let zDelta = delta.z;
-      let zBack = eyeToOrigin.z;              // Distance from eye to backplane.
-      let zFront = zBack + zDelta;            // Distance from eye to frontplane.
-
-      const nearScale = IModelApp.renderSystem.supportsLogZBuffer ? ViewingSpace.nearScaleLog24 : ViewingSpace.nearScaleNonLog24;
-      if (enforceFrontToBackRatio && zFront / zBack < nearScale) {
-        // In this case we are running up against the zBuffer resolution limitation (currently 24 bits).
-        // Set back clipping plane at 10 kilometer which gives us a front clipping plane about 3 meters.
-        // Decreasing the maximumBackClip (MicroStation uses 1 kilometer) will reduce the minimum front
-        // clip, but also reduce the back clip (so far geometry may not be visible).
-        const maximumBackClip = 10 * Constant.oneKilometer;
-        if (-zBack > maximumBackClip) {
-          zBack = -maximumBackClip;
-          eyeToOrigin.z = zBack;
-        }
-
-        zFront = zBack * nearScale;
-        zDelta = zFront - eyeToOrigin.z;
-      }
-
-      // z out back of eye ===> origin z coordinates are negative.  (Back plane more negative than front plane)
-      const backFraction = -zBack / focusDistance;    // Perspective fraction at back clip plane.
-      const frontFraction = -zFront / focusDistance;  // Perspective fraction at front clip plane.
-      frustFraction = frontFraction / backFraction;
-
-      // delta.x,delta.y are view rectangle sizes at focus distance.  Scale to back plane:
-      xExtent = xVector.scale(delta.x * backFraction);   // xExtent at back == delta.x * backFraction.
-      yExtent = yVector.scale(delta.y * backFraction);   // yExtent at back == delta.y * backFraction.
-
-      // Calculate the zExtent in the View coordinate system.
-      zExtent = new Vector3d(eyeToOrigin.x * (frontFraction - backFraction), eyeToOrigin.y * (frontFraction - backFraction), zDelta);
-      viewRot.multiplyTransposeVectorInPlace(zExtent);   // rotate back to root coordinates.
-
-      origin = new Point3d(
-        eyeToOrigin.x * backFraction,   // Calculate origin in eye coordinates
-        eyeToOrigin.y * backFraction,
-        eyeToOrigin.z);
-
-      viewRot.multiplyTransposeVectorInPlace(origin);  // Rotate back to root coordinates
-      origin.plus(camera.eye, origin); // Add the eye point.
-    } else {
-      origin = inOrigin;
-      xExtent = xVector.scale(delta.x);
-      yExtent = yVector.scale(delta.y);
-      zExtent = zVector.scale(delta.z ? delta.z : 1.0);
-    }
-
-    // calculate the root-to-npc mapping (using expanded frustum)
-    return { map: Map4d.createVectorFrustum(origin, xExtent, yExtent, zExtent, frustFraction), frustFraction };
-  }
-
-  /** Calculate the world coordinate Frustum from the parameters of this ViewState.
-   * @param result Optional Frustum to hold result. If undefined a new Frustum is created.
-   * @returns The 8-point Frustum with the corners of this ViewState, or undefined if the parameters are invalid.
-   */
-  public calculateFrustum(result?: Frustum): Frustum | undefined {
-    const val = this.computeWorldToNpc();
-    if (undefined === val.map)
-      return undefined;
-
-    const box = result ? result.initNpc() : new Frustum();
-    val.map.transform1.multiplyPoint3dArrayQuietNormalize(box.points);
-    return box;
-  }
-
-  public calculateFocusCorners() {
-    const map = this.computeWorldToNpc()!.map!;
-    const focusNpcZ = Geometry.clamp(map.transform0.multiplyPoint3dQuietNormalize(this.getTargetPoint()).z, 0, 1.0);
-    const pts = [new Point3d(0.0, 0.0, focusNpcZ), new Point3d(1.0, 0.0, focusNpcZ), new Point3d(0.0, 1.0, focusNpcZ), new Point3d(1.0, 1.0, focusNpcZ)];
-    map.transform1.multiplyPoint3dArrayQuietNormalize(pts);
-    return pts;
-  }
-
-  /** Initialize the origin, extents, and rotation from an existing Frustum
-   * This function is commonly used in the implementation of [[ViewTool]]s as follows:
-   *  1. Obtain the ViewState's initial frustum.
-   *  2. Modify the frustum based on user input.
-   *  3. Update the ViewState to match the modified frustum.
-   * @param frustum the input Frustum.
-   * @param opts for providing onExtentsError
-   * @return Success if the frustum was successfully updated, or an appropriate error code.
-   */
-  public setupFromFrustum(inFrustum: Frustum, opts?: ViewChangeOptions): ViewStatus {
-    const frustum = inFrustum.clone(); // make sure we don't modify input frustum
-    frustum.fixPointOrder();
-    const frustPts = frustum.points;
-    const viewOrg = frustPts[Npc.LeftBottomRear];
-
-    // frustumX, frustumY, frustumZ are vectors along edges of the frustum. They are NOT unit vectors.
-    // X and Y should be perpendicular, and Z should be right handed.
-    const frustumX = Vector3d.createFrom(frustPts[Npc.RightBottomRear].minus(viewOrg));
-    const frustumY = Vector3d.createFrom(frustPts[Npc.LeftTopRear].minus(viewOrg));
-    const frustumZ = Vector3d.createFrom(frustPts[Npc.LeftBottomFront].minus(viewOrg));
-
-    const frustMatrix = Matrix3d.createRigidFromColumns(frustumX, frustumY, AxisOrder.XYZ);
-    if (!frustMatrix)
-      return ViewStatus.InvalidWindow;
-
-    // if we're close to one of the standard views, adjust to it to remove any "fuzz"
-    StandardView.adjustToStandardRotation(frustMatrix);
-
-    const xDir = frustMatrix.getColumn(0);
-    const yDir = frustMatrix.getColumn(1);
-    const zDir = frustMatrix.getColumn(2);
-
-    // set up view Rotation matrix as rows of frustum matrix.
-    const viewRot = frustMatrix.inverse();
-    if (!viewRot)
-      return ViewStatus.InvalidWindow;
-
-    // Left handed frustum?
-    const zSize = zDir.dotProduct(frustumZ);
-    if (zSize < 0.0)
-      return ViewStatus.InvalidWindow;
-
-    const viewDiagRoot = new Vector3d();
-    viewDiagRoot.plus2Scaled(xDir, xDir.dotProduct(frustumX), yDir, yDir.dotProduct(frustumY), viewDiagRoot);  // vectors on the back plane
-    viewDiagRoot.plusScaled(zDir, zSize, viewDiagRoot);       // add in z vector perpendicular to x,y
-
-    // use center of frustum and view diagonal for origin. Original frustum may not have been orthogonal
-    frustum.getCenter().plusScaled(viewDiagRoot, -0.5, viewOrg);
-
-    // delta is in view coordinates
-    const viewDelta = viewRot.multiplyVector(viewDiagRoot);
-    const status = this.adjustViewDelta(viewDelta, viewOrg, viewRot, undefined, opts);
-    if (ViewStatus.Success !== status)
-      return status;
-
-    this.setOrigin(viewOrg);
-    this.setExtents(viewDelta);
-    this.setRotation(viewRot);
-    this._updateMaxGlobalScopeFactor();
-    return ViewStatus.Success;
-  }
-
-  /** Get or set the largest and smallest values allowed for the extents for this ViewState
-   * The default limits vary based on the type of view:
-   *   - Spatial view extents cannot exceed the diameter of the earth.
-   *   - Drawing view extents cannot exceed twice the longest axis of the drawing model's range.
-   *   - Sheet view extents cannot exceed ten times the paper size of the sheet.
-   * Explicitly setting the extent limits overrides the default limits.
-   * @see [[resetExtentLimits]] to restore the default limits.
-   */
-  public get extentLimits(): ExtentLimits { return undefined !== this._extentLimits ? this._extentLimits : this.defaultExtentLimits; }
-  public set extentLimits(limits: ExtentLimits) { this._extentLimits = limits; }
-
-  /** Resets the largest and smallest values allowed for the extents of this ViewState to their default values.
-   * @see [[extentLimits]].
-   */
-  public resetExtentLimits(): void { this._extentLimits = undefined; }
-
-  /** Returns the default extent limits for this ViewState. These limits are used if the [[extentLimits]] have not been explicitly overridden.
-   */
-  public abstract get defaultExtentLimits(): ExtentLimits;
-
-  public setDisplayStyle(style: DisplayStyleState) { this.displayStyle = style; }
-
-  /** Adjust the y dimension of this ViewState so that its aspect ratio matches the supplied value.
-   * @internal
-   */
-  public fixAspectRatio(windowAspect: number): void {
-    const origExtents = this.getExtents();
-    const extents = origExtents.clone();
-    extents.y = extents.x / (windowAspect * this.getAspectRatioSkew());
-    if (extents.isAlmostEqual(origExtents))
-      return;
-
-    // adjust origin by half of the distance we modified extents to keep centered
-    const origin = this.getOrigin().clone();
-    origin.addScaledInPlace(this.getRotation().multiplyTransposeVector(extents.vectorTo(origExtents, origExtents)), .5);
-    this.setOrigin(origin);
-    this.setExtents(extents);
-  }
-
-  /** @internal */
-  public outputStatusMessage(status: ViewStatus): ViewStatus {
-    IModelApp.notifications.outputMessage(new NotifyMessageDetails(OutputMessagePriority.Error, IModelApp.i18n.translate(`Viewing.${ViewStatus[status]}`)));
-    return status;
-  }
-
-  /** @internal */
-  public adjustViewDelta(delta: Vector3d, origin: XYZ, rot: Matrix3d, aspect?: number, opts?: ViewChangeOptions): ViewStatus {
-    const origDelta = delta.clone();
-
-    let status = ViewStatus.Success;
-    const limit = this.extentLimits;
-    const limitDelta = (val: number) => {
-      if (val < limit.min) {
-        val = limit.min;
-        status = ViewStatus.MinWindow;
-      } else if (val > limit.max) {
-        val = limit.max;
-        status = ViewStatus.MaxWindow;
-      }
-      return val;
-    };
-
-    delta.x = limitDelta(delta.x);
-    delta.y = limitDelta(delta.y);
-
-    if (aspect) { // skip if either undefined or 0
-      aspect *= this.getAspectRatioSkew();
-      if (delta.x > (aspect * delta.y))
-        delta.y = delta.x / aspect;
-      else
-        delta.x = delta.y * aspect;
-    }
-
-    if (!delta.isAlmostEqual(origDelta))
-      origin.addScaledInPlace(rot.multiplyTransposeVector(delta.vectorTo(origDelta, origDelta)), .5);
-
-    return (status !== ViewStatus.Success && opts?.onExtentsError) ? opts.onExtentsError(status) : status;
-  }
-
-  /** Adjust the aspect ratio of this ViewState so it matches the supplied value. The adjustment is accomplished by increasing one dimension
-   * and leaving the other unchanged, depending on the ratio of this ViewState's current aspect ratio to the supplied one. This means the result
-   * always shows everything in the current volume, plus potentially more.
-   * @note The *automatic* adjustment that happens when ViewStates are used in Viewports **always** adjusts the Y axis (making
-   * it potentially smaller). That's so that process can be reversible if the view's aspect ratio changes repeatedly (as happens when panels slide in/out, etc.)
-   */
-  public adjustAspectRatio(aspect: number) {
-    const extents = this.getExtents();
-    const origin = this.getOrigin();
-    this.adjustViewDelta(extents, origin, this.getRotation(), aspect);
-    this.setExtents(extents);
-    this.setOrigin(origin);
-  }
-
-  /** Set the CategorySelector for this view. */
-  public setCategorySelector(categories: CategorySelectorState) { this.categorySelector = categories; }
-
-  /** get the auxiliary coordinate system state object for this ViewState. */
-  public get auxiliaryCoordinateSystem(): AuxCoordSystemState {
-    if (!this._auxCoordSystem)
-      this._auxCoordSystem = this.createAuxCoordSystem("");
-    return this._auxCoordSystem;
-  }
-
-  /** Get the Id of the auxiliary coordinate system for this ViewState */
-  public getAuxiliaryCoordinateSystemId(): Id64String {
-    return this.details.auxiliaryCoordinateSystemId;
-  }
-
-  /** Set or clear the AuxiliaryCoordinateSystem for this view.
-   * @param acs the new AuxiliaryCoordinateSystem for this view. If undefined, no AuxiliaryCoordinateSystem will be used.
-   */
-  public setAuxiliaryCoordinateSystem(acs?: AuxCoordSystemState) {
-    this._auxCoordSystem = acs;
-    this.details.auxiliaryCoordinateSystemId = undefined !== acs ? acs.id : Id64.invalid;
-  }
-
-  /** Determine whether the specified Category is displayed in this view */
-  public viewsCategory(id: Id64String): boolean {
-    return this.categorySelector.isCategoryViewed(id);
-  }
-
-  /**  Get the aspect ratio (width/height) of this view */
-  public getAspectRatio(): number {
-    const extents = this.getExtents();
-    return extents.x / extents.y;
-  }
-
-  /** Get the aspect ratio skew (x/y, usually 1.0) that is used to exaggerate the y axis of the view. */
-  public getAspectRatioSkew(): number {
-    return this.details.aspectRatioSkew;
-  }
-
-  /** Set the aspect ratio skew (x/y) for this view. To remove aspect ratio skew, pass 1.0 for val. */
-  public setAspectRatioSkew(val: number) {
-    this.details.aspectRatioSkew = val;
-  }
-
-  /** Get the unit vector that points in the view X (left-to-right) direction.
-   * @param result optional Vector3d to be used for output. If undefined, a new object is created.
-   */
-  public getXVector(result?: Vector3d): Vector3d { return this.getRotation().getRow(0, result); }
-
-  /** Get the unit vector that points in the view Y (bottom-to-top) direction.
-   * @param result optional Vector3d to be used for output. If undefined, a new object is created.
-   */
-  public getYVector(result?: Vector3d): Vector3d { return this.getRotation().getRow(1, result); }
-
-  /** Get the unit vector that points in the view Z (front-to-back) direction.
-   * @param result optional Vector3d to be used for output. If undefined, a new object is created.
-   */
-  public getZVector(result?: Vector3d): Vector3d { return this.getRotation().getRow(2, result); }
-
-  /** Set or clear the clipping volume for this view.
-   * @param clip the new clipping volume. If undefined, clipping is removed from view.
-   * @note The ViewState takes ownership of the supplied ClipVector - it should not be modified after passing it to this function.
-   */
-  public setViewClip(clip?: ClipVector) {
-    this.details.clipVector = clip;
-  }
-
-  /** Get the clipping volume for this view, if defined
-   * @note Do *not* modify the returned ClipVector. If you wish to change the ClipVector, clone the returned ClipVector, modify it as desired, and pass the clone to [[setViewClip]].
-   */
-  public getViewClip(): ClipVector | undefined {
-    return this.details.clipVector;
-  }
-
-  /** Set the grid settings for this view */
-  public setGridSettings(orientation: GridOrientationType, spacing: Point2d, gridsPerRef: number): void {
-    switch (orientation) {
-      case GridOrientationType.WorldYZ:
-      case GridOrientationType.WorldXZ:
-        if (!this.is3d())
-          return;
-        break;
-    }
-
-    this.details.gridOrientation = orientation;
-    this.details.gridsPerRef = gridsPerRef;
-    this.details.gridSpacing = spacing;
-  }
-
-  /** Populate the given origin and rotation with information from the grid settings from the grid orientation. */
-  public getGridSettings(vp: Viewport, origin: Point3d, rMatrix: Matrix3d, orientation: GridOrientationType) {
-    // start with global origin (for spatial views) and identity matrix
-    rMatrix.setIdentity();
-    origin.setFrom(vp.view.isSpatialView() ? vp.view.iModel.globalOrigin : Point3d.create());
-
-    switch (orientation) {
-      case GridOrientationType.View: {
-        const centerWorld = Point3d.create(0.5, 0.5, 0.5);
-        vp.npcToWorld(centerWorld, centerWorld);
-
-        rMatrix.setFrom(vp.rotation);
-        rMatrix.multiplyXYZtoXYZ(origin, origin);
-        origin.z = centerWorld.z;
-        rMatrix.multiplyTransposeVectorInPlace(origin);
-        break;
-      }
-      case GridOrientationType.WorldXY:
-        break;
-      case GridOrientationType.WorldYZ: {
-        const rowX = rMatrix.getRow(0);
-        const rowY = rMatrix.getRow(1);
-        const rowZ = rMatrix.getRow(2);
-        rMatrix.setRow(0, rowY);
-        rMatrix.setRow(1, rowZ);
-        rMatrix.setRow(2, rowX);
-        break;
-      }
-      case GridOrientationType.WorldXZ: {
-        const rowX = rMatrix.getRow(0);
-        const rowY = rMatrix.getRow(1);
-        const rowZ = rMatrix.getRow(2);
-        rMatrix.setRow(0, rowX);
-        rMatrix.setRow(1, rowZ);
-        rMatrix.setRow(2, rowY);
-        break;
-      }
-    }
-  }
-
-  /** Get the grid settings for this view */
-  public getGridOrientation(): GridOrientationType {
-    return this.details.gridOrientation;
-  }
-  public getGridsPerRef(): number {
-    return this.details.gridsPerRef;
-  }
-  public getGridSpacing(): XAndY {
-    return this.details.gridSpacing;
-  }
-
-  /** Change the volume that this view displays, keeping its current rotation.
-   * @param volume The new volume, in world-coordinates, for the view. The resulting view will show all of worldVolume, by fitting a
-   * view-axis-aligned bounding box around it. For views that are not aligned with the world coordinate system, this will sometimes
-   * result in a much larger volume than worldVolume.
-   * @param aspect The X/Y aspect ratio of the view into which the result will be displayed. If the aspect ratio of the volume does not
-   * match aspect, the shorter axis is lengthened and the volume is centered. If aspect is undefined, no adjustment is made.
-   * @param options for providing MarginPercent and onExtentsError
-   * @note for 2d views, only the X and Y values of volume are used.
-   */
-  public lookAtVolume(volume: LowAndHighXYZ | LowAndHighXY, aspect?: number, options?: ViewChangeOptions) {
-    const rangeBox = Frustum.fromRange(volume).points;
-    this.getRotation().multiplyVectorArrayInPlace(rangeBox);
-    return this.lookAtViewAlignedVolume(Range3d.createArray(rangeBox), aspect, options);
-  }
-
-  /** Look at a volume of space defined by a range in view local coordinates, keeping its current rotation.
-   * @param volume The new volume, in view-aligned coordinates. The resulting view will show all of the volume.
-   * @param aspect The X/Y aspect ratio of the view into which the result will be displayed. If the aspect ratio of the volume does not
-   * match aspect, the shorter axis is lengthened and the volume is centered. If aspect is undefined, no adjustment is made.
-   * @param options for providing MarginPercent and onExtentsError
-   * @see lookAtVolume
-   */
-  public lookAtViewAlignedVolume(volume: Range3d, aspect?: number, options?: ViewChangeOptions) {
-    if (volume.isNull) // make sure volume is valid
-      return;
-
-    const viewRot = this.getRotation();
-    const newOrigin = volume.low.clone();
-    const newDelta = volume.diagonal();
-
-    const minimumDepth = Constant.oneMillimeter;
-    if (newDelta.z < minimumDepth) {
-      newOrigin.z -= (minimumDepth - newDelta.z) / 2.0;
-      newDelta.z = minimumDepth;
-    }
-
-    const margin = options?.marginPercent;
-
-    if (this.isCameraEnabled()) {
-      // If the camera is on, the only way to guarantee we can see the entire volume is to set delta at the front plane, not focus plane.
-      // That generally causes the view to be too large (objects in it are too small), since we can't tell whether the objects are at
-      // the front or back of the view. For this reason, don't attempt to add any "margin" to camera views.
-    } else if (margin) {
-      // compute how much space we'll need for both of X and Y margins in root coordinates
-      const wPercent = margin.left + margin.right;
-      const hPercent = margin.top + margin.bottom;
-
-      const marginHorizontal = wPercent / (1 - wPercent) * newDelta.x;
-      const marginVert = hPercent / (1 - hPercent) * newDelta.y;
-
-      // compute left and bottom margins in root coordinates
-      const marginLeft = margin.left / (1 - wPercent) * newDelta.x;
-      const marginBottom = margin.bottom / (1 - hPercent) * newDelta.y;
-
-      // add the margins to the range
-      newOrigin.x -= marginLeft;
-      newOrigin.y -= marginBottom;
-      newDelta.x += marginHorizontal;
-      newDelta.y += marginVert;
-    } else {
-      const origDelta = newDelta.clone();
-      newDelta.scale(1.04, newDelta); // default "dilation"
-      newOrigin.addScaledInPlace(origDelta.minus(newDelta, origDelta), .5);
-    }
-
-    viewRot.multiplyTransposeVectorInPlace(newOrigin);
-
-    if (ViewStatus.Success !== this.adjustViewDelta(newDelta, newOrigin, viewRot, aspect, options))
-      return;
-
-    this.setExtents(newDelta);
-    this.setOrigin(newOrigin);
-
-    if (!this.is3d())
-      return;
-
-    const cameraDef = this.camera;
-    cameraDef.validateLens();
-    // move the camera back so the entire x,y range is visible at front plane
-    const frontDist = newDelta.x / (2.0 * Math.tan(cameraDef.getLensAngle().radians / 2.0));
-    const backDist = frontDist + newDelta.z;
-
-    cameraDef.setFocusDistance(frontDist); // do this even if the camera isn't currently on.
-    this.centerEyePoint(backDist); // do this even if the camera isn't currently on.
-    this.verifyFocusPlane(); // changes delta/origin
-  }
-
-  /** Set the rotation of this ViewState to the supplied rotation, by rotating it about a point.
-   * @param rotation The new rotation matrix for this ViewState.
-   * @param point The point to rotate about. If undefined, use the [[getTargetPoint]].
-   */
-  public setRotationAboutPoint(rotation: Matrix3d, point?: Point3d): void {
-    if (undefined === point)
-      point = this.getTargetPoint();
-
-    const inverse = rotation.clone().inverse();
-    if (undefined === inverse)
-      return;
-
-    const targetMatrix = inverse.multiplyMatrixMatrix(this.getRotation());
-    const worldTransform = Transform.createFixedPointAndMatrix(point, targetMatrix);
-    const frustum = this.calculateFrustum();
-    if (undefined !== frustum) {
-      frustum.multiply(worldTransform);
-      this.setupFromFrustum(frustum);
-    }
-  }
-
-  /** Intended strictly as a temporary solution for interactive editing applications, until official support for such apps is implemented.
-   * Invalidates tile trees for all specified models (or all viewed models, if none specified), causing subsequent requests for tiles to make new requests to back-end for updated tiles.
-   * Returns true if any tile tree was invalidated.
-   * @internal
-   */
-  public refreshForModifiedModels(modelIds: Id64Arg | undefined): boolean {
-    let refreshed = false;
-    this.forEachModelTreeRef((ref) => {
-      const tree = ref.treeOwner.tileTree;
-      if (undefined !== tree && (undefined === modelIds || Id64.has(modelIds, tree.modelId))) {
-        ref.treeOwner.dispose();
-        refreshed = true;
-      }
-    });
-
-    return refreshed;
-  }
-
-  /** Determine whether this ViewState has the same coordinate system as another one.
-   * They must be from the same iModel, and view a model in common.
-   * @internal
-   */
-  public hasSameCoordinates(other: ViewState): boolean {
-    if (this.iModel !== other.iModel)
-      return false;
-    if (this.isSpatialView() && other.isSpatialView())
-      return true;
-    let allowView = false;
-    this.forEachModel((model) => {
-      if (!allowView && other.viewsModel(model.id))
-        allowView = true;
-    });
-    return allowView; // Accept if this view shares a model in common with target.
-  }
-
-  public getUpVector(point: Point3d): Vector3d {
-    if (!this.iModel.isGeoLocated || this.globeMode !== GlobeMode.Ellipsoid || this.iModel.projectExtents.containsPoint(point))
-      return Vector3d.unitZ();
-
-    // Note - use the calculated ECEF tranform rather than stored which may not be accurate.
-    const earthCenter = this.iModel.backgroundMapLocation.getMapEcefToDb(0).origin;
-    const normal = Vector3d.createStartEnd(earthCenter, point);
-    normal.normalizeInPlace();
-
-    return normal;
-  }
-
-  /** A value that represents the global scope of the view -- a value greater than one indicates that the scope of this view is global (viewing most of Earth). */
-  public get globalScopeFactor(): number {
-    return this.getExtents().magnitudeXY() / Constant.earthRadiusWGS84.equator;
-  }
-
-  private _maxGlobalScopeFactor = 0;
-  /** The maximum global scope is not persistent, but maintained as highest global scope factor. This can be used to determine
-   * if the view is of a limited area or if it has ever viewed the entire globe and therefore may be assumed to view it again
-   * and therefore may warrant resources for displaying the globe, such as an expanded viewing frustum and preloading globe map tiles.
-   * A value greater than one indicates that the viewport has been used to view globally at least once.
-   * @alpha
-   */
-  public get maxGlobalScopeFactor() { return this._maxGlobalScopeFactor; }
-
-  protected _updateMaxGlobalScopeFactor() { this._maxGlobalScopeFactor = Math.max(this._maxGlobalScopeFactor, this.globalScopeFactor); }
-
-  /** Return elevation applied to model when displayed. This is strictly relevant to plan projection models.
-   * @internal
-   */
-  public getModelElevation(_modelId: Id64String): number { return 0; }
-
-  /** Specify a provider of per-model display transforms. Intended chiefly for use by model alignment tools.
-   * @note The transform supplied is used for display purposes **only**. Do not expect operations like snapping to account for the display transform.
-   * @alpha
-   */
-  public get modelDisplayTransformProvider(): ModelDisplayTransformProvider | undefined {
-    return this._modelDisplayTransformProvider;
-  }
-
-  public set modelDisplayTransformProvider(provider: ModelDisplayTransformProvider | undefined) {
-    if (provider === this.modelDisplayTransformProvider)
-      return;
-
-    if (this.isAttachedToViewport)
-      this.onModelDisplayTransformProviderChanged.raiseEvent(provider);
-
-    this._modelDisplayTransformProvider = provider;
-  }
-
-  /** @internal */
-  public getModelDisplayTransform(modelId: Id64String, baseTransform: Transform): Transform {
-    return this.modelDisplayTransformProvider ? this.modelDisplayTransformProvider.getModelDisplayTransform(modelId, baseTransform) : baseTransform;
-  }
-
-  /** Invoked when this view becomes the view displayed by the specified [[Viewport]].
-   * A ViewState can be attached to at most **one** Viewport.
-   * @note If you override this method you **must** call `super.attachToViewport`.
-   * @throws Error if the view is already attached to any Viewport.
-   * @see [[detachFromViewport]] from the inverse operation.
-   * @internal
-   */
-  public attachToViewport(): void {
-    if (this.isAttachedToViewport)
-      throw new Error("Attempting to attach a ViewState that is already attached to a Viewport");
-
-    this.registerCategorySelectorListeners();
-  }
-
-  private registerCategorySelectorListeners(): void {
-    const cats = this.categorySelector.observableCategories;
-    const event = () => this.onViewedCategoriesChanged.raiseEvent();
-    this._unregisterCategorySelectorListeners.push(cats.onAdded.addListener(event));
-    this._unregisterCategorySelectorListeners.push(cats.onDeleted.addListener(event));
-    this._unregisterCategorySelectorListeners.push(cats.onCleared.addListener(event));
-  }
-
-  /** Invoked when this view, previously attached to the specified [[Viewport]] via [[attachToViewport]], is no longer the view displayed by that Viewport.
-   * @note If you override this method you **must** call `super.detachFromViewport`.
-   * @throws Error if the view is not attached to any Viewport.
-   * @internal
-   */
-  public detachFromViewport(): void {
-    if (!this.isAttachedToViewport)
-      throw new Error("Attempting to detach a ViewState from a Viewport to which it is not attached.");
-
-    this.unregisterCategorySelectorListeners();
-  }
-
-  private unregisterCategorySelectorListeners(): void {
-    this._unregisterCategorySelectorListeners.forEach((f) => f());
-    this._unregisterCategorySelectorListeners.length = 0;
-  }
-
-  /** Returns whether this view is currently being displayed by a [[Viewport]].
-   * @alpha
-   */
-  public get isAttachedToViewport(): boolean {
-    // In attachToViewport, we register event listeners on the category selector. We remove them in detachFromViewport.
-    // So a non-empty list of event listener removal functions indicates we are currently attached to a viewport.
-    return this._unregisterCategorySelectorListeners.length > 0;
-  }
-}
-
-/** Defines the state of a view of 3d models.
- * @see [ViewState Parameters]($docs/learning/frontend/views#viewstate-parameters)
- * @public
- */
-export abstract class ViewState3d extends ViewState {
-  private readonly _details: ViewDetails3d;
-  private readonly _modelClips: Array<RenderClipVolume | undefined> = [];
-  /** @internal */
-  public static get className() { return "ViewDefinition3d"; }
-  /** True if the camera is valid. */
-  protected _cameraOn: boolean;
-  /** The lower left back corner of the view frustum. */
-  public readonly origin: Point3d;
-  /** The extent of the view frustum. */
-  public readonly extents: Vector3d;
-  /** Rotation of the view frustum. */
-  public readonly rotation: Matrix3d;
-  /** The camera used for this view. */
-  public readonly camera: Camera;
-  /** Minimum distance for front plane */
-  public forceMinFrontDist = 0.0;
-  /** This function is never called.
-   * @deprecated
-   */
-  public onRenderFrame(_viewport: Viewport): void { }
-
-  /** Provides access to optional detail settings for this view.
-   * @beta
-   */
-  public get details(): ViewDetails3d {
-    return this._details;
-  }
-
-  public allow3dManipulations(): boolean {
-    return this.details.allow3dManipulations;
-  }
-
-  /** Set whether [[ViewTool]]s are allowed to operate in 3 dimensions on this view. */
-  public setAllow3dManipulations(allow: boolean) {
-    this.details.allow3dManipulations = allow;
-  }
-
-  public constructor(props: ViewDefinition3dProps, iModel: IModelConnection, categories: CategorySelectorState, displayStyle: DisplayStyle3dState) {
-    super(props, iModel, categories, displayStyle);
-    this._cameraOn = JsonUtils.asBool(props.cameraOn);
-    this.origin = Point3d.fromJSON(props.origin);
-    this.extents = Vector3d.fromJSON(props.extents);
-    this.rotation = YawPitchRollAngles.fromJSON(props.angles).toMatrix3d();
-    assert(this.rotation.isRigid());
-    this.camera = new Camera(props.camera);
-
-    // if the camera is on, make sure the eyepoint is centered.
-    if (this.isCameraEnabled())
-      this.centerEyePoint();
-
-    this._details = new ViewDetails3d(this.jsonProperties);
-    this._details.onModelClipGroupsChanged.addListener((newGroups) => this.updateModelClips(newGroups));
-    this.updateModelClips(this._details.modelClipGroups);
-
-    this._updateMaxGlobalScopeFactor();
-  }
-
-  private updateModelClips(groups: ModelClipGroups): void {
-    for (const clip of this._modelClips)
-      clip?.dispose();
-
-    this._modelClips.length = 0;
-    for (const group of groups.groups) {
-      const clip = group.clip ? IModelApp.renderSystem.createClipVolume(group.clip) : undefined;
-      this._modelClips.push(clip);
-    }
-  }
-
-  /** @internal */
-  public getModelClip(modelId: Id64String): RenderClipVolume | undefined {
-    // If the view has a clip, or clipping is turned off, the model clips are ignored.
-    if (undefined !== this.getViewClip() || !this.viewFlags.clipVolume)
-      return undefined;
-
-    const index = this.details.modelClipGroups.findGroupIndex(modelId);
-    return -1 !== index ? this._modelClips[index] : undefined;
-  }
-
-  /** @internal */
-  public savePose(): ViewPose { return new ViewPose3d(this); }
-
-  /** @internal */
-  public applyPose(val: ViewPose3d): this {
-    this._cameraOn = val.cameraOn;
-    this.setOrigin(val.origin);
-    this.setExtents(val.extents);
-    this.rotation.setFrom(val.rotation);
-    this.camera.setFrom(val.camera);
-    this._updateMaxGlobalScopeFactor();
-    return this;
-  }
-
-  public toJSON(): ViewDefinition3dProps {
-    const val = super.toJSON() as ViewDefinition3dProps;
-    val.cameraOn = this._cameraOn;
-    val.origin = this.origin;
-    val.extents = this.extents;
-    val.angles = YawPitchRollAngles.createFromMatrix3d(this.rotation)!.toJSON();
-    val.camera = this.camera;
-    return val;
-  }
-
-  /** @internal */
-  public is3d(): this is ViewState3d { return true; }
-
-  /** @internal */
-  public isDrawingView(): this is DrawingViewState { return false; }
-
-  public get isCameraOn(): boolean { return this._cameraOn; }
-
-  private static _minGlobeEyeHeight = Constant.earthRadiusWGS84.equator / 4;  // View as globe if more than a quarter of earth radius from surface.
-  private static _scratchGlobeCarto = Cartographic.fromRadians(0, 0, 0);
-
-  public get isGlobalView() {
-    if (undefined === this.iModel.ecefLocation)
-      return false;
-
-    return this.globalScopeFactor >= 1;
-  }
-
-  /** A value that represents the global scope of the view -- a value greater than one indicates that the scope of this view is global. */
-  public get globalScopeFactor(): number {
-    const eyeHeight = this.getEyeCartographicHeight();
-    return (undefined === eyeHeight) ? (this.extents.magnitudeXY() / Constant.earthRadiusWGS84.equator) : (eyeHeight / ViewState3d._minGlobeEyeHeight);
-  }
-
-  public globalViewTransition(): number {
-    if (undefined === this.iModel.ecefLocation)
-      return 0.0;
-
-    let h = 0.0;
-    if (this.isCameraOn) {
-      const carto = this.rootToCartographic(this.getEyePoint(), ViewState3d._scratchGlobeCarto);
-      h = (undefined === carto ? 0.0 : carto.height);
-    } else
-      h = this.extents.magnitudeXY();
-
-    const startTransition = 0.33333 * ViewState3d._minGlobeEyeHeight;
-    if (h > ViewState3d._minGlobeEyeHeight)
-      return 1.0;
-    else if (h < startTransition)
-      return 0.0;
-    else
-      return (h - startTransition) / (ViewState3d._minGlobeEyeHeight - startTransition);
-  }
-
-  public getCartographicHeight(point: XYAndZ): number | undefined {
-    const ecefLocation = this.iModel.ecefLocation;
-    if (undefined === ecefLocation)
-      return undefined;
-
-    const carto = this.rootToCartographic(point, ViewState3d._scratchGlobeCarto);
-    return carto === undefined ? undefined : carto.height;
-  }
-  public getEyeCartographicHeight(): number | undefined {
-    return this.isCameraOn ? this.getCartographicHeight(this.getEyePoint()) : undefined;
-  }
-
-  public isEyePointGlobalView(eyePoint: XYAndZ) {
-    const cartoHeight = this.getCartographicHeight(eyePoint);
-    return undefined === cartoHeight ? false : cartoHeight > ViewState3d._minGlobeEyeHeight;
-  }
-
-  /** Look at a global location, placing the camera's eye at the specified eye height above a viewed location.
-   *  If location is defined, its center position will be viewed using the specified eye height.
-   *  If location also has an area specified, the eye height will be adjusted to view the specified location based on that area.
-   *  Otherwise, this function views a point on the earth as if the current eye point was placed on the earth. If the eyePoint parameter is defined, instead this point will be placed on the earth and viewed.
-   *  Specify pitchAngleRadians to tilt the final view; this defaults to 0.
-   *  Returns the distance from original eye point to new eye point.
-   *  @alpha
-   */
-  public lookAtGlobalLocation(eyeHeight: number, pitchAngleRadians = 0, location?: GlobalLocation, eyePoint?: Point3d): number {
-    if (!this.iModel.isGeoLocated)
-      return 0;
-
-    if (location !== undefined && location.area !== undefined)
-      eyeHeight = areaToEyeHeight(this, location.area, location.center.height);
-
-    const origEyePoint = eyePoint !== undefined ? eyePoint.clone() : this.getEyePoint().clone();
-
-    let targetPoint = origEyePoint;
-    const targetPointCartographic = location !== undefined ? location.center.clone() : this.rootToCartographic(targetPoint)!;
-    targetPointCartographic.height = 0.0;
-    targetPoint = this.cartographicToRoot(targetPointCartographic)!;
-
-    targetPointCartographic.height = eyeHeight;
-    let lEyePoint = this.cartographicToRoot(targetPointCartographic)!;
-
-    targetPointCartographic.latitude += 10.0;
-    const northOfEyePoint = this.cartographicToRoot(targetPointCartographic)!;
-    let upVector = northOfEyePoint.unitVectorTo(lEyePoint)!;
-    if (this.globeMode === GlobeMode.Plane)
-      upVector = Vector3d.create(Math.abs(upVector.x), Math.abs(upVector.y), Math.abs(upVector.z));
-
-    if (0 !== pitchAngleRadians) {
-      const pitchAxis = upVector.unitCrossProduct(Vector3d.createStartEnd(targetPoint, lEyePoint));
-      if (undefined !== pitchAxis) {
-        const pitchMatrix = Matrix3d.createRotationAroundVector(pitchAxis, Angle.createRadians(pitchAngleRadians))!;
-        const pitchTransform = Transform.createFixedPointAndMatrix(targetPoint, pitchMatrix);
-        lEyePoint = pitchTransform.multiplyPoint3d(lEyePoint);
-        pitchMatrix.multiplyVector(upVector, upVector);
-      }
-    }
-
-    this.lookAtUsingLensAngle(lEyePoint, targetPoint, upVector, this.camera.getLensAngle());
-
-    return lEyePoint.distance(origEyePoint);
-  }
-
-  /** Look at a global location, placing the camera's eye at the specified eye height above a viewed location using the GCS.
-   *  If location is defined, its center position will be viewed using the specified eye height.
-   *  If location also has an area specified, the eye height will be adjusted to view the specified location based on that area.
-   *  Otherwise, this function views a point on the earth as if the current eye point was placed on the earth. If the eyePoint parameter is defined, instead this point will be placed on the earth and viewed.
-   *  Specify pitchAngleRadians to tilt the final view; this defaults to 0.
-   *  Returns the distance from original eye point to new eye point.
-   *  @alpha
-   */
-  public async lookAtGlobalLocationFromGcs(eyeHeight: number, pitchAngleRadians = 0, location?: GlobalLocation, eyePoint?: Point3d): Promise<number> {
-    if (!this.iModel.isGeoLocated)
-      return 0;
-
-    if (location !== undefined && location.area !== undefined)
-      eyeHeight = await areaToEyeHeightFromGcs(this, location.area, location.center.height);
-
-    const origEyePoint = eyePoint !== undefined ? eyePoint.clone() : this.getEyePoint().clone();
-
-    let targetPoint = origEyePoint;
-    const targetPointCartographic = location !== undefined ? location.center.clone() : this.rootToCartographic(targetPoint)!;
-    targetPointCartographic.height = 0.0;
-    targetPoint = (await this.cartographicToRootFromGcs(targetPointCartographic))!;
-
-    targetPointCartographic.height = eyeHeight;
-    let lEyePoint = (await this.cartographicToRootFromGcs(targetPointCartographic))!;
-
-    targetPointCartographic.latitude += 10.0;
-    const northOfEyePoint = (await this.cartographicToRootFromGcs(targetPointCartographic))!;
-    let upVector = northOfEyePoint.unitVectorTo(lEyePoint)!;
-    if (this.globeMode === GlobeMode.Plane)
-      upVector = Vector3d.create(Math.abs(upVector.x), Math.abs(upVector.y), Math.abs(upVector.z));
-
-    if (0 !== pitchAngleRadians) {
-      const pitchAxis = upVector.unitCrossProduct(Vector3d.createStartEnd(targetPoint, lEyePoint));
-      if (undefined !== pitchAxis) {
-        const pitchMatrix = Matrix3d.createRotationAroundVector(pitchAxis, Angle.createRadians(pitchAngleRadians))!;
-        const pitchTransform = Transform.createFixedPointAndMatrix(targetPoint, pitchMatrix);
-        lEyePoint = pitchTransform.multiplyPoint3d(lEyePoint);
-        pitchMatrix.multiplyVector(upVector, upVector);
-      }
-    }
-
-    this.lookAtUsingLensAngle(lEyePoint, targetPoint, upVector, this.camera.getLensAngle());
-
-    return lEyePoint.distance(origEyePoint);
-  }
-
-  /** Convert a point in spatial space to a cartographic coordinate. */
-  public rootToCartographic(root: XYAndZ, result?: Cartographic): Cartographic | undefined {
-    const backgroundMapGeometry = this.displayStyle.getBackgroundMapGeometry();
-    return backgroundMapGeometry ? backgroundMapGeometry.dbToCartographic(root, result) : undefined;
-  }
-
-  /** Convert a cartographic coordinate to a point in spatial space. */
-  public cartographicToRoot(cartographic: Cartographic, result?: Point3d): Point3d | undefined {
-    const backgroundMapGeometry = this.displayStyle.getBackgroundMapGeometry();
-    return backgroundMapGeometry ? backgroundMapGeometry.cartographicToDb(cartographic, result) : undefined;
-  }
-
-  /** Convert a point in spatial space to a cartographic coordinate using the GCS reprojection. */
-  public async rootToCartographicFromGcs(root: XYAndZ, result?: Cartographic): Promise<Cartographic | undefined> {
-    const backgroundMapGeometry = this.displayStyle.getBackgroundMapGeometry();
-    return backgroundMapGeometry ? backgroundMapGeometry.dbToCartographicFromGcs(root, result) : undefined;
-  }
-
-  /** Convert a cartographic coordinate to a point in spatial space using the GCS reprojection. */
-  public async cartographicToRootFromGcs(cartographic: Cartographic, result?: Point3d): Promise<Point3d | undefined> {
-    const backgroundMapGeometry = this.displayStyle.getBackgroundMapGeometry();
-    return backgroundMapGeometry ? backgroundMapGeometry.cartographicToDbFromGcs(cartographic, result) : undefined;
-  }
-
-  public setupFromFrustum(frustum: Frustum, opts?: ViewChangeOptions): ViewStatus {
-    const stat = super.setupFromFrustum(frustum, opts);
-    if (ViewStatus.Success !== stat)
-      return stat;
-
-    this.turnCameraOff();
-    const frustPts = frustum.points;
-
-    // use comparison of back, front plane X sizes to indicate camera or flat view ...
-    const xBack = frustPts[Npc.LeftBottomRear].distance(frustPts[Npc.RightBottomRear]);
-    const xFront = frustPts[Npc.LeftBottomFront].distance(frustPts[Npc.RightBottomFront]);
-
-    const flatViewFractionTolerance = 1.0e-6;
-    if (xFront > xBack * (1.0 + flatViewFractionTolerance))
-      return ViewStatus.InvalidWindow;
-
-    // see if the frustum is tapered, and if so, set up camera eyepoint and adjust viewOrg and delta.
-    const compression = xFront / xBack;
-    if (compression >= (1.0 - flatViewFractionTolerance))
-      return ViewStatus.Success;
-
-    // the frustum has perspective, turn camera on
-    let viewOrg = frustPts[Npc.LeftBottomRear];
-    const viewDelta = this.getExtents().clone();
-    const zDir = this.getZVector();
-    const frustumZ = viewOrg.vectorTo(frustPts[Npc.LeftBottomFront]);
-    const frustOrgToEye = frustumZ.scale(1.0 / (1.0 - compression));
-    const eyePoint = viewOrg.plus(frustOrgToEye);
-
-    const backDistance = frustOrgToEye.dotProduct(zDir);         // distance from eye to back plane of frustum
-    const focusDistance = this.camera.isFocusValid ? this.camera.focusDist : (backDistance - (viewDelta.z / 2.0));
-    const focalFraction = focusDistance / backDistance;           // ratio of focus plane distance to back plane distance
-
-    viewOrg = eyePoint.plus2Scaled(frustOrgToEye, -focalFraction, zDir, focusDistance - backDistance);    // now project that point onto back plane
-    viewDelta.x *= focalFraction;                                  // adjust view delta for x and y so they are also at focus plane
-    viewDelta.y *= focalFraction;
-
-    this.setEyePoint(eyePoint);
-    this.setFocusDistance(focusDistance);
-    this.setOrigin(viewOrg);
-    this.setExtents(viewDelta);
-    this.setLensAngle(this.calcLensAngle());
-    this.enableCamera();
-    this._updateMaxGlobalScopeFactor();
-    return ViewStatus.Success;
-  }
-
-  protected static calculateMaxDepth(delta: Vector3d, zVec: Vector3d): number {
-    const depthRatioLimit = 1.0E8;          // Limit for depth Ratio.
-    const maxTransformRowRatio = 1.0E5;
-    const minXYComponent = Math.min(Math.abs(zVec.x), Math.abs(zVec.y));
-    const maxDepthRatio = (0.0 === minXYComponent) ? depthRatioLimit : Math.min((maxTransformRowRatio / minXYComponent), depthRatioLimit);
-    return Math.max(delta.x, delta.y) * maxDepthRatio;
-  }
-
-  public getOrigin(): Point3d { return this.origin; }
-  public getExtents(): Vector3d { return this.extents; }
-  public getRotation(): Matrix3d { return this.rotation; }
-  public setOrigin(origin: XYAndZ) { this.origin.setFrom(origin); }
-  public setExtents(extents: XYAndZ) { this.extents.setFrom(extents); }
-  public setRotation(rot: Matrix3d) { this.rotation.setFrom(rot); }
-  /** @internal */
-  protected enableCamera(): void {
-    if (this.supportsCamera())
-      this._cameraOn = true;
-  }
-
-  public supportsCamera(): boolean {
-    return this.allow3dManipulations();
-  }
-
-  public minimumFrontDistance() {
-    return Math.max(15.2 * Constant.oneCentimeter, this.forceMinFrontDist);
-  }
-
-  public isEyePointAbove(elevation: number): boolean {
-    return !this._cameraOn ? (this.getZVector().z > 0) : (this.getEyePoint().z > elevation);
-  }
-
-  public getDisplayStyle3d() { return this.displayStyle as DisplayStyle3dState; }
-
-  /** Turn the camera off for this view. After this call, the camera parameters in this view definition are ignored and views that use it will
-   * display with an orthographic (infinite focal length) projection of the view volume from the view direction.
-   * @note To turn the camera back on, call #lookAt
-   */
-  public turnCameraOff() { this._cameraOn = false; }
-
-  /** Determine whether the camera is valid for this view */
-  public get isCameraValid() { return this.camera.isValid; }
-
-  /** Calculate the lens angle formed by the current delta and focus distance */
-  public calcLensAngle(): Angle {
-    return Angle.createRadians(2.0 * Math.atan2(this.extents.x * 0.5, this.camera.getFocusDistance()));
-  }
-
-  /** Get the target point of the view. If there is no camera, view center is returned. */
-  public getTargetPoint(result?: Point3d): Point3d {
-    if (!this._cameraOn)
-      return super.getTargetPoint(result);
-
-    return this.getEyePoint().plusScaled(this.getZVector(), -1.0 * this.getFocusDistance(), result);
-  }
-
-  /** Position the camera for this view and point it at a new target point.
-   * @param eyePoint The new location of the camera.
-   * @param targetPoint The new location to which the camera should point. This becomes the center of the view on the focus plane.
-   * @param upVector A vector that orients the camera's "up" (view y). This vector must not be parallel to the vector from eye to target.
-   * @param newExtents  The new size (width and height) of the view rectangle. The view rectangle is on the focus plane centered on the targetPoint.
-   * If newExtents is undefined, the existing size is unchanged.
-   * @param frontDistance The distance from the eyePoint to the front plane. If undefined, the existing front distance is used.
-   * @param backDistance The distance from the eyePoint to the back plane. If undefined, the existing back distance is used.
-   * @param opts for providing onExtentsError
-   * @returns A [[ViewStatus]] indicating whether the camera was successfully positioned.
-   * @note If the aspect ratio of viewDelta does not match the aspect ratio of a Viewport into which this view is displayed, it will be
-   * adjusted when the [[Viewport]] is synchronized from this view.
-   */
-  public lookAt(eyePoint: XYAndZ, targetPoint: XYAndZ, upVector: Vector3d, newExtents?: XAndY, frontDistance?: number, backDistance?: number, opts?: ViewChangeOptions): ViewStatus {
-    const eye = new Point3d(eyePoint.x, eyePoint.y, eyePoint.z);
-    const yVec = upVector.normalize();
-    if (!yVec) // up vector zero length?
-      return ViewStatus.InvalidUpVector;
-
-    const zVec = Vector3d.createStartEnd(targetPoint, eye); // z defined by direction from eye to target
-    const focusDist = zVec.normalizeWithLength(zVec).mag; // set focus at target point
-    const minFrontDist = this.minimumFrontDistance();
-
-    if (focusDist <= minFrontDist) { // eye and target are too close together
-      opts?.onExtentsError?.(ViewStatus.InvalidTargetPoint);
-      return ViewStatus.InvalidTargetPoint;
-    }
-
-    const xVec = new Vector3d();
-    if (yVec.crossProduct(zVec).normalizeWithLength(xVec).mag < Geometry.smallMetricDistance)
-      return ViewStatus.InvalidUpVector;    // up is parallel to z
-
-    if (zVec.crossProduct(xVec).normalizeWithLength(yVec).mag < Geometry.smallMetricDistance)
-      return ViewStatus.InvalidUpVector;
-
-    // we now have rows of the rotation matrix
-    const rotation = Matrix3d.createRows(xVec, yVec, zVec);
-
-    backDistance = backDistance ? backDistance : this.getBackDistance();
-    frontDistance = frontDistance ? frontDistance : this.getFrontDistance();
-
-    const delta = newExtents ? new Vector3d(Math.abs(newExtents.x), Math.abs(newExtents.y), this.extents.z) : this.extents.clone();
-
-    // The front/back distance are relatively arbitrary -- the frustum will be adjusted to include geometry.
-    // Set them here to reasonable in front of eye and just beyond target.
-    frontDistance = Math.min(frontDistance, (.5 * Constant.oneMeter));
-    backDistance = Math.min(backDistance, focusDist + (.5 * Constant.oneMeter));
-
-    if (backDistance < focusDist) // make sure focus distance is in front of back distance.
-      backDistance = focusDist + Constant.oneMillimeter;
-
-    if (frontDistance > focusDist)
-      frontDistance = focusDist - minFrontDist;
-
-    if (frontDistance < minFrontDist)
-      frontDistance = minFrontDist;
-
-    delta.z = (backDistance - frontDistance);
-
-    const stat = this.adjustViewDelta(delta, eye, rotation, undefined, opts);
-    if (ViewStatus.Success !== stat)
-      return stat;
-
-    if (delta.z > ViewState3d.calculateMaxDepth(delta, zVec)) // make sure we're not zoomed out too far
-      return ViewStatus.MaxDisplayDepth;
-
-    // The origin is defined as the lower left of the view rectangle on the focus plane, projected to the back plane.
-    // Start at eye point, and move to center of back plane, then move left half of width. and down half of height
-    const origin = eye.plus3Scaled(zVec, -backDistance, xVec, -0.5 * delta.x, yVec, -0.5 * delta.y);
-
-    this.setEyePoint(eyePoint);
-    this.setRotation(rotation);
-    this.setFocusDistance(focusDist);
-    this.setOrigin(origin);
-    this.setExtents(delta);
-    this.setLensAngle(this.calcLensAngle());
-    this.enableCamera();
-    this._updateMaxGlobalScopeFactor();
-    return ViewStatus.Success;
-  }
-
-  /** Position the camera for this view and point it at a new target point, using a specified lens angle.
-   * @param eyePoint The new location of the camera.
-   * @param targetPoint The new location to which the camera should point. This becomes the center of the view on the focus plane.
-   * @param upVector A vector that orients the camera's "up" (view y). This vector must not be parallel to the vector from eye to target.
-   * @param fov The angle, in radians, that defines the field-of-view for the camera. Must be between .0001 and pi.
-   * @param frontDistance The distance from the eyePoint to the front plane. If undefined, the existing front distance is used.
-   * @param backDistance The distance from the eyePoint to the back plane. If undefined, the existing back distance is used.
-   * @param opts for providing onExtentsError
-   * @returns [[ViewStatus]] indicating whether the camera was successfully positioned.
-   * @note The aspect ratio of the view remains unchanged.
-   */
-  public lookAtUsingLensAngle(eyePoint: Point3d, targetPoint: Point3d, upVector: Vector3d, fov: Angle, frontDistance?: number, backDistance?: number, opts?: ViewChangeOptions): ViewStatus {
-    const focusDist = eyePoint.vectorTo(targetPoint).magnitude();   // Set focus at target point
-
-    if (focusDist <= Constant.oneMillimeter)       // eye and target are too close together
-      return ViewStatus.InvalidTargetPoint;
-
-    if (fov.radians < .0001 || fov.radians > Math.PI)
-      return ViewStatus.InvalidLens;
-
-    const extent = 2.0 * Math.tan(fov.radians / 2.0) * focusDist;
-    const delta = Vector2d.create(this.extents.x, this.extents.y);
-    delta.scale(extent / delta.x, delta);
-
-    return this.lookAt(eyePoint, targetPoint, upVector, delta, frontDistance, backDistance, opts);
-  }
-
-  /** Change the focus distance for this ViewState3d. Preserves the content of the view.
-   * @internal
-   */
-  public changeFocusDistance(newDist: number): ViewStatus {
-    if (newDist <= Constant.oneMillimeter)
-      return ViewStatus.InvalidTargetPoint;
-
-    const oldExtents = this.extents.clone(); // save current extents so we can keep frustum unchanged
-    this.extents.x = 2.0 * Math.tan(this.camera.lens.radians / 2.0) * newDist; // new width based on focus distance and lens angle.
-    this.extents.y = this.extents.y * (this.extents.x / oldExtents.x); // preserve aspect ratio
-    this.origin.addScaledInPlace(this.rotation.multiplyTransposeVector(this.extents.vectorTo(oldExtents)), .5); // move origin by half the change in extents
-    this.camera.focusDist = newDist; // save new focus distance
-    return ViewStatus.Success;
-  }
-
-  /** Change the focus distance for this ViewState3d to be defined by the the supplied point, if it is in front of the camera.
-   * Preserves the content of the view.
-   * @internal
-   */
-  public changeFocusFromPoint(pt: Point3d) {
-    return this.changeFocusDistance(this.getZVector().dotProduct(pt.vectorTo(this.camera.eye)));
-  }
-
-  /** Move the camera relative to its current location by a distance in camera coordinates.
-   * @param distance to move camera. Length is in world units, direction relative to current camera orientation.
-   * @returns Status indicating whether the camera was successfully positioned. See values at [[ViewStatus]] for possible errors.
-   */
-  public moveCameraLocal(distance: Vector3d): ViewStatus {
-    const distWorld = this.rotation.multiplyTransposeVector(distance);
-    return this.moveCameraWorld(distWorld);
-  }
-
-  /** Move the camera relative to its current location by a distance in world coordinates.
-   * @param distance in world units.
-   * @returns Status indicating whether the camera was successfully positioned. See values at [[ViewStatus]] for possible errors.
-   */
-  public moveCameraWorld(distance: Vector3d): ViewStatus {
-    if (!this._cameraOn) {
-      this.origin.plus(distance, this.origin);
-      return ViewStatus.Success;
-    }
-
-    const newTarget = this.getTargetPoint().plus(distance);
-    const newEyePt = this.getEyePoint().plus(distance);
-    return this.lookAt(newEyePt, newTarget, this.getYVector());
-  }
-
-  /** Rotate the camera from its current location about an axis relative to its current orientation.
-   * @param angle The angle to rotate the camera.
-   * @param axis The axis about which to rotate the camera. The axis is a direction relative to the current camera orientation.
-   * @param aboutPt The point, in world coordinates, about which the camera is rotated. If aboutPt is undefined, the camera rotates in place
-   *  (i.e. about the current eyePoint).
-   * @note Even though the axis is relative to the current camera orientation, the aboutPt is in world coordinates, \b not relative to the camera.
-   * @returns Status indicating whether the camera was successfully positioned. See values at [[ViewStatus]] for possible errors.
-   */
-  public rotateCameraLocal(angle: Angle, axis: Vector3d, aboutPt?: Point3d): ViewStatus {
-    const axisWorld = this.getRotation().multiplyTransposeVector(axis);
-    return this.rotateCameraWorld(angle, axisWorld, aboutPt);
-  }
-
-  /** Rotate the camera from its current location about an axis in world coordinates.
-   * @param angle The angle to rotate the camera.
-   * @param axis The world-based axis (direction) about which to rotate the camera.
-   * @param aboutPt The point, in world coordinates, about which the camera is rotated. If aboutPt is undefined, the camera rotates in place
-   *  (i.e. about the current eyePoint).
-   * @returns Status indicating whether the camera was successfully positioned. See values at [[ViewStatus]] for possible errors.
-   */
-  public rotateCameraWorld(angle: Angle, axis: Vector3d, aboutPt?: Point3d): ViewStatus {
-    const about = aboutPt ? aboutPt : this.getEyePoint();
-    const rotation = Matrix3d.createRotationAroundVector(axis, angle);
-    if (!rotation)
-      return ViewStatus.InvalidUpVector;    // Invalid axis given
-    const trans = Transform.createFixedPointAndMatrix(about, rotation);
-    const newTarget = trans.multiplyPoint3d(this.getTargetPoint());
-    const upVec = rotation.multiplyVector(this.getYVector());
-    return this.lookAt(this.getEyePoint(), newTarget, upVec);
-  }
-
-  /** Get the distance from the eyePoint to the front plane for this view. */
-  public getFrontDistance(): number { return this.getBackDistance() - this.extents.z; }
-
-  /** Get the distance from the eyePoint to the back plane for this view. */
-  public getBackDistance(): number {
-    // backDist is the z component of the vector from the origin to the eyePoint .
-    const eyeOrg = this.origin.vectorTo(this.getEyePoint());
-    this.getRotation().multiplyVector(eyeOrg, eyeOrg);
-    return eyeOrg.z;
-  }
-
-  /** Place the eyepoint of the camera so it is aligned with the center of the view. This removes any 1-point perspective skewing that may be
-   * present in the current view.
-   * @param backDistance If defined, the new the distance from the eyepoint to the back plane. Otherwise the distance from the
-   * current eyepoint is used.
-   */
-  public centerEyePoint(backDistance?: number): void {
-    const eyePoint = this.getExtents().scale(0.5);
-    eyePoint.z = backDistance ? backDistance : this.getBackDistance();
-    const eye = this.getOrigin().plus(this.getRotation().multiplyTransposeXYZ(eyePoint.x, eyePoint.y, eyePoint.z));
-    this.camera.setEyePoint(eye);
-  }
-
-  /** Center the focus distance of the camera halfway between the front plane and the back plane, keeping the eyepoint,
-   * lens angle, rotation, back distance, and front distance unchanged.
-   * @note The focus distance, origin, and delta values are modified, but the view encloses the same volume and appears visually unchanged.
-   */
-  public centerFocusDistance(): void {
-    const backDist = this.getBackDistance();
-    const frontDist = this.getFrontDistance();
-    const eye = this.getEyePoint();
-    const target = eye.plusScaled(this.getZVector(), frontDist - backDist);
-    this.lookAtUsingLensAngle(eye, target, this.getYVector(), this.getLensAngle(), frontDist, backDist);
-  }
-
-  /** Ensure the focus plane lies between the front and back planes. If not, center it. */
-  public verifyFocusPlane(): void {
-    if (!this._cameraOn)
-      return;
-
-    let backDist = this.getBackDistance();
-    const frontDist = backDist - this.extents.z;
-    const camera = this.camera;
-    const extents = this.extents;
-    const rot = this.rotation;
-
-    if (backDist <= 0.0 || frontDist <= 0.0) {
-      // the camera location is invalid. Set it based on the view range.
-      const tanAngle = Math.tan(camera.lens.radians / 2.0);
-      backDist = extents.z / tanAngle;
-      camera.setFocusDistance(backDist / 2);
-      this.centerEyePoint(backDist);
-      return;
-    }
-
-    const focusDist = camera.focusDist;
-    if (focusDist > frontDist && focusDist < backDist)
-      return;
-
-    // put it halfway between front and back planes
-    camera.setFocusDistance((extents.z / 2.0) + frontDist);
-
-    // moving the focus plane means we have to adjust the origin and delta too (they're on the focus plane, see diagram above)
-    const ratio = camera.focusDist / focusDist;
-    extents.x *= ratio;
-    extents.y *= ratio;
-    camera.eye.plus3Scaled(rot.rowZ(), -backDist, rot.rowX(), -0.5 * extents.x, rot.rowY(), -0.5 * extents.y, this.origin); // this centers the camera too
-  }
-
-  /** Get the current location of the eyePoint for camera in this view. */
-  public getEyePoint(): Point3d { return this.camera.eye; }
-
-  /** Get the lens angle for this view. */
-  public getLensAngle(): Angle { return this.camera.lens; }
-
-  /** Set the lens angle for this view.
-   *  @param angle The new lens angle in radians. Must be greater than 0 and less than pi.
-   *  @note This does not change the view's current field-of-view. Instead, it changes the lens that will be used if the view
-   *  is subsequently modified and the lens angle is used to position the eyepoint.
-   *  @note To change the field-of-view (i.e. "zoom") of a view, pass a new viewDelta to #lookAt
-   */
-  public setLensAngle(angle: Angle): void { this.camera.setLensAngle(angle); }
-
-  /** Change the location of the eyePoint for the camera in this view.
-   * @param pt The new eyepoint.
-   * @note This method is generally for internal use only. Moving the eyePoint arbitrarily can result in skewed or illegal perspectives.
-   * The most common method for user-level camera positioning is #lookAt.
-   */
-  public setEyePoint(pt: XYAndZ): void { this.camera.setEyePoint(pt); }
-
-  /** Set the focus distance for this view.
-   *  @note Changing the focus distance changes the plane on which the delta.x and delta.y values lie. So, changing focus distance
-   *  without making corresponding changes to delta.x and delta.y essentially changes the lens angle, causing a "zoom" effect
-   */
-  public setFocusDistance(dist: number): void { this.camera.setFocusDistance(dist); }
-
-  /**  Get the distance from the eyePoint to the focus plane for this view. */
-  public getFocusDistance(): number { return this.camera.focusDist; }
-  public createAuxCoordSystem(acsName: string): AuxCoordSystemState { return AuxCoordSystem3dState.createNew(acsName, this.iModel); }
-
-  public decorate(context: DecorateContext): void {
-    super.decorate(context);
-    this.drawSkyBox(context);
-    this.drawGroundPlane(context);
-  }
-
-  /** @internal */
-  protected drawSkyBox(context: DecorateContext): void {
-    const style3d = this.getDisplayStyle3d();
-    if (!style3d.environment.sky.display)
-      return;
-
-    const vp = context.viewport;
-    const skyBoxParams = style3d.loadSkyBoxParams(vp.target.renderSystem, vp);
-    if (undefined !== skyBoxParams) {
-      const skyBoxGraphic = IModelApp.renderSystem.createSkyBox(skyBoxParams);
-      context.setSkyBox(skyBoxGraphic!);
-    }
-  }
-
-  /** Returns the ground elevation taken from the environment added with the global z position of this imodel. */
-  public getGroundElevation(): number {
-    const env = this.getDisplayStyle3d().environment;
-    return env.ground.elevation + this.iModel.globalOrigin.z;
-  }
-
-  /** Return the ground extents, which will originate either from the viewport frustum or the extents of the imodel. */
-  public getGroundExtents(vp?: Viewport): AxisAlignedBox3d {
-    const displayStyle = this.getDisplayStyle3d();
-    const extents = new Range3d();
-    if (!displayStyle.environment.ground.display)
-      return extents; // Ground plane is not enabled
-
-    const elevation = this.getGroundElevation();
-
-    if (undefined !== vp) {
-      const viewRay = Ray3d.create(Point3d.create(), vp.rotation.rowZ());
-      const xyPlane = Plane3dByOriginAndUnitNormal.create(Point3d.create(0, 0, elevation), Vector3d.create(0, 0, 1));
-
-      // first determine whether the ground plane is displayed in the view
-      const worldFrust = vp.getFrustum();
-      for (const point of worldFrust.points) {
-        viewRay.origin = point;   // We never modify the reference
-        const xyzPoint = Point3d.create();
-        const param = viewRay.intersectionWithPlane(xyPlane!, xyzPoint);
-        if (param === undefined)
-          return extents;   // View does not show ground plane
-      }
-    }
-
-    extents.setFrom(this.iModel.projectExtents);
-    extents.low.z = extents.high.z = elevation;
-
-    const center = extents.low.interpolate(.5, extents.high);
-
-    const radius = extents.low.distance(extents.high);
-    extents.setNull();
-    extents.extendPoint(center);  // Extents now contains single point
-    extents.low.addScaledInPlace(Vector3d.create(-1, -1, -1), radius);
-    extents.high.addScaledInPlace(Vector3d.create(1, 1, 1), radius);
-    extents.low.z = extents.high.z = elevation;
-    return extents;
-  }
-
-  /** @internal */
-  protected drawGroundPlane(context: DecorateContext): void {
-    const extents = this.getGroundExtents(context.viewport);
-    if (extents.isNull)
-      return;
-
-    const ground = this.getDisplayStyle3d().environment.ground;
-    if (!ground.display)
-      return;
-
-    const points: Point3d[] = [extents.low.clone(), extents.low.clone(), extents.high.clone(), extents.high.clone()];
-    points[1].x = extents.high.x;
-    points[3].x = extents.low.x;
-
-    const aboveGround = this.isEyePointAbove(extents.low.z);
-    const gradient = ground.getGroundPlaneGradient(aboveGround);
-    const texture = context.viewport.target.renderSystem.getGradientTexture(gradient, this.iModel);
-    if (!texture)
-      return;
-
-    const matParams = new RenderMaterial.Params();
-    matParams.diffuseColor = ColorDef.white;
-    matParams.shadows = false;
-    matParams.ambient = 1;
-    matParams.diffuse = 0;
-
-    const mapParams = new TextureMapping.Params();
-    const transform = new TextureMapping.Trans2x3(0, 1, 0, 1, 0, 0);
-    mapParams.textureMatrix = transform;
-    mapParams.textureMatrix.setTransform();
-    matParams.textureMapping = new TextureMapping(texture, mapParams);
-    const material = context.viewport.target.renderSystem.createMaterial(matParams, this.iModel);
-    if (!material)
-      return;
-
-    const params = new GraphicParams();
-    params.lineColor = gradient.keys[0].color;
-    params.fillColor = ColorDef.white;  // Fill should be set to opaque white for gradient texture...
-    params.material = material;
-
-    const builder = context.createGraphicBuilder(GraphicType.WorldDecoration);
-    builder.activateGraphicParams(params);
-
-    /// ### TODO: Until we have more support in geometry package for tracking UV coordinates of higher level geometry
-    // we will use a PolyfaceBuilder here to add the ground plane as a quad, claim the polyface, and then send that to the GraphicBuilder
-    const strokeOptions = new StrokeOptions();
-    strokeOptions.needParams = true;
-    const polyfaceBuilder = PolyfaceBuilder.create(strokeOptions);
-    polyfaceBuilder.toggleReversedFacetFlag();
-    const uvParams: Point2d[] = [Point2d.create(0, 0), Point2d.create(1, 0), Point2d.create(1, 1), Point2d.create(0, 1)];
-    polyfaceBuilder.addQuadFacet(points, uvParams);
-    const polyface = polyfaceBuilder.claimPolyface(false);
-
-    builder.addPolyface(polyface, true);
-    context.addDecorationFromBuilder(builder);
-  }
-
-  /** @internal */
-  public getModelElevation(modelId: Id64String): number {
-    const settings = this.getDisplayStyle3d().settings.getPlanProjectionSettings(modelId);
-    return settings && settings.elevation ? settings.elevation : 0;
-  }
-}
-
-<<<<<<< HEAD
-/** Maps each model in a [[SpatialViewState]]'s [[ModelSelectorState]] to a set of [[TileTreeReference]]s.
- * Each model will have at least 1 tree reference. If the display style's schedule script applies transforms to
- * the model, an additional tree reference will be present for each transform. The tree references are stored in an
- * array with the first entry always corresponding to the non-transformed tree.
- * @internal
- */
-class SpatialTileTrees {
-  protected _allLoaded = false;
-  protected readonly _view: SpatialViewState;
-  protected _treeRefs = new Map<Id64String, TileTreeReference[]>();
-  private _swapTreeRefs = new Map<Id64String, TileTreeReference[]>();
-  private _scheduleScript?: RenderScheduleState.Script;
-
-  public constructor(view: SpatialViewState) {
-    this._view = view;
-  }
-
-  public markDirty(): void {
-    this._allLoaded = false;
-  }
-
-  private load(): void {
-    if (!this._allLoaded) {
-      this._allLoaded = true;
-      this.update();
-    }
-
-    const script = this._view.displayStyle.scheduleScript;
-    if (script !== this._scheduleScript) {
-      this._scheduleScript = script;
-      this.updateAnimated();
-    }
-  }
-
-  /** Update the set of tile tree references to match the model selector. */
-  private update(): void {
-    const prev = this._treeRefs;
-    const cur = this._swapTreeRefs;
-    this._treeRefs = cur;
-    this._swapTreeRefs = prev;
-    cur.clear();
-
-    for (const modelId of this._view.modelSelector.models) {
-      const existing = prev.get(modelId);
-      if (undefined !== existing) {
-        cur.set(modelId, existing);
-        continue;
-      }
-
-      const model = this._iModel.models.getLoaded(modelId)?.asGeometricModel3d;
-      if (undefined !== model)
-        cur.set(modelId, [model.createTileTreeReference(this._view)]);
-    }
-  }
-
-  /** Update the sets of animated tile tree references to match the schedule script. */
-  private updateAnimated(): void {
-    const script = this._scheduleScript?.containsTransform ? this._scheduleScript : undefined;
-    for (const [modelId, refs] of this._treeRefs) {
-      refs.length = 1;
-      if (undefined !== script) {
-        const model = this._iModel.models.getLoaded(modelId)?.asGeometricModel3d;
-        if (model)
-          addAnimatedTileTreeReferences(refs, this._view, model, script);
-      }
-    }
-  }
-
-  public forEach(func: (treeRef: TileTreeReference) => void): void {
-    this.load();
-    for (const refs of this._treeRefs.values())
-      for (const ref of refs)
-        func(ref);
-  }
-
-  protected createTileTreeReference(model: GeometricModel3dState): TileTreeReference | undefined {
-    return model.createTileTreeReference(this._view);
-  }
-
-  protected get _iModel(): IModelConnection { return this._view.iModel; }
-}
-
-/** Defines a view of one or more SpatialModels.
- * The list of viewed models is stored in the ModelSelector.
- * @public
- */
-export class SpatialViewState extends ViewState3d {
-  /** @internal */
-  public static get className() { return "SpatialViewDefinition"; }
-  public modelSelector: ModelSelectorState;
-  private readonly _treeRefs: SpatialTileTrees;
-
-  /** Create a new *blank* SpatialViewState. The returned SpatialViewState will nave non-persistent empty [[CategorySelectorState]] and [[ModelSelectorState]],
-   * and a non-persistent [[DisplayStyle3dState]] with default values for all of its components. Generally after creating a blank SpatialViewState,
-   * callers will modify the state to suit specific needs.
-   * @param iModel The IModelConnection for the new SpatialViewState
-   * @param origin The origin for the new SpatialViewState
-   * @param extents The extents for the new SpatialViewState
-   * @param rotation The rotation of the new SpatialViewState. If undefined, use top view.
-   * @beta
-   */
-  public static createBlank(iModel: IModelConnection, origin: XYAndZ, extents: XYAndZ, rotation?: Matrix3d): SpatialViewState {
-    const blank = {} as any;
-    const cat = new CategorySelectorState(blank, iModel);
-    const modelSelectorState = new ModelSelectorState(blank, iModel);
-    const displayStyleState = new DisplayStyle3dState(blank, iModel);
-    const view = new this(blank, iModel, cat, displayStyleState, modelSelectorState);
-    view.setOrigin(origin);
-    view.setExtents(extents);
-    if (undefined !== rotation)
-      view.setRotation(rotation);
-    return view;
-  }
-
-  public static createFromProps(props: ViewStateProps, iModel: IModelConnection): SpatialViewState {
-    const cat = new CategorySelectorState(props.categorySelectorProps, iModel);
-    const displayStyleState = new DisplayStyle3dState(props.displayStyleProps, iModel);
-    const modelSelectorState = new ModelSelectorState(props.modelSelectorProps!, iModel);
-    return new this(props.viewDefinitionProps as SpatialViewDefinitionProps, iModel, cat, displayStyleState, modelSelectorState);
-  }
-
-  constructor(props: SpatialViewDefinitionProps, iModel: IModelConnection, arg3: CategorySelectorState, displayStyle: DisplayStyle3dState, modelSelector: ModelSelectorState) {
-    super(props, iModel, arg3, displayStyle);
-    this.modelSelector = modelSelector;
-    if (arg3 instanceof SpatialViewState) // from clone
-      this.modelSelector = arg3.modelSelector.clone();
-
-    this._treeRefs = new SpatialTileTrees(this);
-  }
-
-  public equals(other: this): boolean { return super.equals(other) && this.modelSelector.equals(other.modelSelector); }
-
-  public createAuxCoordSystem(acsName: string): AuxCoordSystemState { return AuxCoordSystemSpatialState.createNew(acsName, this.iModel); }
-  public get defaultExtentLimits() { return { min: Constant.oneMillimeter, max: 3 * Constant.diameterOfEarth }; } // Increased max by 3X to support globe mode.
-
-  /** @internal */
-  public markModelSelectorChanged(): void {
-    this._treeRefs.markDirty();
-  }
-
-  /** Get world-space viewed extents based on the iModel's project extents. */
-  protected getDisplayedExtents(): AxisAlignedBox3d {
-    const extents = Range3d.fromJSON<AxisAlignedBox3d>(this.iModel.displayedExtents);
-    extents.scaleAboutCenterInPlace(1.0001); // projectExtents. lying smack up against the extents is not excluded by frustum...
-    extents.extendRange(this.getGroundExtents());
-    return extents;
-  }
-
-  /** Compute world-space range appropriate for fitting the view. If that range is null, use the displayed extents. */
-  public computeFitRange(): AxisAlignedBox3d {
-    // Loop over the current models in the model selector with loaded tile trees and union their ranges
-    const range = new Range3d();
-    this.forEachTileTreeRef((ref) => {
-      ref.unionFitRange(range);
-    });
-
-    if (range.isNull)
-      range.setFrom(this.getDisplayedExtents());
-
-    range.ensureMinLengths(1.0);
-
-    return range;
-  }
-
-  public getViewedExtents(): AxisAlignedBox3d {
-    const extents = this.getDisplayedExtents();
-
-    // Some displayed tile trees may have a transform applied that takes them outside of the displayed extents.
-    extents.extendRange(this.computeFitRange());
-
-    return extents;
-  }
-
-  public toJSON(): SpatialViewDefinitionProps {
-    const val = super.toJSON() as SpatialViewDefinitionProps;
-    val.modelSelectorId = this.modelSelector.id;
-    return val;
-  }
-  public async load(): Promise<void> {
-    await super.load();
-    return this.modelSelector.load();
-  }
-  public viewsModel(modelId: Id64String): boolean { return this.modelSelector.containsModel(modelId); }
-  public clearViewedModels() { this.modelSelector.models.clear(); }
-  public addViewedModel(id: Id64String) { this.modelSelector.addModels(id); }
-  public removeViewedModel(id: Id64String) { this.modelSelector.dropModels(id); }
-
-  public forEachModel(func: (model: GeometricModelState) => void) {
-    for (const modelId of this.modelSelector.models) {
-      const model = this.iModel.models.getLoaded(modelId);
-      if (undefined !== model && undefined !== model.asGeometricModel3d)
-        func(model as GeometricModel3dState);
-    }
-  }
-  public forEachAttachedRealityModel(func: (model: SpatialModelState) => void) {
-    for (const modelId of this.modelSelector.models) {
-      const model = this.iModel.models.getLoaded(modelId)?.asSpatialModel;
-      if (undefined !== model && model.isRealityModel)
-        func(model);
-    }
-  }
-
-  /** @internal */
-  public forEachModelTreeRef(func: (treeRef: TileTreeReference) => void): void {
-    this._treeRefs.forEach(func);
-  }
-
-  /** @internal */
-  public createScene(context: SceneContext): void {
-    super.createScene(context);
-    context.textureDrapes.forEach((drape) => drape.collectGraphics(context));
-    context.viewport.target.updateSolarShadows(this.getDisplayStyle3d().wantShadows ? context : undefined);
-  }
-}
-
-/** Defines a spatial view that displays geometry on the image plane using a parallel orthographic projection.
- * @public
- */
-export class OrthographicViewState extends SpatialViewState {
-  /** @internal */
-  public static get className() { return "OrthographicViewDefinition"; }
-
-  constructor(props: SpatialViewDefinitionProps, iModel: IModelConnection, categories: CategorySelectorState, displayStyle: DisplayStyle3dState, modelSelector: ModelSelectorState) { super(props, iModel, categories, displayStyle, modelSelector); }
-
-  public supportsCamera(): boolean { return false; }
-}
-
-=======
->>>>>>> 3e4c2e3d
-/** Defines the state of a view of a single 2d model.
- * @public
- */
-export abstract class ViewState2d extends ViewState {
-  private readonly _details: ViewDetails;
-  /** @internal */
-  public static get className() { return "ViewDefinition2d"; }
-  public readonly origin: Point2d;
-  public readonly delta: Point2d;
-  public readonly angle: Angle;
-  protected _baseModelId: Id64String;
-  public get baseModelId(): Id64String { return this._baseModelId; }
-  /** @internal */
-  protected _treeRef?: TileTreeReference;
-
-  /** @internal */
-  protected get _tileTreeRef(): TileTreeReference | undefined {
-    if (undefined === this._treeRef) {
-      const model = this.getViewedModel();
-      if (undefined !== model)
-        this._treeRef = model.createTileTreeReference(this);
-    }
-
-    return this._treeRef;
-  }
-
-  public constructor(props: ViewDefinition2dProps, iModel: IModelConnection, categories: CategorySelectorState, displayStyle: DisplayStyle2dState) {
-    super(props, iModel, categories, displayStyle);
-    this.origin = Point2d.fromJSON(props.origin);
-    this.delta = Point2d.fromJSON(props.delta);
-    this.angle = Angle.fromJSON(props.angle);
-    this._baseModelId = Id64.fromJSON(props.baseModelId);
-    this._details = new ViewDetails(this.jsonProperties);
-  }
-
-  public toJSON(): ViewDefinition2dProps {
-    const val = super.toJSON() as ViewDefinition2dProps;
-    val.origin = this.origin;
-    val.delta = this.delta;
-    val.angle = this.angle;
-    val.baseModelId = this.baseModelId;
-    return val;
-  }
-
-  /** @internal */
-  public is3d(): this is ViewState3d { return false; }
-
-  /** @internal */
-  public isSpatialView(): this is SpatialViewState { return false; }
-
-  /** @internal */
-  public savePose(): ViewPose { return new ViewPose2d(this); }
-
-  /** @internal */
-  public applyPose(val: ViewPose2d) {
-    this.setOrigin(val.origin);
-    this.setExtents(val.delta);
-    this.angle.setFrom(val.angle);
-    return this;
-  }
-
-  /** Return the model for this 2d view. */
-  public getViewedModel(): GeometricModel2dState | undefined {
-    const model = this.iModel.models.getLoaded(this.baseModelId);
-    if (model && !(model instanceof GeometricModel2dState))
-      return undefined;
-
-    return model;
-  }
-
-  /** Change the model viewed by this view.
-   * @note The new model should be of the same type (drawing or sheet) as the current viewed model.
-   * @throws Error if attempting to change the viewed model while the view is attached to a viewport.
-   * @see [[Viewport.changeViewedModel2d]].
-   * @alpha
-   */
-  public async changeViewedModel(newViewedModelId: Id64String): Promise<void> {
-    if (this.isAttachedToViewport)
-      throw new Error("Cannot change the viewed model of a view that is attached to a viewport.");
-
-    this._baseModelId = newViewedModelId;
-    this._treeRef = undefined;
-    await this.load();
-  }
-
-  public computeFitRange(): Range3d {
-    return this.getViewedExtents();
-  }
-
-  /** This function is never called.
-   * @deprecated
-   */
-  public onRenderFrame(_viewport: Viewport): void { }
-  public async load(): Promise<void> {
-    await super.load();
-    return this.iModel.models.load(this.baseModelId);
-  }
-
-  /** Provides access to optional detail settings for this view.
-   * @beta
-   */
-  public get details(): ViewDetails {
-    return this._details;
-  }
-
-  public allow3dManipulations(): boolean { return false; }
-  public getOrigin() { return new Point3d(this.origin.x, this.origin.y, Frustum2d.minimumZExtents.low); }
-  public getExtents() { return new Vector3d(this.delta.x, this.delta.y, Frustum2d.minimumZExtents.length()); }
-  public getRotation() { return Matrix3d.createRotationAroundVector(Vector3d.unitZ(), this.angle)!; }
-  public setExtents(delta: XAndY) { this.delta.set(delta.x, delta.y); }
-  public setOrigin(origin: XAndY) { this.origin.set(origin.x, origin.y); }
-  public setRotation(rot: Matrix3d) { const xColumn = rot.getColumn(0); this.angle.setRadians(Math.atan2(xColumn.y, xColumn.x)); }
-  public viewsModel(modelId: Id64String) { return this.baseModelId === modelId; }
-  public forEachModel(func: (model: GeometricModelState) => void) {
-    const model = this.iModel.models.getLoaded(this.baseModelId);
-    if (undefined !== model && undefined !== model.asGeometricModel2d)
-      func(model as GeometricModel2dState);
-  }
-
-  /** @internal */
-  public forEachModelTreeRef(func: (ref: TileTreeReference) => void): void {
-    const ref = this._tileTreeRef;
-    if (undefined !== ref)
-      func(ref);
-  }
-
-  public createAuxCoordSystem(acsName: string): AuxCoordSystemState { return AuxCoordSystem2dState.createNew(acsName, this.iModel); }
-}
+/*---------------------------------------------------------------------------------------------
+* Copyright (c) Bentley Systems, Incorporated. All rights reserved.
+* See LICENSE.md in the project root for license terms and full copyright notice.
+*--------------------------------------------------------------------------------------------*/
+/** @packageDocumentation
+ * @module Views
+ */
+
+import { assert, BeEvent, Id64, Id64Arg, Id64String, JsonUtils } from "@bentley/bentleyjs-core";
+import {
+  Angle, AxisOrder, ClipVector, Constant, Geometry, LowAndHighXY, LowAndHighXYZ, Map4d, Matrix3d, Plane3dByOriginAndUnitNormal, Point2d, Point3d,
+  PolyfaceBuilder, Range3d, Ray3d, StrokeOptions, Transform, Vector2d, Vector3d, XAndY, XYAndZ, XYZ, YawPitchRollAngles,
+} from "@bentley/geometry-core";
+import {
+  AnalysisStyle, AxisAlignedBox3d, Camera, Cartographic, ColorDef,
+  FeatureAppearance, Frustum, GlobeMode, GraphicParams, GridOrientationType, ModelClipGroups, Npc, RenderMaterial,
+  SubCategoryOverride, TextureMapping, ViewDefinition2dProps, ViewDefinition3dProps, ViewDefinitionProps, ViewDetails,
+  ViewDetails3d, ViewFlags, ViewStateProps,
+} from "@bentley/imodeljs-common";
+import { AuxCoordSystem2dState, AuxCoordSystem3dState, AuxCoordSystemState } from "./AuxCoordSys";
+import { CategorySelectorState } from "./CategorySelectorState";
+import { DisplayStyle2dState, DisplayStyle3dState, DisplayStyleState } from "./DisplayStyleState";
+import { ElementState } from "./EntityState";
+import { Frustum2d } from "./Frustum2d";
+import { IModelApp } from "./IModelApp";
+import { IModelConnection } from "./IModelConnection";
+import { GeometricModel2dState, GeometricModel3dState, GeometricModelState } from "./ModelState";
+import { NotifyMessageDetails, OutputMessagePriority } from "./NotificationManager";
+import { GraphicType } from "./render/GraphicBuilder";
+import { RenderClipVolume } from "./render/RenderClipVolume";
+import { RenderMemory } from "./render/RenderMemory";
+import { RenderScheduleState } from "./RenderScheduleState";
+import { StandardView, StandardViewId } from "./StandardView";
+import { TileTreeReference, TileTreeSet } from "./tile/internal";
+import { DecorateContext, SceneContext } from "./ViewContext";
+import { areaToEyeHeight, areaToEyeHeightFromGcs, GlobalLocation } from "./ViewGlobalLocation";
+import { ViewingSpace } from "./ViewingSpace";
+import { ViewChangeOptions } from "./ViewAnimation";
+import { Viewport } from "./Viewport";
+import { DrawingViewState } from "./DrawingViewState";
+import { SpatialViewState } from "./SpatialViewState";
+import { ViewStatus } from "./ViewStatus";
+import { ViewPose, ViewPose2d, ViewPose3d } from "./ViewPose";
+
+/** Describes the largest and smallest values allowed for the extents of a [[ViewState]].
+ * Attempts to exceed these limits in any dimension will fail, preserving the previous extents.
+ * @public
+ */
+export interface ExtentLimits {
+  /** The smallest allowed extent in any dimension. */
+  min: number;
+  /** The largest allowed extent in any dimension. */
+  max: number;
+}
+
+/** Interface adopted by an object that wants to apply a per-model display transform.
+ * This is intended chiefly for use by model alignment tools.
+ * @see [[ViewState.modelDisplayTransformProvider]].
+ * @alpha
+ */
+export interface ModelDisplayTransformProvider {
+  getModelDisplayTransform(modelId: Id64String, baseTransform: Transform): Transform;
+}
+
+/** Decorates the viewport with the view's grid. Graphics are cached as long as scene remains valid. */
+class GridDecorator {
+  public constructor(private readonly _view: ViewState) { }
+
+  public readonly useCachedDecorations = true;
+
+  public decorate(context: DecorateContext): void {
+    const vp = context.viewport;
+    if (!vp.isGridOn)
+      return;
+
+    const orientation = this._view.getGridOrientation();
+    if (GridOrientationType.AuxCoord < orientation) {
+      return; // NEEDSWORK...
+    }
+    if (GridOrientationType.AuxCoord === orientation) {
+      this._view.auxiliaryCoordinateSystem.drawGrid(context);
+      return;
+    }
+
+    const isoGrid = false;
+    const gridsPerRef = this._view.getGridsPerRef();
+    const spacing = Point2d.createFrom(this._view.getGridSpacing());
+    const origin = Point3d.create();
+    const matrix = Matrix3d.createIdentity();
+    const fixedRepsAuto = Point2d.create();
+
+    this._view.getGridSettings(vp, origin, matrix, orientation);
+    context.drawStandardGrid(origin, matrix, spacing, gridsPerRef, isoGrid, orientation !== GridOrientationType.View ? fixedRepsAuto : undefined);
+  }
+}
+
+/** The front-end state of a [[ViewDefinition]] element.
+ * A ViewState is typically associated with a [[Viewport]] to display the contents of the view on the screen. A ViewState being displayed by a Viewport is considered to be
+ * "attached" to that viewport; a "detached" viewport is not being displayed by any viewport. Because the Viewport modifies the state of its attached ViewState, a ViewState
+ * can only be attached to one Viewport at a time. Technically, two Viewports can display two different ViewStates that both use the same [[DisplayStyleState]], but this is
+ * discouraged - changes made to the style by one Viewport will affect the contents of the other Viewport.
+ * * @see [Views]($docs/learning/frontend/Views.md)
+ * @public
+ */
+export abstract class ViewState extends ElementState {
+  /** @internal */
+  public static get className() { return "ViewDefinition"; }
+
+  private _auxCoordSystem?: AuxCoordSystemState;
+  private _extentLimits?: ExtentLimits;
+  private _modelDisplayTransformProvider?: ModelDisplayTransformProvider;
+  public description?: string;
+  public isPrivate?: boolean;
+  private readonly _gridDecorator: GridDecorator;
+  private _categorySelector: CategorySelectorState;
+  private _displayStyle: DisplayStyleState;
+  private readonly _unregisterCategorySelectorListeners: VoidFunction[] = [];
+
+  /** An event raised when the set of categories viewed by this view changes, *only* if the view is attached to a [[Viewport]].
+   * @beta
+   */
+  public readonly onViewedCategoriesChanged = new BeEvent<() => void>();
+
+  /** An event raised just before assignment to the [[displayStyle]] property, *only* if the view is attached to a [[Viewport]].
+   * @see [[DisplayStyleSettings]] for events raised when properties of the display style change.
+   * @beta
+   */
+  public readonly onDisplayStyleChanged = new BeEvent<(newStyle: DisplayStyleState) => void>();
+
+  /** Event raised just before assignment to the [[modelDisplayTransformProvider]] property, *only* if the view is attached to a [[Viewport]].
+   * @alpha
+   */
+  public readonly onModelDisplayTransformProviderChanged = new BeEvent<(newProvider: ModelDisplayTransformProvider | undefined) => void>();
+
+  /** Selects the categories that are display by this ViewState. */
+  public get categorySelector(): CategorySelectorState {
+    return this._categorySelector;
+  }
+
+  public set categorySelector(selector: CategorySelectorState) {
+    if (selector === this._categorySelector)
+      return;
+
+    const isAttached = this.isAttachedToViewport;
+    this.unregisterCategorySelectorListeners();
+
+    this._categorySelector = selector;
+
+    if (isAttached) {
+      this.registerCategorySelectorListeners();
+      this.onViewedCategoriesChanged.raiseEvent();
+    }
+  }
+
+  /** Selects the styling parameters for this this ViewState. */
+  public get displayStyle(): DisplayStyleState {
+    return this._displayStyle;
+  }
+
+  public set displayStyle(style: DisplayStyleState) {
+    if (style === this.displayStyle)
+      return;
+
+    if (this.isAttachedToViewport)
+      this.onDisplayStyleChanged.raiseEvent(style);
+
+    this._displayStyle = style;
+  }
+
+  /** @internal */
+  protected constructor(props: ViewDefinitionProps, iModel: IModelConnection, categoryOrClone: CategorySelectorState, displayStyle: DisplayStyleState) {
+    super(props, iModel);
+    this.description = props.description;
+    this.isPrivate = props.isPrivate;
+    this._displayStyle = displayStyle;
+    this._categorySelector = categoryOrClone;
+    this._gridDecorator = new GridDecorator(this);
+    if (!(categoryOrClone instanceof ViewState))  // is this from the clone method?
+      return; // not from clone
+
+    // from clone, 3rd argument is source ViewState
+    const source = categoryOrClone as ViewState;
+    this._categorySelector = source.categorySelector.clone();
+    this._displayStyle = source.displayStyle.clone();
+    this._extentLimits = source._extentLimits;
+    this._auxCoordSystem = source._auxCoordSystem;
+    this._modelDisplayTransformProvider = source._modelDisplayTransformProvider;
+  }
+
+  /** Create a new ViewState object from a set of properties. Generally this is called internally by [[IModelConnection.Views.load]] after the properties
+   * have been read from an iModel. But, it can also be used to create a ViewState in memory, from scratch or from properties stored elsewhere.
+   */
+  public static createFromProps(_props: ViewStateProps, _iModel: IModelConnection): ViewState | undefined { return undefined; }
+
+  /** Serialize this ViewState as a set of properties that can be used to recreate it via [[ViewState.createFromProps]]. */
+  public toProps(): ViewStateProps {
+    return {
+      viewDefinitionProps: this.toJSON(),
+      categorySelectorProps: this.categorySelector.toJSON(),
+      displayStyleProps: this.displayStyle.toJSON(),
+    };
+  }
+
+  /** Get the ViewFlags from the [[DisplayStyleState]] of this ViewState.
+   * @note Do not modify this object directly. Instead, use the setter as follows:
+   *
+   *  ```ts
+   *  const flags = viewState.viewFlags.clone();
+   *  flags.renderMode = RenderMode.SmoothShade; // or whatever alterations are desired
+   *  viewState.viewFlags = flags;
+   *  ```ts
+   */
+  public get viewFlags(): ViewFlags { return this.displayStyle.viewFlags; }
+  /** Get the AnalysisDisplayProperties from the displayStyle of this ViewState. */
+  public get analysisStyle(): AnalysisStyle | undefined { return this.displayStyle.settings.analysisStyle; }
+
+  /**
+   * Get the RenderSchedule.Script from the displayStyle of this viewState
+   * @internal
+   */
+  public get scheduleScript(): RenderScheduleState.Script | undefined { return this.displayStyle.scheduleScript; }
+
+  /**
+   * Get the globe projection mode.
+   * @internal
+   */
+  public get globeMode(): GlobeMode { return this.displayStyle.globeMode; }
+
+  /** Determine whether this ViewState exactly matches another. */
+  public equals(other: this): boolean { return super.equals(other) && this.categorySelector.equals(other.categorySelector) && this.displayStyle.equals(other.displayStyle); }
+
+  public toJSON(): ViewDefinitionProps {
+    const json = super.toJSON() as ViewDefinitionProps;
+    json.categorySelectorId = this.categorySelector.id;
+    json.displayStyleId = this.displayStyle.id;
+    json.isPrivate = this.isPrivate;
+    json.description = this.description;
+    return json;
+  }
+
+  /** Asynchronously load any required data for this ViewState from the backend.
+   * @note callers should await the Promise returned by this method before using this ViewState.
+   * @see [Views]($docs/learning/frontend/Views.md)
+   */
+  public async load(): Promise<void> {
+    await this.iModel.backgroundMapLocation.initialize(this.iModel);
+    this._auxCoordSystem = undefined;
+    const acsId = this.getAuxiliaryCoordinateSystemId();
+    if (Id64.isValid(acsId)) {
+      try {
+        const props = await this.iModel.elements.getProps(acsId);
+        if (0 !== props.length)
+          this._auxCoordSystem = AuxCoordSystemState.fromProps(props[0], this.iModel);
+      } catch { }
+    }
+
+    const subcategories = this.iModel.subcategories.load(this.categorySelector.categories);
+    if (undefined !== subcategories)
+      await subcategories.promise;
+  }
+
+  /** @internal */
+  public get areAllTileTreesLoaded(): boolean {
+    let allLoaded = true;
+    this.forEachTileTreeRef((ref) => {
+      allLoaded = allLoaded && ref.isLoadingComplete;
+    });
+
+    return allLoaded;
+  }
+
+  /** Get the name of the [[ViewDefinition]] from which this ViewState originated. */
+  public get name(): string { return this.code.getValue(); }
+
+  /** Get this view's background color. */
+  public get backgroundColor(): ColorDef { return this.displayStyle.backgroundColor; }
+
+  /** Query the symbology overrides applied to geometry belonging to a specific subcategory when rendered using this ViewState.
+   * @param id The Id of the subcategory.
+   * @return The symbology overrides applied to all geometry belonging to the specified subcategory, or undefined if no such overrides exist.
+   */
+  public getSubCategoryOverride(id: Id64String): SubCategoryOverride | undefined {
+    return this.displayStyle.getSubCategoryOverride(id);
+  }
+
+  /** Query the symbology overrides applied to a model when rendered using this ViewState.
+   * @param id The Id of the model.
+   * @return The symbology overrides applied to the model, or undefined if no such overrides exist.
+   */
+  public getModelAppearanceOverride(id: Id64String): FeatureAppearance | undefined {
+    return this.displayStyle.getModelAppearanceOverride(id);
+  }
+  /** @internal */
+  public isSubCategoryVisible(id: Id64String): boolean {
+    const app = this.iModel.subcategories.getSubCategoryAppearance(id);
+    if (undefined === app)
+      return false;
+
+    const ovr = this.getSubCategoryOverride(id);
+    if (undefined === ovr || undefined === ovr.invisible)
+      return !app.invisible;
+
+    return !ovr.invisible;
+  }
+
+  /** Provides access to optional detail settings for this view.
+   * @beta
+   */
+  public abstract get details(): ViewDetails;
+
+  /** Returns true if this ViewState is-a [[ViewState3d]] */
+  public abstract is3d(): this is ViewState3d;
+  /** Returns true if this ViewState is-a [[ViewState2d]] */
+  public is2d(): this is ViewState2d { return !this.is3d(); }
+  /** Returns true if this ViewState is-a [[ViewState3d]] with the camera currently on. */
+  public isCameraEnabled(): this is ViewState3d { return this.is3d() && this.isCameraOn; }
+  /** Returns true if this ViewState is-a [[SpatialViewState]] */
+  public abstract isSpatialView(): this is SpatialViewState;
+  /** Returns true if this ViewState is-a [[DrawingViewState]] */
+  public abstract isDrawingView(): this is DrawingViewState;
+  /** Returns true if [[ViewTool]]s are allowed to operate in three dimensions on this view. */
+  public abstract allow3dManipulations(): boolean;
+  /** @internal */
+  public abstract createAuxCoordSystem(acsName: string): AuxCoordSystemState;
+  /** Get the extents of this view in [[CoordSystem.World]] coordinates. */
+  public abstract getViewedExtents(): AxisAlignedBox3d;
+  /** Compute a range in [[CoordSystem.World]] coordinates that tightly encloses the contents of this view.
+   * @see [[FitViewTool]].
+   */
+  public abstract computeFitRange(): Range3d;
+
+  /** Returns true if this view displays the contents of a [[Model]] specified by Id. */
+  public abstract viewsModel(modelId: Id64String): boolean;
+
+  /** Get the origin of this view in [[CoordSystem.World]] coordinates. */
+  public abstract getOrigin(): Point3d;
+
+  /** Get the extents of this view in [[CoordSystem.World]] coordinates. */
+  public abstract getExtents(): Vector3d;
+
+  /** Get the 3x3 ortho-normal Matrix3d for this view. */
+  public abstract getRotation(): Matrix3d;
+
+  /** Set the origin of this view in [[CoordSystem.World]] coordinates. */
+  public abstract setOrigin(viewOrg: XYAndZ): void;
+
+  /** Set the extents of this view in [[CoordSystem.World]] coordinates. */
+  public abstract setExtents(viewDelta: Vector3d): void;
+
+  /** set the center of this view to a new position. */
+  public setCenter(center: Point3d) {
+    const diff = center.minus(this.getCenter());
+    this.setOrigin(this.getOrigin().plus(diff));
+  }
+
+  /** Change the rotation of the view.
+   * @note viewRot must be ortho-normal. For 2d views, only the rotation angle about the z axis is used.
+   */
+  public abstract setRotation(viewRot: Matrix3d): void;
+
+  /** Execute a function on each viewed model */
+  public abstract forEachModel(func: (model: GeometricModelState) => void): void;
+
+  /** Execute a function against the [[TileTreeReference]]s associated with each viewed model.
+   * @note Each model may have more than one tile tree reference - for instance, if the view has a schedule script containing animation transforms.
+   * @internal
+   */
+  public abstract forEachModelTreeRef(func: (treeRef: TileTreeReference) => void): void;
+
+  /** Execute a function against each [[TileTreeReference]] associated with this view.
+   * @note This may include tile trees not associated with any [[GeometricModelState]] - e.g., context reality data.
+   * @internal
+   */
+  /** @internal */
+  public forEachTileTreeRef(func: (treeRef: TileTreeReference) => void): void {
+    this.forEachModelTreeRef(func);
+    this.displayStyle.forEachTileTreeRef(func);
+  }
+
+  /** Disclose *all* TileTrees currently in use by this view. This set may include trees not reported by [[forEachTileTreeRef]] - e.g., those used by view attachments, map-draped terrain, etc.
+   * @internal
+   */
+  public discloseTileTrees(trees: TileTreeSet): void {
+    this.forEachTileTreeRef((ref) => trees.disclose(ref));
+  }
+
+  /** Discloses graphics memory consumed by viewed tile trees and other consumers like view attachments.
+   * @internal
+   */
+  public collectStatistics(stats: RenderMemory.Statistics): void {
+    const trees = new TileTreeSet();
+    this.discloseTileTrees(trees);
+    for (const tree of trees.trees)
+      tree.collectStatistics(stats);
+
+    this.collectNonTileTreeStatistics(stats);
+  }
+
+  /** Discloses graphics memory consumed by any consumers *other* than viewed tile trees, like view attachments.
+   * @internal
+   */
+  public collectNonTileTreeStatistics(_stats: RenderMemory.Statistics): void {
+    //
+  }
+
+  /** @internal */
+  public abstract savePose(): ViewPose;
+
+  /** @internal */
+  public abstract applyPose(props: ViewPose): this;
+
+  /** @internal */
+  public createScene(context: SceneContext): void {
+    this.forEachTileTreeRef((ref: TileTreeReference) => ref.addToScene(context));
+  }
+
+  /** Add view-specific decorations. The base implementation draws the grid. Subclasses must invoke super.decorate()
+   * @internal
+   */
+  public decorate(context: DecorateContext): void {
+    this.drawGrid(context);
+  }
+
+  /** @internal */
+  public static getStandardViewMatrix(id: StandardViewId): Matrix3d { return StandardView.getStandardRotation(id); }
+
+  /** Orient this view to one of the [[StandardView]] rotations. */
+  public setStandardRotation(id: StandardViewId) { this.setRotation(ViewState.getStandardViewMatrix(id)); }
+
+  /** Get the target point of the view. If there is no camera, center is returned. */
+  public getTargetPoint(result?: Point3d): Point3d { return this.getCenter(result); }
+
+  /**  Get the point at the geometric center of the view. */
+  public getCenter(result?: Point3d): Point3d {
+    const delta = this.getRotation().multiplyTransposeVector(this.getExtents());
+    return this.getOrigin().plusScaled(delta, 0.5, result);
+  }
+
+  /** @internal */
+  public drawGrid(context: DecorateContext): void {
+    context.addFromDecorator(this._gridDecorator);
+  }
+
+  /** @internal */
+  public computeWorldToNpc(viewRot?: Matrix3d, inOrigin?: Point3d, delta?: Vector3d, enforceFrontToBackRatio = true): { map: Map4d | undefined, frustFraction: number } {
+    if (viewRot === undefined) viewRot = this.getRotation();
+    const xVector = viewRot.rowX();
+    const yVector = viewRot.rowY();
+    const zVector = viewRot.rowZ();
+
+    if (delta === undefined)
+      delta = this.getExtents();
+    if (inOrigin === undefined)
+      inOrigin = this.getOrigin();
+
+    let frustFraction = 1.0;
+    let xExtent: Vector3d;
+    let yExtent: Vector3d;
+    let zExtent: Vector3d;
+    let origin: Point3d;
+
+    // Compute root vectors along edges of view frustum.
+    if (this.isCameraEnabled()) {
+      const camera = this.camera;
+      const eyeToOrigin = Vector3d.createStartEnd(camera.eye, inOrigin); // vector from origin on backplane to eye
+      viewRot.multiplyVectorInPlace(eyeToOrigin);                        // align with view coordinates.
+
+      const focusDistance = camera.focusDist;
+      let zDelta = delta.z;
+      let zBack = eyeToOrigin.z;              // Distance from eye to backplane.
+      let zFront = zBack + zDelta;            // Distance from eye to frontplane.
+
+      const nearScale = IModelApp.renderSystem.supportsLogZBuffer ? ViewingSpace.nearScaleLog24 : ViewingSpace.nearScaleNonLog24;
+      if (enforceFrontToBackRatio && zFront / zBack < nearScale) {
+        // In this case we are running up against the zBuffer resolution limitation (currently 24 bits).
+        // Set back clipping plane at 10 kilometer which gives us a front clipping plane about 3 meters.
+        // Decreasing the maximumBackClip (MicroStation uses 1 kilometer) will reduce the minimum front
+        // clip, but also reduce the back clip (so far geometry may not be visible).
+        const maximumBackClip = 10 * Constant.oneKilometer;
+        if (-zBack > maximumBackClip) {
+          zBack = -maximumBackClip;
+          eyeToOrigin.z = zBack;
+        }
+
+        zFront = zBack * nearScale;
+        zDelta = zFront - eyeToOrigin.z;
+      }
+
+      // z out back of eye ===> origin z coordinates are negative.  (Back plane more negative than front plane)
+      const backFraction = -zBack / focusDistance;    // Perspective fraction at back clip plane.
+      const frontFraction = -zFront / focusDistance;  // Perspective fraction at front clip plane.
+      frustFraction = frontFraction / backFraction;
+
+      // delta.x,delta.y are view rectangle sizes at focus distance.  Scale to back plane:
+      xExtent = xVector.scale(delta.x * backFraction);   // xExtent at back == delta.x * backFraction.
+      yExtent = yVector.scale(delta.y * backFraction);   // yExtent at back == delta.y * backFraction.
+
+      // Calculate the zExtent in the View coordinate system.
+      zExtent = new Vector3d(eyeToOrigin.x * (frontFraction - backFraction), eyeToOrigin.y * (frontFraction - backFraction), zDelta);
+      viewRot.multiplyTransposeVectorInPlace(zExtent);   // rotate back to root coordinates.
+
+      origin = new Point3d(
+        eyeToOrigin.x * backFraction,   // Calculate origin in eye coordinates
+        eyeToOrigin.y * backFraction,
+        eyeToOrigin.z);
+
+      viewRot.multiplyTransposeVectorInPlace(origin);  // Rotate back to root coordinates
+      origin.plus(camera.eye, origin); // Add the eye point.
+    } else {
+      origin = inOrigin;
+      xExtent = xVector.scale(delta.x);
+      yExtent = yVector.scale(delta.y);
+      zExtent = zVector.scale(delta.z ? delta.z : 1.0);
+    }
+
+    // calculate the root-to-npc mapping (using expanded frustum)
+    return { map: Map4d.createVectorFrustum(origin, xExtent, yExtent, zExtent, frustFraction), frustFraction };
+  }
+
+  /** Calculate the world coordinate Frustum from the parameters of this ViewState.
+   * @param result Optional Frustum to hold result. If undefined a new Frustum is created.
+   * @returns The 8-point Frustum with the corners of this ViewState, or undefined if the parameters are invalid.
+   */
+  public calculateFrustum(result?: Frustum): Frustum | undefined {
+    const val = this.computeWorldToNpc();
+    if (undefined === val.map)
+      return undefined;
+
+    const box = result ? result.initNpc() : new Frustum();
+    val.map.transform1.multiplyPoint3dArrayQuietNormalize(box.points);
+    return box;
+  }
+
+  public calculateFocusCorners() {
+    const map = this.computeWorldToNpc()!.map!;
+    const focusNpcZ = Geometry.clamp(map.transform0.multiplyPoint3dQuietNormalize(this.getTargetPoint()).z, 0, 1.0);
+    const pts = [new Point3d(0.0, 0.0, focusNpcZ), new Point3d(1.0, 0.0, focusNpcZ), new Point3d(0.0, 1.0, focusNpcZ), new Point3d(1.0, 1.0, focusNpcZ)];
+    map.transform1.multiplyPoint3dArrayQuietNormalize(pts);
+    return pts;
+  }
+
+  /** Initialize the origin, extents, and rotation from an existing Frustum
+   * This function is commonly used in the implementation of [[ViewTool]]s as follows:
+   *  1. Obtain the ViewState's initial frustum.
+   *  2. Modify the frustum based on user input.
+   *  3. Update the ViewState to match the modified frustum.
+   * @param frustum the input Frustum.
+   * @param opts for providing onExtentsError
+   * @return Success if the frustum was successfully updated, or an appropriate error code.
+   */
+  public setupFromFrustum(inFrustum: Frustum, opts?: ViewChangeOptions): ViewStatus {
+    const frustum = inFrustum.clone(); // make sure we don't modify input frustum
+    frustum.fixPointOrder();
+    const frustPts = frustum.points;
+    const viewOrg = frustPts[Npc.LeftBottomRear];
+
+    // frustumX, frustumY, frustumZ are vectors along edges of the frustum. They are NOT unit vectors.
+    // X and Y should be perpendicular, and Z should be right handed.
+    const frustumX = Vector3d.createFrom(frustPts[Npc.RightBottomRear].minus(viewOrg));
+    const frustumY = Vector3d.createFrom(frustPts[Npc.LeftTopRear].minus(viewOrg));
+    const frustumZ = Vector3d.createFrom(frustPts[Npc.LeftBottomFront].minus(viewOrg));
+
+    const frustMatrix = Matrix3d.createRigidFromColumns(frustumX, frustumY, AxisOrder.XYZ);
+    if (!frustMatrix)
+      return ViewStatus.InvalidWindow;
+
+    // if we're close to one of the standard views, adjust to it to remove any "fuzz"
+    StandardView.adjustToStandardRotation(frustMatrix);
+
+    const xDir = frustMatrix.getColumn(0);
+    const yDir = frustMatrix.getColumn(1);
+    const zDir = frustMatrix.getColumn(2);
+
+    // set up view Rotation matrix as rows of frustum matrix.
+    const viewRot = frustMatrix.inverse();
+    if (!viewRot)
+      return ViewStatus.InvalidWindow;
+
+    // Left handed frustum?
+    const zSize = zDir.dotProduct(frustumZ);
+    if (zSize < 0.0)
+      return ViewStatus.InvalidWindow;
+
+    const viewDiagRoot = new Vector3d();
+    viewDiagRoot.plus2Scaled(xDir, xDir.dotProduct(frustumX), yDir, yDir.dotProduct(frustumY), viewDiagRoot);  // vectors on the back plane
+    viewDiagRoot.plusScaled(zDir, zSize, viewDiagRoot);       // add in z vector perpendicular to x,y
+
+    // use center of frustum and view diagonal for origin. Original frustum may not have been orthogonal
+    frustum.getCenter().plusScaled(viewDiagRoot, -0.5, viewOrg);
+
+    // delta is in view coordinates
+    const viewDelta = viewRot.multiplyVector(viewDiagRoot);
+    const status = this.adjustViewDelta(viewDelta, viewOrg, viewRot, undefined, opts);
+    if (ViewStatus.Success !== status)
+      return status;
+
+    this.setOrigin(viewOrg);
+    this.setExtents(viewDelta);
+    this.setRotation(viewRot);
+    this._updateMaxGlobalScopeFactor();
+    return ViewStatus.Success;
+  }
+
+  /** Get or set the largest and smallest values allowed for the extents for this ViewState
+   * The default limits vary based on the type of view:
+   *   - Spatial view extents cannot exceed the diameter of the earth.
+   *   - Drawing view extents cannot exceed twice the longest axis of the drawing model's range.
+   *   - Sheet view extents cannot exceed ten times the paper size of the sheet.
+   * Explicitly setting the extent limits overrides the default limits.
+   * @see [[resetExtentLimits]] to restore the default limits.
+   */
+  public get extentLimits(): ExtentLimits { return undefined !== this._extentLimits ? this._extentLimits : this.defaultExtentLimits; }
+  public set extentLimits(limits: ExtentLimits) { this._extentLimits = limits; }
+
+  /** Resets the largest and smallest values allowed for the extents of this ViewState to their default values.
+   * @see [[extentLimits]].
+   */
+  public resetExtentLimits(): void { this._extentLimits = undefined; }
+
+  /** Returns the default extent limits for this ViewState. These limits are used if the [[extentLimits]] have not been explicitly overridden.
+   */
+  public abstract get defaultExtentLimits(): ExtentLimits;
+
+  public setDisplayStyle(style: DisplayStyleState) { this.displayStyle = style; }
+
+  /** Adjust the y dimension of this ViewState so that its aspect ratio matches the supplied value.
+   * @internal
+   */
+  public fixAspectRatio(windowAspect: number): void {
+    const origExtents = this.getExtents();
+    const extents = origExtents.clone();
+    extents.y = extents.x / (windowAspect * this.getAspectRatioSkew());
+    if (extents.isAlmostEqual(origExtents))
+      return;
+
+    // adjust origin by half of the distance we modified extents to keep centered
+    const origin = this.getOrigin().clone();
+    origin.addScaledInPlace(this.getRotation().multiplyTransposeVector(extents.vectorTo(origExtents, origExtents)), .5);
+    this.setOrigin(origin);
+    this.setExtents(extents);
+  }
+
+  /** @internal */
+  public outputStatusMessage(status: ViewStatus): ViewStatus {
+    IModelApp.notifications.outputMessage(new NotifyMessageDetails(OutputMessagePriority.Error, IModelApp.i18n.translate(`Viewing.${ViewStatus[status]}`)));
+    return status;
+  }
+
+  /** @internal */
+  public adjustViewDelta(delta: Vector3d, origin: XYZ, rot: Matrix3d, aspect?: number, opts?: ViewChangeOptions): ViewStatus {
+    const origDelta = delta.clone();
+
+    let status = ViewStatus.Success;
+    const limit = this.extentLimits;
+    const limitDelta = (val: number) => {
+      if (val < limit.min) {
+        val = limit.min;
+        status = ViewStatus.MinWindow;
+      } else if (val > limit.max) {
+        val = limit.max;
+        status = ViewStatus.MaxWindow;
+      }
+      return val;
+    };
+
+    delta.x = limitDelta(delta.x);
+    delta.y = limitDelta(delta.y);
+
+    if (aspect) { // skip if either undefined or 0
+      aspect *= this.getAspectRatioSkew();
+      if (delta.x > (aspect * delta.y))
+        delta.y = delta.x / aspect;
+      else
+        delta.x = delta.y * aspect;
+    }
+
+    if (!delta.isAlmostEqual(origDelta))
+      origin.addScaledInPlace(rot.multiplyTransposeVector(delta.vectorTo(origDelta, origDelta)), .5);
+
+    return (status !== ViewStatus.Success && opts?.onExtentsError) ? opts.onExtentsError(status) : status;
+  }
+
+  /** Adjust the aspect ratio of this ViewState so it matches the supplied value. The adjustment is accomplished by increasing one dimension
+   * and leaving the other unchanged, depending on the ratio of this ViewState's current aspect ratio to the supplied one. This means the result
+   * always shows everything in the current volume, plus potentially more.
+   * @note The *automatic* adjustment that happens when ViewStates are used in Viewports **always** adjusts the Y axis (making
+   * it potentially smaller). That's so that process can be reversible if the view's aspect ratio changes repeatedly (as happens when panels slide in/out, etc.)
+   */
+  public adjustAspectRatio(aspect: number) {
+    const extents = this.getExtents();
+    const origin = this.getOrigin();
+    this.adjustViewDelta(extents, origin, this.getRotation(), aspect);
+    this.setExtents(extents);
+    this.setOrigin(origin);
+  }
+
+  /** Set the CategorySelector for this view. */
+  public setCategorySelector(categories: CategorySelectorState) { this.categorySelector = categories; }
+
+  /** get the auxiliary coordinate system state object for this ViewState. */
+  public get auxiliaryCoordinateSystem(): AuxCoordSystemState {
+    if (!this._auxCoordSystem)
+      this._auxCoordSystem = this.createAuxCoordSystem("");
+    return this._auxCoordSystem;
+  }
+
+  /** Get the Id of the auxiliary coordinate system for this ViewState */
+  public getAuxiliaryCoordinateSystemId(): Id64String {
+    return this.details.auxiliaryCoordinateSystemId;
+  }
+
+  /** Set or clear the AuxiliaryCoordinateSystem for this view.
+   * @param acs the new AuxiliaryCoordinateSystem for this view. If undefined, no AuxiliaryCoordinateSystem will be used.
+   */
+  public setAuxiliaryCoordinateSystem(acs?: AuxCoordSystemState) {
+    this._auxCoordSystem = acs;
+    this.details.auxiliaryCoordinateSystemId = undefined !== acs ? acs.id : Id64.invalid;
+  }
+
+  /** Determine whether the specified Category is displayed in this view */
+  public viewsCategory(id: Id64String): boolean {
+    return this.categorySelector.isCategoryViewed(id);
+  }
+
+  /**  Get the aspect ratio (width/height) of this view */
+  public getAspectRatio(): number {
+    const extents = this.getExtents();
+    return extents.x / extents.y;
+  }
+
+  /** Get the aspect ratio skew (x/y, usually 1.0) that is used to exaggerate the y axis of the view. */
+  public getAspectRatioSkew(): number {
+    return this.details.aspectRatioSkew;
+  }
+
+  /** Set the aspect ratio skew (x/y) for this view. To remove aspect ratio skew, pass 1.0 for val. */
+  public setAspectRatioSkew(val: number) {
+    this.details.aspectRatioSkew = val;
+  }
+
+  /** Get the unit vector that points in the view X (left-to-right) direction.
+   * @param result optional Vector3d to be used for output. If undefined, a new object is created.
+   */
+  public getXVector(result?: Vector3d): Vector3d { return this.getRotation().getRow(0, result); }
+
+  /** Get the unit vector that points in the view Y (bottom-to-top) direction.
+   * @param result optional Vector3d to be used for output. If undefined, a new object is created.
+   */
+  public getYVector(result?: Vector3d): Vector3d { return this.getRotation().getRow(1, result); }
+
+  /** Get the unit vector that points in the view Z (front-to-back) direction.
+   * @param result optional Vector3d to be used for output. If undefined, a new object is created.
+   */
+  public getZVector(result?: Vector3d): Vector3d { return this.getRotation().getRow(2, result); }
+
+  /** Set or clear the clipping volume for this view.
+   * @param clip the new clipping volume. If undefined, clipping is removed from view.
+   * @note The ViewState takes ownership of the supplied ClipVector - it should not be modified after passing it to this function.
+   */
+  public setViewClip(clip?: ClipVector) {
+    this.details.clipVector = clip;
+  }
+
+  /** Get the clipping volume for this view, if defined
+   * @note Do *not* modify the returned ClipVector. If you wish to change the ClipVector, clone the returned ClipVector, modify it as desired, and pass the clone to [[setViewClip]].
+   */
+  public getViewClip(): ClipVector | undefined {
+    return this.details.clipVector;
+  }
+
+  /** Set the grid settings for this view */
+  public setGridSettings(orientation: GridOrientationType, spacing: Point2d, gridsPerRef: number): void {
+    switch (orientation) {
+      case GridOrientationType.WorldYZ:
+      case GridOrientationType.WorldXZ:
+        if (!this.is3d())
+          return;
+        break;
+    }
+
+    this.details.gridOrientation = orientation;
+    this.details.gridsPerRef = gridsPerRef;
+    this.details.gridSpacing = spacing;
+  }
+
+  /** Populate the given origin and rotation with information from the grid settings from the grid orientation. */
+  public getGridSettings(vp: Viewport, origin: Point3d, rMatrix: Matrix3d, orientation: GridOrientationType) {
+    // start with global origin (for spatial views) and identity matrix
+    rMatrix.setIdentity();
+    origin.setFrom(vp.view.isSpatialView() ? vp.view.iModel.globalOrigin : Point3d.create());
+
+    switch (orientation) {
+      case GridOrientationType.View: {
+        const centerWorld = Point3d.create(0.5, 0.5, 0.5);
+        vp.npcToWorld(centerWorld, centerWorld);
+
+        rMatrix.setFrom(vp.rotation);
+        rMatrix.multiplyXYZtoXYZ(origin, origin);
+        origin.z = centerWorld.z;
+        rMatrix.multiplyTransposeVectorInPlace(origin);
+        break;
+      }
+      case GridOrientationType.WorldXY:
+        break;
+      case GridOrientationType.WorldYZ: {
+        const rowX = rMatrix.getRow(0);
+        const rowY = rMatrix.getRow(1);
+        const rowZ = rMatrix.getRow(2);
+        rMatrix.setRow(0, rowY);
+        rMatrix.setRow(1, rowZ);
+        rMatrix.setRow(2, rowX);
+        break;
+      }
+      case GridOrientationType.WorldXZ: {
+        const rowX = rMatrix.getRow(0);
+        const rowY = rMatrix.getRow(1);
+        const rowZ = rMatrix.getRow(2);
+        rMatrix.setRow(0, rowX);
+        rMatrix.setRow(1, rowZ);
+        rMatrix.setRow(2, rowY);
+        break;
+      }
+    }
+  }
+
+  /** Get the grid settings for this view */
+  public getGridOrientation(): GridOrientationType {
+    return this.details.gridOrientation;
+  }
+  public getGridsPerRef(): number {
+    return this.details.gridsPerRef;
+  }
+  public getGridSpacing(): XAndY {
+    return this.details.gridSpacing;
+  }
+
+  /** Change the volume that this view displays, keeping its current rotation.
+   * @param volume The new volume, in world-coordinates, for the view. The resulting view will show all of worldVolume, by fitting a
+   * view-axis-aligned bounding box around it. For views that are not aligned with the world coordinate system, this will sometimes
+   * result in a much larger volume than worldVolume.
+   * @param aspect The X/Y aspect ratio of the view into which the result will be displayed. If the aspect ratio of the volume does not
+   * match aspect, the shorter axis is lengthened and the volume is centered. If aspect is undefined, no adjustment is made.
+   * @param options for providing MarginPercent and onExtentsError
+   * @note for 2d views, only the X and Y values of volume are used.
+   */
+  public lookAtVolume(volume: LowAndHighXYZ | LowAndHighXY, aspect?: number, options?: ViewChangeOptions) {
+    const rangeBox = Frustum.fromRange(volume).points;
+    this.getRotation().multiplyVectorArrayInPlace(rangeBox);
+    return this.lookAtViewAlignedVolume(Range3d.createArray(rangeBox), aspect, options);
+  }
+
+  /** Look at a volume of space defined by a range in view local coordinates, keeping its current rotation.
+   * @param volume The new volume, in view-aligned coordinates. The resulting view will show all of the volume.
+   * @param aspect The X/Y aspect ratio of the view into which the result will be displayed. If the aspect ratio of the volume does not
+   * match aspect, the shorter axis is lengthened and the volume is centered. If aspect is undefined, no adjustment is made.
+   * @param options for providing MarginPercent and onExtentsError
+   * @see lookAtVolume
+   */
+  public lookAtViewAlignedVolume(volume: Range3d, aspect?: number, options?: ViewChangeOptions) {
+    if (volume.isNull) // make sure volume is valid
+      return;
+
+    const viewRot = this.getRotation();
+    const newOrigin = volume.low.clone();
+    const newDelta = volume.diagonal();
+
+    const minimumDepth = Constant.oneMillimeter;
+    if (newDelta.z < minimumDepth) {
+      newOrigin.z -= (minimumDepth - newDelta.z) / 2.0;
+      newDelta.z = minimumDepth;
+    }
+
+    const margin = options?.marginPercent;
+
+    if (this.isCameraEnabled()) {
+      // If the camera is on, the only way to guarantee we can see the entire volume is to set delta at the front plane, not focus plane.
+      // That generally causes the view to be too large (objects in it are too small), since we can't tell whether the objects are at
+      // the front or back of the view. For this reason, don't attempt to add any "margin" to camera views.
+    } else if (margin) {
+      // compute how much space we'll need for both of X and Y margins in root coordinates
+      const wPercent = margin.left + margin.right;
+      const hPercent = margin.top + margin.bottom;
+
+      const marginHorizontal = wPercent / (1 - wPercent) * newDelta.x;
+      const marginVert = hPercent / (1 - hPercent) * newDelta.y;
+
+      // compute left and bottom margins in root coordinates
+      const marginLeft = margin.left / (1 - wPercent) * newDelta.x;
+      const marginBottom = margin.bottom / (1 - hPercent) * newDelta.y;
+
+      // add the margins to the range
+      newOrigin.x -= marginLeft;
+      newOrigin.y -= marginBottom;
+      newDelta.x += marginHorizontal;
+      newDelta.y += marginVert;
+    } else {
+      const origDelta = newDelta.clone();
+      newDelta.scale(1.04, newDelta); // default "dilation"
+      newOrigin.addScaledInPlace(origDelta.minus(newDelta, origDelta), .5);
+    }
+
+    viewRot.multiplyTransposeVectorInPlace(newOrigin);
+
+    if (ViewStatus.Success !== this.adjustViewDelta(newDelta, newOrigin, viewRot, aspect, options))
+      return;
+
+    this.setExtents(newDelta);
+    this.setOrigin(newOrigin);
+
+    if (!this.is3d())
+      return;
+
+    const cameraDef = this.camera;
+    cameraDef.validateLens();
+    // move the camera back so the entire x,y range is visible at front plane
+    const frontDist = newDelta.x / (2.0 * Math.tan(cameraDef.getLensAngle().radians / 2.0));
+    const backDist = frontDist + newDelta.z;
+
+    cameraDef.setFocusDistance(frontDist); // do this even if the camera isn't currently on.
+    this.centerEyePoint(backDist); // do this even if the camera isn't currently on.
+    this.verifyFocusPlane(); // changes delta/origin
+  }
+
+  /** Set the rotation of this ViewState to the supplied rotation, by rotating it about a point.
+   * @param rotation The new rotation matrix for this ViewState.
+   * @param point The point to rotate about. If undefined, use the [[getTargetPoint]].
+   */
+  public setRotationAboutPoint(rotation: Matrix3d, point?: Point3d): void {
+    if (undefined === point)
+      point = this.getTargetPoint();
+
+    const inverse = rotation.clone().inverse();
+    if (undefined === inverse)
+      return;
+
+    const targetMatrix = inverse.multiplyMatrixMatrix(this.getRotation());
+    const worldTransform = Transform.createFixedPointAndMatrix(point, targetMatrix);
+    const frustum = this.calculateFrustum();
+    if (undefined !== frustum) {
+      frustum.multiply(worldTransform);
+      this.setupFromFrustum(frustum);
+    }
+  }
+
+  /** Intended strictly as a temporary solution for interactive editing applications, until official support for such apps is implemented.
+   * Invalidates tile trees for all specified models (or all viewed models, if none specified), causing subsequent requests for tiles to make new requests to back-end for updated tiles.
+   * Returns true if any tile tree was invalidated.
+   * @internal
+   */
+  public refreshForModifiedModels(modelIds: Id64Arg | undefined): boolean {
+    let refreshed = false;
+    this.forEachModelTreeRef((ref) => {
+      const tree = ref.treeOwner.tileTree;
+      if (undefined !== tree && (undefined === modelIds || Id64.has(modelIds, tree.modelId))) {
+        ref.treeOwner.dispose();
+        refreshed = true;
+      }
+    });
+
+    return refreshed;
+  }
+
+  /** Determine whether this ViewState has the same coordinate system as another one.
+   * They must be from the same iModel, and view a model in common.
+   * @internal
+   */
+  public hasSameCoordinates(other: ViewState): boolean {
+    if (this.iModel !== other.iModel)
+      return false;
+    if (this.isSpatialView() && other.isSpatialView())
+      return true;
+    let allowView = false;
+    this.forEachModel((model) => {
+      if (!allowView && other.viewsModel(model.id))
+        allowView = true;
+    });
+    return allowView; // Accept if this view shares a model in common with target.
+  }
+
+  public getUpVector(point: Point3d): Vector3d {
+    if (!this.iModel.isGeoLocated || this.globeMode !== GlobeMode.Ellipsoid || this.iModel.projectExtents.containsPoint(point))
+      return Vector3d.unitZ();
+
+    // Note - use the calculated ECEF tranform rather than stored which may not be accurate.
+    const earthCenter = this.iModel.backgroundMapLocation.getMapEcefToDb(0).origin;
+    const normal = Vector3d.createStartEnd(earthCenter, point);
+    normal.normalizeInPlace();
+
+    return normal;
+  }
+
+  /** A value that represents the global scope of the view -- a value greater than one indicates that the scope of this view is global (viewing most of Earth). */
+  public get globalScopeFactor(): number {
+    return this.getExtents().magnitudeXY() / Constant.earthRadiusWGS84.equator;
+  }
+
+  private _maxGlobalScopeFactor = 0;
+  /** The maximum global scope is not persistent, but maintained as highest global scope factor. This can be used to determine
+   * if the view is of a limited area or if it has ever viewed the entire globe and therefore may be assumed to view it again
+   * and therefore may warrant resources for displaying the globe, such as an expanded viewing frustum and preloading globe map tiles.
+   * A value greater than one indicates that the viewport has been used to view globally at least once.
+   * @alpha
+   */
+  public get maxGlobalScopeFactor() { return this._maxGlobalScopeFactor; }
+
+  protected _updateMaxGlobalScopeFactor() { this._maxGlobalScopeFactor = Math.max(this._maxGlobalScopeFactor, this.globalScopeFactor); }
+
+  /** Return elevation applied to model when displayed. This is strictly relevant to plan projection models.
+   * @internal
+   */
+  public getModelElevation(_modelId: Id64String): number { return 0; }
+
+  /** Specify a provider of per-model display transforms. Intended chiefly for use by model alignment tools.
+   * @note The transform supplied is used for display purposes **only**. Do not expect operations like snapping to account for the display transform.
+   * @alpha
+   */
+  public get modelDisplayTransformProvider(): ModelDisplayTransformProvider | undefined {
+    return this._modelDisplayTransformProvider;
+  }
+
+  public set modelDisplayTransformProvider(provider: ModelDisplayTransformProvider | undefined) {
+    if (provider === this.modelDisplayTransformProvider)
+      return;
+
+    if (this.isAttachedToViewport)
+      this.onModelDisplayTransformProviderChanged.raiseEvent(provider);
+
+    this._modelDisplayTransformProvider = provider;
+  }
+
+  /** @internal */
+  public getModelDisplayTransform(modelId: Id64String, baseTransform: Transform): Transform {
+    return this.modelDisplayTransformProvider ? this.modelDisplayTransformProvider.getModelDisplayTransform(modelId, baseTransform) : baseTransform;
+  }
+
+  /** Invoked when this view becomes the view displayed by the specified [[Viewport]].
+   * A ViewState can be attached to at most **one** Viewport.
+   * @note If you override this method you **must** call `super.attachToViewport`.
+   * @throws Error if the view is already attached to any Viewport.
+   * @see [[detachFromViewport]] from the inverse operation.
+   * @internal
+   */
+  public attachToViewport(): void {
+    if (this.isAttachedToViewport)
+      throw new Error("Attempting to attach a ViewState that is already attached to a Viewport");
+
+    this.registerCategorySelectorListeners();
+  }
+
+  private registerCategorySelectorListeners(): void {
+    const cats = this.categorySelector.observableCategories;
+    const event = () => this.onViewedCategoriesChanged.raiseEvent();
+    this._unregisterCategorySelectorListeners.push(cats.onAdded.addListener(event));
+    this._unregisterCategorySelectorListeners.push(cats.onDeleted.addListener(event));
+    this._unregisterCategorySelectorListeners.push(cats.onCleared.addListener(event));
+  }
+
+  /** Invoked when this view, previously attached to the specified [[Viewport]] via [[attachToViewport]], is no longer the view displayed by that Viewport.
+   * @note If you override this method you **must** call `super.detachFromViewport`.
+   * @throws Error if the view is not attached to any Viewport.
+   * @internal
+   */
+  public detachFromViewport(): void {
+    if (!this.isAttachedToViewport)
+      throw new Error("Attempting to detach a ViewState from a Viewport to which it is not attached.");
+
+    this.unregisterCategorySelectorListeners();
+  }
+
+  private unregisterCategorySelectorListeners(): void {
+    this._unregisterCategorySelectorListeners.forEach((f) => f());
+    this._unregisterCategorySelectorListeners.length = 0;
+  }
+
+  /** Returns whether this view is currently being displayed by a [[Viewport]].
+   * @alpha
+   */
+  public get isAttachedToViewport(): boolean {
+    // In attachToViewport, we register event listeners on the category selector. We remove them in detachFromViewport.
+    // So a non-empty list of event listener removal functions indicates we are currently attached to a viewport.
+    return this._unregisterCategorySelectorListeners.length > 0;
+  }
+}
+
+/** Defines the state of a view of 3d models.
+ * @see [ViewState Parameters]($docs/learning/frontend/views#viewstate-parameters)
+ * @public
+ */
+export abstract class ViewState3d extends ViewState {
+  private readonly _details: ViewDetails3d;
+  private readonly _modelClips: Array<RenderClipVolume | undefined> = [];
+  /** @internal */
+  public static get className() { return "ViewDefinition3d"; }
+  /** True if the camera is valid. */
+  protected _cameraOn: boolean;
+  /** The lower left back corner of the view frustum. */
+  public readonly origin: Point3d;
+  /** The extent of the view frustum. */
+  public readonly extents: Vector3d;
+  /** Rotation of the view frustum. */
+  public readonly rotation: Matrix3d;
+  /** The camera used for this view. */
+  public readonly camera: Camera;
+  /** Minimum distance for front plane */
+  public forceMinFrontDist = 0.0;
+  /** This function is never called.
+   * @deprecated
+   */
+  public onRenderFrame(_viewport: Viewport): void { }
+
+  /** Provides access to optional detail settings for this view.
+   * @beta
+   */
+  public get details(): ViewDetails3d {
+    return this._details;
+  }
+
+  public allow3dManipulations(): boolean {
+    return this.details.allow3dManipulations;
+  }
+
+  /** Set whether [[ViewTool]]s are allowed to operate in 3 dimensions on this view. */
+  public setAllow3dManipulations(allow: boolean) {
+    this.details.allow3dManipulations = allow;
+  }
+
+  public constructor(props: ViewDefinition3dProps, iModel: IModelConnection, categories: CategorySelectorState, displayStyle: DisplayStyle3dState) {
+    super(props, iModel, categories, displayStyle);
+    this._cameraOn = JsonUtils.asBool(props.cameraOn);
+    this.origin = Point3d.fromJSON(props.origin);
+    this.extents = Vector3d.fromJSON(props.extents);
+    this.rotation = YawPitchRollAngles.fromJSON(props.angles).toMatrix3d();
+    assert(this.rotation.isRigid());
+    this.camera = new Camera(props.camera);
+
+    // if the camera is on, make sure the eyepoint is centered.
+    if (this.isCameraEnabled())
+      this.centerEyePoint();
+
+    this._details = new ViewDetails3d(this.jsonProperties);
+    this._details.onModelClipGroupsChanged.addListener((newGroups) => this.updateModelClips(newGroups));
+    this.updateModelClips(this._details.modelClipGroups);
+
+    this._updateMaxGlobalScopeFactor();
+  }
+
+  private updateModelClips(groups: ModelClipGroups): void {
+    for (const clip of this._modelClips)
+      clip?.dispose();
+
+    this._modelClips.length = 0;
+    for (const group of groups.groups) {
+      const clip = group.clip ? IModelApp.renderSystem.createClipVolume(group.clip) : undefined;
+      this._modelClips.push(clip);
+    }
+  }
+
+  /** @internal */
+  public getModelClip(modelId: Id64String): RenderClipVolume | undefined {
+    // If the view has a clip, or clipping is turned off, the model clips are ignored.
+    if (undefined !== this.getViewClip() || !this.viewFlags.clipVolume)
+      return undefined;
+
+    const index = this.details.modelClipGroups.findGroupIndex(modelId);
+    return -1 !== index ? this._modelClips[index] : undefined;
+  }
+
+  /** @internal */
+  public savePose(): ViewPose { return new ViewPose3d(this); }
+
+  /** @internal */
+  public applyPose(val: ViewPose3d): this {
+    this._cameraOn = val.cameraOn;
+    this.setOrigin(val.origin);
+    this.setExtents(val.extents);
+    this.rotation.setFrom(val.rotation);
+    this.camera.setFrom(val.camera);
+    this._updateMaxGlobalScopeFactor();
+    return this;
+  }
+
+  public toJSON(): ViewDefinition3dProps {
+    const val = super.toJSON() as ViewDefinition3dProps;
+    val.cameraOn = this._cameraOn;
+    val.origin = this.origin;
+    val.extents = this.extents;
+    val.angles = YawPitchRollAngles.createFromMatrix3d(this.rotation)!.toJSON();
+    val.camera = this.camera;
+    return val;
+  }
+
+  /** @internal */
+  public is3d(): this is ViewState3d { return true; }
+
+  /** @internal */
+  public isDrawingView(): this is DrawingViewState { return false; }
+
+  public get isCameraOn(): boolean { return this._cameraOn; }
+
+  private static _minGlobeEyeHeight = Constant.earthRadiusWGS84.equator / 4;  // View as globe if more than a quarter of earth radius from surface.
+  private static _scratchGlobeCarto = Cartographic.fromRadians(0, 0, 0);
+
+  public get isGlobalView() {
+    if (undefined === this.iModel.ecefLocation)
+      return false;
+
+    return this.globalScopeFactor >= 1;
+  }
+
+  /** A value that represents the global scope of the view -- a value greater than one indicates that the scope of this view is global. */
+  public get globalScopeFactor(): number {
+    const eyeHeight = this.getEyeCartographicHeight();
+    return (undefined === eyeHeight) ? (this.extents.magnitudeXY() / Constant.earthRadiusWGS84.equator) : (eyeHeight / ViewState3d._minGlobeEyeHeight);
+  }
+
+  public globalViewTransition(): number {
+    if (undefined === this.iModel.ecefLocation)
+      return 0.0;
+
+    let h = 0.0;
+    if (this.isCameraOn) {
+      const carto = this.rootToCartographic(this.getEyePoint(), ViewState3d._scratchGlobeCarto);
+      h = (undefined === carto ? 0.0 : carto.height);
+    } else
+      h = this.extents.magnitudeXY();
+
+    const startTransition = 0.33333 * ViewState3d._minGlobeEyeHeight;
+    if (h > ViewState3d._minGlobeEyeHeight)
+      return 1.0;
+    else if (h < startTransition)
+      return 0.0;
+    else
+      return (h - startTransition) / (ViewState3d._minGlobeEyeHeight - startTransition);
+  }
+
+  public getCartographicHeight(point: XYAndZ): number | undefined {
+    const ecefLocation = this.iModel.ecefLocation;
+    if (undefined === ecefLocation)
+      return undefined;
+
+    const carto = this.rootToCartographic(point, ViewState3d._scratchGlobeCarto);
+    return carto === undefined ? undefined : carto.height;
+  }
+  public getEyeCartographicHeight(): number | undefined {
+    return this.isCameraOn ? this.getCartographicHeight(this.getEyePoint()) : undefined;
+  }
+
+  public isEyePointGlobalView(eyePoint: XYAndZ) {
+    const cartoHeight = this.getCartographicHeight(eyePoint);
+    return undefined === cartoHeight ? false : cartoHeight > ViewState3d._minGlobeEyeHeight;
+  }
+
+  /** Look at a global location, placing the camera's eye at the specified eye height above a viewed location.
+   *  If location is defined, its center position will be viewed using the specified eye height.
+   *  If location also has an area specified, the eye height will be adjusted to view the specified location based on that area.
+   *  Otherwise, this function views a point on the earth as if the current eye point was placed on the earth. If the eyePoint parameter is defined, instead this point will be placed on the earth and viewed.
+   *  Specify pitchAngleRadians to tilt the final view; this defaults to 0.
+   *  Returns the distance from original eye point to new eye point.
+   *  @alpha
+   */
+  public lookAtGlobalLocation(eyeHeight: number, pitchAngleRadians = 0, location?: GlobalLocation, eyePoint?: Point3d): number {
+    if (!this.iModel.isGeoLocated)
+      return 0;
+
+    if (location !== undefined && location.area !== undefined)
+      eyeHeight = areaToEyeHeight(this, location.area, location.center.height);
+
+    const origEyePoint = eyePoint !== undefined ? eyePoint.clone() : this.getEyePoint().clone();
+
+    let targetPoint = origEyePoint;
+    const targetPointCartographic = location !== undefined ? location.center.clone() : this.rootToCartographic(targetPoint)!;
+    targetPointCartographic.height = 0.0;
+    targetPoint = this.cartographicToRoot(targetPointCartographic)!;
+
+    targetPointCartographic.height = eyeHeight;
+    let lEyePoint = this.cartographicToRoot(targetPointCartographic)!;
+
+    targetPointCartographic.latitude += 10.0;
+    const northOfEyePoint = this.cartographicToRoot(targetPointCartographic)!;
+    let upVector = northOfEyePoint.unitVectorTo(lEyePoint)!;
+    if (this.globeMode === GlobeMode.Plane)
+      upVector = Vector3d.create(Math.abs(upVector.x), Math.abs(upVector.y), Math.abs(upVector.z));
+
+    if (0 !== pitchAngleRadians) {
+      const pitchAxis = upVector.unitCrossProduct(Vector3d.createStartEnd(targetPoint, lEyePoint));
+      if (undefined !== pitchAxis) {
+        const pitchMatrix = Matrix3d.createRotationAroundVector(pitchAxis, Angle.createRadians(pitchAngleRadians))!;
+        const pitchTransform = Transform.createFixedPointAndMatrix(targetPoint, pitchMatrix);
+        lEyePoint = pitchTransform.multiplyPoint3d(lEyePoint);
+        pitchMatrix.multiplyVector(upVector, upVector);
+      }
+    }
+
+    this.lookAtUsingLensAngle(lEyePoint, targetPoint, upVector, this.camera.getLensAngle());
+
+    return lEyePoint.distance(origEyePoint);
+  }
+
+  /** Look at a global location, placing the camera's eye at the specified eye height above a viewed location using the GCS.
+   *  If location is defined, its center position will be viewed using the specified eye height.
+   *  If location also has an area specified, the eye height will be adjusted to view the specified location based on that area.
+   *  Otherwise, this function views a point on the earth as if the current eye point was placed on the earth. If the eyePoint parameter is defined, instead this point will be placed on the earth and viewed.
+   *  Specify pitchAngleRadians to tilt the final view; this defaults to 0.
+   *  Returns the distance from original eye point to new eye point.
+   *  @alpha
+   */
+  public async lookAtGlobalLocationFromGcs(eyeHeight: number, pitchAngleRadians = 0, location?: GlobalLocation, eyePoint?: Point3d): Promise<number> {
+    if (!this.iModel.isGeoLocated)
+      return 0;
+
+    if (location !== undefined && location.area !== undefined)
+      eyeHeight = await areaToEyeHeightFromGcs(this, location.area, location.center.height);
+
+    const origEyePoint = eyePoint !== undefined ? eyePoint.clone() : this.getEyePoint().clone();
+
+    let targetPoint = origEyePoint;
+    const targetPointCartographic = location !== undefined ? location.center.clone() : this.rootToCartographic(targetPoint)!;
+    targetPointCartographic.height = 0.0;
+    targetPoint = (await this.cartographicToRootFromGcs(targetPointCartographic))!;
+
+    targetPointCartographic.height = eyeHeight;
+    let lEyePoint = (await this.cartographicToRootFromGcs(targetPointCartographic))!;
+
+    targetPointCartographic.latitude += 10.0;
+    const northOfEyePoint = (await this.cartographicToRootFromGcs(targetPointCartographic))!;
+    let upVector = northOfEyePoint.unitVectorTo(lEyePoint)!;
+    if (this.globeMode === GlobeMode.Plane)
+      upVector = Vector3d.create(Math.abs(upVector.x), Math.abs(upVector.y), Math.abs(upVector.z));
+
+    if (0 !== pitchAngleRadians) {
+      const pitchAxis = upVector.unitCrossProduct(Vector3d.createStartEnd(targetPoint, lEyePoint));
+      if (undefined !== pitchAxis) {
+        const pitchMatrix = Matrix3d.createRotationAroundVector(pitchAxis, Angle.createRadians(pitchAngleRadians))!;
+        const pitchTransform = Transform.createFixedPointAndMatrix(targetPoint, pitchMatrix);
+        lEyePoint = pitchTransform.multiplyPoint3d(lEyePoint);
+        pitchMatrix.multiplyVector(upVector, upVector);
+      }
+    }
+
+    this.lookAtUsingLensAngle(lEyePoint, targetPoint, upVector, this.camera.getLensAngle());
+
+    return lEyePoint.distance(origEyePoint);
+  }
+
+  /** Convert a point in spatial space to a cartographic coordinate. */
+  public rootToCartographic(root: XYAndZ, result?: Cartographic): Cartographic | undefined {
+    const backgroundMapGeometry = this.displayStyle.getBackgroundMapGeometry();
+    return backgroundMapGeometry ? backgroundMapGeometry.dbToCartographic(root, result) : undefined;
+  }
+
+  /** Convert a cartographic coordinate to a point in spatial space. */
+  public cartographicToRoot(cartographic: Cartographic, result?: Point3d): Point3d | undefined {
+    const backgroundMapGeometry = this.displayStyle.getBackgroundMapGeometry();
+    return backgroundMapGeometry ? backgroundMapGeometry.cartographicToDb(cartographic, result) : undefined;
+  }
+
+  /** Convert a point in spatial space to a cartographic coordinate using the GCS reprojection. */
+  public async rootToCartographicFromGcs(root: XYAndZ, result?: Cartographic): Promise<Cartographic | undefined> {
+    const backgroundMapGeometry = this.displayStyle.getBackgroundMapGeometry();
+    return backgroundMapGeometry ? backgroundMapGeometry.dbToCartographicFromGcs(root, result) : undefined;
+  }
+
+  /** Convert a cartographic coordinate to a point in spatial space using the GCS reprojection. */
+  public async cartographicToRootFromGcs(cartographic: Cartographic, result?: Point3d): Promise<Point3d | undefined> {
+    const backgroundMapGeometry = this.displayStyle.getBackgroundMapGeometry();
+    return backgroundMapGeometry ? backgroundMapGeometry.cartographicToDbFromGcs(cartographic, result) : undefined;
+  }
+
+  public setupFromFrustum(frustum: Frustum, opts?: ViewChangeOptions): ViewStatus {
+    const stat = super.setupFromFrustum(frustum, opts);
+    if (ViewStatus.Success !== stat)
+      return stat;
+
+    this.turnCameraOff();
+    const frustPts = frustum.points;
+
+    // use comparison of back, front plane X sizes to indicate camera or flat view ...
+    const xBack = frustPts[Npc.LeftBottomRear].distance(frustPts[Npc.RightBottomRear]);
+    const xFront = frustPts[Npc.LeftBottomFront].distance(frustPts[Npc.RightBottomFront]);
+
+    const flatViewFractionTolerance = 1.0e-6;
+    if (xFront > xBack * (1.0 + flatViewFractionTolerance))
+      return ViewStatus.InvalidWindow;
+
+    // see if the frustum is tapered, and if so, set up camera eyepoint and adjust viewOrg and delta.
+    const compression = xFront / xBack;
+    if (compression >= (1.0 - flatViewFractionTolerance))
+      return ViewStatus.Success;
+
+    // the frustum has perspective, turn camera on
+    let viewOrg = frustPts[Npc.LeftBottomRear];
+    const viewDelta = this.getExtents().clone();
+    const zDir = this.getZVector();
+    const frustumZ = viewOrg.vectorTo(frustPts[Npc.LeftBottomFront]);
+    const frustOrgToEye = frustumZ.scale(1.0 / (1.0 - compression));
+    const eyePoint = viewOrg.plus(frustOrgToEye);
+
+    const backDistance = frustOrgToEye.dotProduct(zDir);         // distance from eye to back plane of frustum
+    const focusDistance = this.camera.isFocusValid ? this.camera.focusDist : (backDistance - (viewDelta.z / 2.0));
+    const focalFraction = focusDistance / backDistance;           // ratio of focus plane distance to back plane distance
+
+    viewOrg = eyePoint.plus2Scaled(frustOrgToEye, -focalFraction, zDir, focusDistance - backDistance);    // now project that point onto back plane
+    viewDelta.x *= focalFraction;                                  // adjust view delta for x and y so they are also at focus plane
+    viewDelta.y *= focalFraction;
+
+    this.setEyePoint(eyePoint);
+    this.setFocusDistance(focusDistance);
+    this.setOrigin(viewOrg);
+    this.setExtents(viewDelta);
+    this.setLensAngle(this.calcLensAngle());
+    this.enableCamera();
+    this._updateMaxGlobalScopeFactor();
+    return ViewStatus.Success;
+  }
+
+  protected static calculateMaxDepth(delta: Vector3d, zVec: Vector3d): number {
+    const depthRatioLimit = 1.0E8;          // Limit for depth Ratio.
+    const maxTransformRowRatio = 1.0E5;
+    const minXYComponent = Math.min(Math.abs(zVec.x), Math.abs(zVec.y));
+    const maxDepthRatio = (0.0 === minXYComponent) ? depthRatioLimit : Math.min((maxTransformRowRatio / minXYComponent), depthRatioLimit);
+    return Math.max(delta.x, delta.y) * maxDepthRatio;
+  }
+
+  public getOrigin(): Point3d { return this.origin; }
+  public getExtents(): Vector3d { return this.extents; }
+  public getRotation(): Matrix3d { return this.rotation; }
+  public setOrigin(origin: XYAndZ) { this.origin.setFrom(origin); }
+  public setExtents(extents: XYAndZ) { this.extents.setFrom(extents); }
+  public setRotation(rot: Matrix3d) { this.rotation.setFrom(rot); }
+  /** @internal */
+  protected enableCamera(): void {
+    if (this.supportsCamera())
+      this._cameraOn = true;
+  }
+
+  public supportsCamera(): boolean {
+    return this.allow3dManipulations();
+  }
+
+  public minimumFrontDistance() {
+    return Math.max(15.2 * Constant.oneCentimeter, this.forceMinFrontDist);
+  }
+
+  public isEyePointAbove(elevation: number): boolean {
+    return !this._cameraOn ? (this.getZVector().z > 0) : (this.getEyePoint().z > elevation);
+  }
+
+  public getDisplayStyle3d() { return this.displayStyle as DisplayStyle3dState; }
+
+  /** Turn the camera off for this view. After this call, the camera parameters in this view definition are ignored and views that use it will
+   * display with an orthographic (infinite focal length) projection of the view volume from the view direction.
+   * @note To turn the camera back on, call #lookAt
+   */
+  public turnCameraOff() { this._cameraOn = false; }
+
+  /** Determine whether the camera is valid for this view */
+  public get isCameraValid() { return this.camera.isValid; }
+
+  /** Calculate the lens angle formed by the current delta and focus distance */
+  public calcLensAngle(): Angle {
+    return Angle.createRadians(2.0 * Math.atan2(this.extents.x * 0.5, this.camera.getFocusDistance()));
+  }
+
+  /** Get the target point of the view. If there is no camera, view center is returned. */
+  public getTargetPoint(result?: Point3d): Point3d {
+    if (!this._cameraOn)
+      return super.getTargetPoint(result);
+
+    return this.getEyePoint().plusScaled(this.getZVector(), -1.0 * this.getFocusDistance(), result);
+  }
+
+  /** Position the camera for this view and point it at a new target point.
+   * @param eyePoint The new location of the camera.
+   * @param targetPoint The new location to which the camera should point. This becomes the center of the view on the focus plane.
+   * @param upVector A vector that orients the camera's "up" (view y). This vector must not be parallel to the vector from eye to target.
+   * @param newExtents  The new size (width and height) of the view rectangle. The view rectangle is on the focus plane centered on the targetPoint.
+   * If newExtents is undefined, the existing size is unchanged.
+   * @param frontDistance The distance from the eyePoint to the front plane. If undefined, the existing front distance is used.
+   * @param backDistance The distance from the eyePoint to the back plane. If undefined, the existing back distance is used.
+   * @param opts for providing onExtentsError
+   * @returns A [[ViewStatus]] indicating whether the camera was successfully positioned.
+   * @note If the aspect ratio of viewDelta does not match the aspect ratio of a Viewport into which this view is displayed, it will be
+   * adjusted when the [[Viewport]] is synchronized from this view.
+   */
+  public lookAt(eyePoint: XYAndZ, targetPoint: XYAndZ, upVector: Vector3d, newExtents?: XAndY, frontDistance?: number, backDistance?: number, opts?: ViewChangeOptions): ViewStatus {
+    const eye = new Point3d(eyePoint.x, eyePoint.y, eyePoint.z);
+    const yVec = upVector.normalize();
+    if (!yVec) // up vector zero length?
+      return ViewStatus.InvalidUpVector;
+
+    const zVec = Vector3d.createStartEnd(targetPoint, eye); // z defined by direction from eye to target
+    const focusDist = zVec.normalizeWithLength(zVec).mag; // set focus at target point
+    const minFrontDist = this.minimumFrontDistance();
+
+    if (focusDist <= minFrontDist) { // eye and target are too close together
+      opts?.onExtentsError?.(ViewStatus.InvalidTargetPoint);
+      return ViewStatus.InvalidTargetPoint;
+    }
+
+    const xVec = new Vector3d();
+    if (yVec.crossProduct(zVec).normalizeWithLength(xVec).mag < Geometry.smallMetricDistance)
+      return ViewStatus.InvalidUpVector;    // up is parallel to z
+
+    if (zVec.crossProduct(xVec).normalizeWithLength(yVec).mag < Geometry.smallMetricDistance)
+      return ViewStatus.InvalidUpVector;
+
+    // we now have rows of the rotation matrix
+    const rotation = Matrix3d.createRows(xVec, yVec, zVec);
+
+    backDistance = backDistance ? backDistance : this.getBackDistance();
+    frontDistance = frontDistance ? frontDistance : this.getFrontDistance();
+
+    const delta = newExtents ? new Vector3d(Math.abs(newExtents.x), Math.abs(newExtents.y), this.extents.z) : this.extents.clone();
+
+    // The front/back distance are relatively arbitrary -- the frustum will be adjusted to include geometry.
+    // Set them here to reasonable in front of eye and just beyond target.
+    frontDistance = Math.min(frontDistance, (.5 * Constant.oneMeter));
+    backDistance = Math.min(backDistance, focusDist + (.5 * Constant.oneMeter));
+
+    if (backDistance < focusDist) // make sure focus distance is in front of back distance.
+      backDistance = focusDist + Constant.oneMillimeter;
+
+    if (frontDistance > focusDist)
+      frontDistance = focusDist - minFrontDist;
+
+    if (frontDistance < minFrontDist)
+      frontDistance = minFrontDist;
+
+    delta.z = (backDistance - frontDistance);
+
+    const stat = this.adjustViewDelta(delta, eye, rotation, undefined, opts);
+    if (ViewStatus.Success !== stat)
+      return stat;
+
+    if (delta.z > ViewState3d.calculateMaxDepth(delta, zVec)) // make sure we're not zoomed out too far
+      return ViewStatus.MaxDisplayDepth;
+
+    // The origin is defined as the lower left of the view rectangle on the focus plane, projected to the back plane.
+    // Start at eye point, and move to center of back plane, then move left half of width. and down half of height
+    const origin = eye.plus3Scaled(zVec, -backDistance, xVec, -0.5 * delta.x, yVec, -0.5 * delta.y);
+
+    this.setEyePoint(eyePoint);
+    this.setRotation(rotation);
+    this.setFocusDistance(focusDist);
+    this.setOrigin(origin);
+    this.setExtents(delta);
+    this.setLensAngle(this.calcLensAngle());
+    this.enableCamera();
+    this._updateMaxGlobalScopeFactor();
+    return ViewStatus.Success;
+  }
+
+  /** Position the camera for this view and point it at a new target point, using a specified lens angle.
+   * @param eyePoint The new location of the camera.
+   * @param targetPoint The new location to which the camera should point. This becomes the center of the view on the focus plane.
+   * @param upVector A vector that orients the camera's "up" (view y). This vector must not be parallel to the vector from eye to target.
+   * @param fov The angle, in radians, that defines the field-of-view for the camera. Must be between .0001 and pi.
+   * @param frontDistance The distance from the eyePoint to the front plane. If undefined, the existing front distance is used.
+   * @param backDistance The distance from the eyePoint to the back plane. If undefined, the existing back distance is used.
+   * @param opts for providing onExtentsError
+   * @returns [[ViewStatus]] indicating whether the camera was successfully positioned.
+   * @note The aspect ratio of the view remains unchanged.
+   */
+  public lookAtUsingLensAngle(eyePoint: Point3d, targetPoint: Point3d, upVector: Vector3d, fov: Angle, frontDistance?: number, backDistance?: number, opts?: ViewChangeOptions): ViewStatus {
+    const focusDist = eyePoint.vectorTo(targetPoint).magnitude();   // Set focus at target point
+
+    if (focusDist <= Constant.oneMillimeter)       // eye and target are too close together
+      return ViewStatus.InvalidTargetPoint;
+
+    if (fov.radians < .0001 || fov.radians > Math.PI)
+      return ViewStatus.InvalidLens;
+
+    const extent = 2.0 * Math.tan(fov.radians / 2.0) * focusDist;
+    const delta = Vector2d.create(this.extents.x, this.extents.y);
+    delta.scale(extent / delta.x, delta);
+
+    return this.lookAt(eyePoint, targetPoint, upVector, delta, frontDistance, backDistance, opts);
+  }
+
+  /** Change the focus distance for this ViewState3d. Preserves the content of the view.
+   * @internal
+   */
+  public changeFocusDistance(newDist: number): ViewStatus {
+    if (newDist <= Constant.oneMillimeter)
+      return ViewStatus.InvalidTargetPoint;
+
+    const oldExtents = this.extents.clone(); // save current extents so we can keep frustum unchanged
+    this.extents.x = 2.0 * Math.tan(this.camera.lens.radians / 2.0) * newDist; // new width based on focus distance and lens angle.
+    this.extents.y = this.extents.y * (this.extents.x / oldExtents.x); // preserve aspect ratio
+    this.origin.addScaledInPlace(this.rotation.multiplyTransposeVector(this.extents.vectorTo(oldExtents)), .5); // move origin by half the change in extents
+    this.camera.focusDist = newDist; // save new focus distance
+    return ViewStatus.Success;
+  }
+
+  /** Change the focus distance for this ViewState3d to be defined by the the supplied point, if it is in front of the camera.
+   * Preserves the content of the view.
+   * @internal
+   */
+  public changeFocusFromPoint(pt: Point3d) {
+    return this.changeFocusDistance(this.getZVector().dotProduct(pt.vectorTo(this.camera.eye)));
+  }
+
+  /** Move the camera relative to its current location by a distance in camera coordinates.
+   * @param distance to move camera. Length is in world units, direction relative to current camera orientation.
+   * @returns Status indicating whether the camera was successfully positioned. See values at [[ViewStatus]] for possible errors.
+   */
+  public moveCameraLocal(distance: Vector3d): ViewStatus {
+    const distWorld = this.rotation.multiplyTransposeVector(distance);
+    return this.moveCameraWorld(distWorld);
+  }
+
+  /** Move the camera relative to its current location by a distance in world coordinates.
+   * @param distance in world units.
+   * @returns Status indicating whether the camera was successfully positioned. See values at [[ViewStatus]] for possible errors.
+   */
+  public moveCameraWorld(distance: Vector3d): ViewStatus {
+    if (!this._cameraOn) {
+      this.origin.plus(distance, this.origin);
+      return ViewStatus.Success;
+    }
+
+    const newTarget = this.getTargetPoint().plus(distance);
+    const newEyePt = this.getEyePoint().plus(distance);
+    return this.lookAt(newEyePt, newTarget, this.getYVector());
+  }
+
+  /** Rotate the camera from its current location about an axis relative to its current orientation.
+   * @param angle The angle to rotate the camera.
+   * @param axis The axis about which to rotate the camera. The axis is a direction relative to the current camera orientation.
+   * @param aboutPt The point, in world coordinates, about which the camera is rotated. If aboutPt is undefined, the camera rotates in place
+   *  (i.e. about the current eyePoint).
+   * @note Even though the axis is relative to the current camera orientation, the aboutPt is in world coordinates, \b not relative to the camera.
+   * @returns Status indicating whether the camera was successfully positioned. See values at [[ViewStatus]] for possible errors.
+   */
+  public rotateCameraLocal(angle: Angle, axis: Vector3d, aboutPt?: Point3d): ViewStatus {
+    const axisWorld = this.getRotation().multiplyTransposeVector(axis);
+    return this.rotateCameraWorld(angle, axisWorld, aboutPt);
+  }
+
+  /** Rotate the camera from its current location about an axis in world coordinates.
+   * @param angle The angle to rotate the camera.
+   * @param axis The world-based axis (direction) about which to rotate the camera.
+   * @param aboutPt The point, in world coordinates, about which the camera is rotated. If aboutPt is undefined, the camera rotates in place
+   *  (i.e. about the current eyePoint).
+   * @returns Status indicating whether the camera was successfully positioned. See values at [[ViewStatus]] for possible errors.
+   */
+  public rotateCameraWorld(angle: Angle, axis: Vector3d, aboutPt?: Point3d): ViewStatus {
+    const about = aboutPt ? aboutPt : this.getEyePoint();
+    const rotation = Matrix3d.createRotationAroundVector(axis, angle);
+    if (!rotation)
+      return ViewStatus.InvalidUpVector;    // Invalid axis given
+    const trans = Transform.createFixedPointAndMatrix(about, rotation);
+    const newTarget = trans.multiplyPoint3d(this.getTargetPoint());
+    const upVec = rotation.multiplyVector(this.getYVector());
+    return this.lookAt(this.getEyePoint(), newTarget, upVec);
+  }
+
+  /** Get the distance from the eyePoint to the front plane for this view. */
+  public getFrontDistance(): number { return this.getBackDistance() - this.extents.z; }
+
+  /** Get the distance from the eyePoint to the back plane for this view. */
+  public getBackDistance(): number {
+    // backDist is the z component of the vector from the origin to the eyePoint .
+    const eyeOrg = this.origin.vectorTo(this.getEyePoint());
+    this.getRotation().multiplyVector(eyeOrg, eyeOrg);
+    return eyeOrg.z;
+  }
+
+  /** Place the eyepoint of the camera so it is aligned with the center of the view. This removes any 1-point perspective skewing that may be
+   * present in the current view.
+   * @param backDistance If defined, the new the distance from the eyepoint to the back plane. Otherwise the distance from the
+   * current eyepoint is used.
+   */
+  public centerEyePoint(backDistance?: number): void {
+    const eyePoint = this.getExtents().scale(0.5);
+    eyePoint.z = backDistance ? backDistance : this.getBackDistance();
+    const eye = this.getOrigin().plus(this.getRotation().multiplyTransposeXYZ(eyePoint.x, eyePoint.y, eyePoint.z));
+    this.camera.setEyePoint(eye);
+  }
+
+  /** Center the focus distance of the camera halfway between the front plane and the back plane, keeping the eyepoint,
+   * lens angle, rotation, back distance, and front distance unchanged.
+   * @note The focus distance, origin, and delta values are modified, but the view encloses the same volume and appears visually unchanged.
+   */
+  public centerFocusDistance(): void {
+    const backDist = this.getBackDistance();
+    const frontDist = this.getFrontDistance();
+    const eye = this.getEyePoint();
+    const target = eye.plusScaled(this.getZVector(), frontDist - backDist);
+    this.lookAtUsingLensAngle(eye, target, this.getYVector(), this.getLensAngle(), frontDist, backDist);
+  }
+
+  /** Ensure the focus plane lies between the front and back planes. If not, center it. */
+  public verifyFocusPlane(): void {
+    if (!this._cameraOn)
+      return;
+
+    let backDist = this.getBackDistance();
+    const frontDist = backDist - this.extents.z;
+    const camera = this.camera;
+    const extents = this.extents;
+    const rot = this.rotation;
+
+    if (backDist <= 0.0 || frontDist <= 0.0) {
+      // the camera location is invalid. Set it based on the view range.
+      const tanAngle = Math.tan(camera.lens.radians / 2.0);
+      backDist = extents.z / tanAngle;
+      camera.setFocusDistance(backDist / 2);
+      this.centerEyePoint(backDist);
+      return;
+    }
+
+    const focusDist = camera.focusDist;
+    if (focusDist > frontDist && focusDist < backDist)
+      return;
+
+    // put it halfway between front and back planes
+    camera.setFocusDistance((extents.z / 2.0) + frontDist);
+
+    // moving the focus plane means we have to adjust the origin and delta too (they're on the focus plane, see diagram above)
+    const ratio = camera.focusDist / focusDist;
+    extents.x *= ratio;
+    extents.y *= ratio;
+    camera.eye.plus3Scaled(rot.rowZ(), -backDist, rot.rowX(), -0.5 * extents.x, rot.rowY(), -0.5 * extents.y, this.origin); // this centers the camera too
+  }
+
+  /** Get the current location of the eyePoint for camera in this view. */
+  public getEyePoint(): Point3d { return this.camera.eye; }
+
+  /** Get the lens angle for this view. */
+  public getLensAngle(): Angle { return this.camera.lens; }
+
+  /** Set the lens angle for this view.
+   *  @param angle The new lens angle in radians. Must be greater than 0 and less than pi.
+   *  @note This does not change the view's current field-of-view. Instead, it changes the lens that will be used if the view
+   *  is subsequently modified and the lens angle is used to position the eyepoint.
+   *  @note To change the field-of-view (i.e. "zoom") of a view, pass a new viewDelta to #lookAt
+   */
+  public setLensAngle(angle: Angle): void { this.camera.setLensAngle(angle); }
+
+  /** Change the location of the eyePoint for the camera in this view.
+   * @param pt The new eyepoint.
+   * @note This method is generally for internal use only. Moving the eyePoint arbitrarily can result in skewed or illegal perspectives.
+   * The most common method for user-level camera positioning is #lookAt.
+   */
+  public setEyePoint(pt: XYAndZ): void { this.camera.setEyePoint(pt); }
+
+  /** Set the focus distance for this view.
+   *  @note Changing the focus distance changes the plane on which the delta.x and delta.y values lie. So, changing focus distance
+   *  without making corresponding changes to delta.x and delta.y essentially changes the lens angle, causing a "zoom" effect
+   */
+  public setFocusDistance(dist: number): void { this.camera.setFocusDistance(dist); }
+
+  /**  Get the distance from the eyePoint to the focus plane for this view. */
+  public getFocusDistance(): number { return this.camera.focusDist; }
+  public createAuxCoordSystem(acsName: string): AuxCoordSystemState { return AuxCoordSystem3dState.createNew(acsName, this.iModel); }
+
+  public decorate(context: DecorateContext): void {
+    super.decorate(context);
+    this.drawSkyBox(context);
+    this.drawGroundPlane(context);
+  }
+
+  /** @internal */
+  protected drawSkyBox(context: DecorateContext): void {
+    const style3d = this.getDisplayStyle3d();
+    if (!style3d.environment.sky.display)
+      return;
+
+    const vp = context.viewport;
+    const skyBoxParams = style3d.loadSkyBoxParams(vp.target.renderSystem, vp);
+    if (undefined !== skyBoxParams) {
+      const skyBoxGraphic = IModelApp.renderSystem.createSkyBox(skyBoxParams);
+      context.setSkyBox(skyBoxGraphic!);
+    }
+  }
+
+  /** Returns the ground elevation taken from the environment added with the global z position of this imodel. */
+  public getGroundElevation(): number {
+    const env = this.getDisplayStyle3d().environment;
+    return env.ground.elevation + this.iModel.globalOrigin.z;
+  }
+
+  /** Return the ground extents, which will originate either from the viewport frustum or the extents of the imodel. */
+  public getGroundExtents(vp?: Viewport): AxisAlignedBox3d {
+    const displayStyle = this.getDisplayStyle3d();
+    const extents = new Range3d();
+    if (!displayStyle.environment.ground.display)
+      return extents; // Ground plane is not enabled
+
+    const elevation = this.getGroundElevation();
+
+    if (undefined !== vp) {
+      const viewRay = Ray3d.create(Point3d.create(), vp.rotation.rowZ());
+      const xyPlane = Plane3dByOriginAndUnitNormal.create(Point3d.create(0, 0, elevation), Vector3d.create(0, 0, 1));
+
+      // first determine whether the ground plane is displayed in the view
+      const worldFrust = vp.getFrustum();
+      for (const point of worldFrust.points) {
+        viewRay.origin = point;   // We never modify the reference
+        const xyzPoint = Point3d.create();
+        const param = viewRay.intersectionWithPlane(xyPlane!, xyzPoint);
+        if (param === undefined)
+          return extents;   // View does not show ground plane
+      }
+    }
+
+    extents.setFrom(this.iModel.projectExtents);
+    extents.low.z = extents.high.z = elevation;
+
+    const center = extents.low.interpolate(.5, extents.high);
+
+    const radius = extents.low.distance(extents.high);
+    extents.setNull();
+    extents.extendPoint(center);  // Extents now contains single point
+    extents.low.addScaledInPlace(Vector3d.create(-1, -1, -1), radius);
+    extents.high.addScaledInPlace(Vector3d.create(1, 1, 1), radius);
+    extents.low.z = extents.high.z = elevation;
+    return extents;
+  }
+
+  /** @internal */
+  protected drawGroundPlane(context: DecorateContext): void {
+    const extents = this.getGroundExtents(context.viewport);
+    if (extents.isNull)
+      return;
+
+    const ground = this.getDisplayStyle3d().environment.ground;
+    if (!ground.display)
+      return;
+
+    const points: Point3d[] = [extents.low.clone(), extents.low.clone(), extents.high.clone(), extents.high.clone()];
+    points[1].x = extents.high.x;
+    points[3].x = extents.low.x;
+
+    const aboveGround = this.isEyePointAbove(extents.low.z);
+    const gradient = ground.getGroundPlaneGradient(aboveGround);
+    const texture = context.viewport.target.renderSystem.getGradientTexture(gradient, this.iModel);
+    if (!texture)
+      return;
+
+    const matParams = new RenderMaterial.Params();
+    matParams.diffuseColor = ColorDef.white;
+    matParams.shadows = false;
+    matParams.ambient = 1;
+    matParams.diffuse = 0;
+
+    const mapParams = new TextureMapping.Params();
+    const transform = new TextureMapping.Trans2x3(0, 1, 0, 1, 0, 0);
+    mapParams.textureMatrix = transform;
+    mapParams.textureMatrix.setTransform();
+    matParams.textureMapping = new TextureMapping(texture, mapParams);
+    const material = context.viewport.target.renderSystem.createMaterial(matParams, this.iModel);
+    if (!material)
+      return;
+
+    const params = new GraphicParams();
+    params.lineColor = gradient.keys[0].color;
+    params.fillColor = ColorDef.white;  // Fill should be set to opaque white for gradient texture...
+    params.material = material;
+
+    const builder = context.createGraphicBuilder(GraphicType.WorldDecoration);
+    builder.activateGraphicParams(params);
+
+    /// ### TODO: Until we have more support in geometry package for tracking UV coordinates of higher level geometry
+    // we will use a PolyfaceBuilder here to add the ground plane as a quad, claim the polyface, and then send that to the GraphicBuilder
+    const strokeOptions = new StrokeOptions();
+    strokeOptions.needParams = true;
+    const polyfaceBuilder = PolyfaceBuilder.create(strokeOptions);
+    polyfaceBuilder.toggleReversedFacetFlag();
+    const uvParams: Point2d[] = [Point2d.create(0, 0), Point2d.create(1, 0), Point2d.create(1, 1), Point2d.create(0, 1)];
+    polyfaceBuilder.addQuadFacet(points, uvParams);
+    const polyface = polyfaceBuilder.claimPolyface(false);
+
+    builder.addPolyface(polyface, true);
+    context.addDecorationFromBuilder(builder);
+  }
+
+  /** @internal */
+  public getModelElevation(modelId: Id64String): number {
+    const settings = this.getDisplayStyle3d().settings.getPlanProjectionSettings(modelId);
+    return settings && settings.elevation ? settings.elevation : 0;
+  }
+}
+
+/** Defines the state of a view of a single 2d model.
+ * @public
+ */
+export abstract class ViewState2d extends ViewState {
+  private readonly _details: ViewDetails;
+  /** @internal */
+  public static get className() { return "ViewDefinition2d"; }
+  public readonly origin: Point2d;
+  public readonly delta: Point2d;
+  public readonly angle: Angle;
+  protected _baseModelId: Id64String;
+  public get baseModelId(): Id64String { return this._baseModelId; }
+  /** @internal */
+  protected _treeRef?: TileTreeReference;
+
+  /** @internal */
+  protected get _tileTreeRef(): TileTreeReference | undefined {
+    if (undefined === this._treeRef) {
+      const model = this.getViewedModel();
+      if (undefined !== model)
+        this._treeRef = model.createTileTreeReference(this);
+    }
+
+    return this._treeRef;
+  }
+
+  public constructor(props: ViewDefinition2dProps, iModel: IModelConnection, categories: CategorySelectorState, displayStyle: DisplayStyle2dState) {
+    super(props, iModel, categories, displayStyle);
+    this.origin = Point2d.fromJSON(props.origin);
+    this.delta = Point2d.fromJSON(props.delta);
+    this.angle = Angle.fromJSON(props.angle);
+    this._baseModelId = Id64.fromJSON(props.baseModelId);
+    this._details = new ViewDetails(this.jsonProperties);
+  }
+
+  public toJSON(): ViewDefinition2dProps {
+    const val = super.toJSON() as ViewDefinition2dProps;
+    val.origin = this.origin;
+    val.delta = this.delta;
+    val.angle = this.angle;
+    val.baseModelId = this.baseModelId;
+    return val;
+  }
+
+  /** @internal */
+  public is3d(): this is ViewState3d { return false; }
+
+  /** @internal */
+  public isSpatialView(): this is SpatialViewState { return false; }
+
+  /** @internal */
+  public savePose(): ViewPose { return new ViewPose2d(this); }
+
+  /** @internal */
+  public applyPose(val: ViewPose2d) {
+    this.setOrigin(val.origin);
+    this.setExtents(val.delta);
+    this.angle.setFrom(val.angle);
+    return this;
+  }
+
+  /** Return the model for this 2d view. */
+  public getViewedModel(): GeometricModel2dState | undefined {
+    const model = this.iModel.models.getLoaded(this.baseModelId);
+    if (model && !(model instanceof GeometricModel2dState))
+      return undefined;
+
+    return model;
+  }
+
+  /** Change the model viewed by this view.
+   * @note The new model should be of the same type (drawing or sheet) as the current viewed model.
+   * @throws Error if attempting to change the viewed model while the view is attached to a viewport.
+   * @see [[Viewport.changeViewedModel2d]].
+   * @alpha
+   */
+  public async changeViewedModel(newViewedModelId: Id64String): Promise<void> {
+    if (this.isAttachedToViewport)
+      throw new Error("Cannot change the viewed model of a view that is attached to a viewport.");
+
+    this._baseModelId = newViewedModelId;
+    this._treeRef = undefined;
+    await this.load();
+  }
+
+  public computeFitRange(): Range3d {
+    return this.getViewedExtents();
+  }
+
+  /** This function is never called.
+   * @deprecated
+   */
+  public onRenderFrame(_viewport: Viewport): void { }
+  public async load(): Promise<void> {
+    await super.load();
+    return this.iModel.models.load(this.baseModelId);
+  }
+
+  /** Provides access to optional detail settings for this view.
+   * @beta
+   */
+  public get details(): ViewDetails {
+    return this._details;
+  }
+
+  public allow3dManipulations(): boolean { return false; }
+  public getOrigin() { return new Point3d(this.origin.x, this.origin.y, Frustum2d.minimumZExtents.low); }
+  public getExtents() { return new Vector3d(this.delta.x, this.delta.y, Frustum2d.minimumZExtents.length()); }
+  public getRotation() { return Matrix3d.createRotationAroundVector(Vector3d.unitZ(), this.angle)!; }
+  public setExtents(delta: XAndY) { this.delta.set(delta.x, delta.y); }
+  public setOrigin(origin: XAndY) { this.origin.set(origin.x, origin.y); }
+  public setRotation(rot: Matrix3d) { const xColumn = rot.getColumn(0); this.angle.setRadians(Math.atan2(xColumn.y, xColumn.x)); }
+  public viewsModel(modelId: Id64String) { return this.baseModelId === modelId; }
+  public forEachModel(func: (model: GeometricModelState) => void) {
+    const model = this.iModel.models.getLoaded(this.baseModelId);
+    if (undefined !== model && undefined !== model.asGeometricModel2d)
+      func(model as GeometricModel2dState);
+  }
+
+  /** @internal */
+  public forEachModelTreeRef(func: (ref: TileTreeReference) => void): void {
+    const ref = this._tileTreeRef;
+    if (undefined !== ref)
+      func(ref);
+  }
+
+  public createAuxCoordSystem(acsName: string): AuxCoordSystemState { return AuxCoordSystem2dState.createNew(acsName, this.iModel); }
+}