/*---------------------------------------------------------------------------------------------
* Copyright (c) 2019 Bentley Systems, Incorporated. All rights reserved.
* Licensed under the MIT License. See LICENSE.md in the project root for license terms.
*--------------------------------------------------------------------------------------------*/
/** @module Views */

import { assert, BeTimePoint, Id64, Id64Arg, Id64Set, Id64String, JsonUtils } from "@bentley/bentleyjs-core";
import {
  Angle, AxisOrder, ClipVector, Constant, Geometry, LowAndHighXY, LowAndHighXYZ, Map4d, Matrix3d, Plane3dByOriginAndUnitNormal,
  Point2d, Point3d, PolyfaceBuilder, Range3d, Ray3d, StrokeOptions, Transform, Vector2d, Vector3d, XAndY, XYAndZ, YawPitchRollAngles,
} from "@bentley/geometry-core";
import {
  AnalysisStyle, AxisAlignedBox3d, Camera, ColorDef, Frustum, GraphicParams, Npc, RenderMaterial, SpatialViewDefinitionProps,
  SubCategoryAppearance, SubCategoryOverride, TextureMapping, ViewDefinition2dProps, ViewDefinition3dProps, ViewDefinitionProps,
  ViewFlags, ViewStateProps, BatchType,
} from "@bentley/imodeljs-common";
import { AuxCoordSystem2dState, AuxCoordSystem3dState, AuxCoordSystemSpatialState, AuxCoordSystemState } from "./AuxCoordSys";
import { CategorySelectorState } from "./CategorySelectorState";
import { DisplayStyle2dState, DisplayStyle3dState, DisplayStyleState } from "./DisplayStyleState";
import { ElementState } from "./EntityState";
import { IModelApp } from "./IModelApp";
import { IModelConnection } from "./IModelConnection";
import { ModelSelectorState } from "./ModelSelectorState";
import { GeometricModel2dState, GeometricModelState, TileTreeModelState } from "./ModelState";
import { NotifyMessageDetails, OutputMessagePriority } from "./NotificationManager";
import { GraphicType } from "./render/GraphicBuilder";
import { RenderScheduleState } from "./RenderScheduleState";
import { StandardView, StandardViewId } from "./StandardView";
import { TileTree } from "./tile/TileTree";
import { DecorateContext, SceneContext } from "./ViewContext";
import { Viewport } from "./Viewport";
import { Classification } from "./Classification";

/** Describes the orientation of the grid displayed within a [[Viewport]].
 * @public
 */
export const enum GridOrientationType {
  /** Oriented with the view. */
  View = 0,
  /** Top */
  WorldXY = 1,
  /** Right */
  WorldYZ = 2,
  /** Front */
  WorldXZ = 3,
  /** Oriented by the [[AuxCoordSystem]] */
  AuxCoord = 4,
}

/** Describes the result of a viewing operation such as those exposed by [[ViewState]] and [[Viewport]].
 * @public
 */
export const enum ViewStatus {
  Success = 0,
  ViewNotInitialized,
  AlreadyAttached,
  NotAttached,
  DrawFailure,
  NotResized,
  ModelNotFound,
  InvalidWindow,
  MinWindow,
  MaxWindow,
  MaxZoom,
  MaxDisplayDepth,
  InvalidUpVector,
  InvalidTargetPoint,
  InvalidLens,
  InvalidViewport,
}

/** Margins for white space to be left around view volumes for [[ViewState.lookAtVolume]].
 * Values mean "fraction of view size" and must be between 0 and .25.
 * @public
 */
export class MarginPercent {
  constructor(public left: number, public top: number, public right: number, public bottom: number) {
    const limitMargin = (val: number) => Geometry.clamp(val, 0.0, 0.25);
    this.left = limitMargin(left);
    this.top = limitMargin(top);
    this.right = limitMargin(right);
    this.bottom = limitMargin(bottom);
  }
}

/** A cancelable paginated request for subcategory information.
 * @see ViewSubCategories
 * @internal
 */
export class SubCategoriesRequest {
  private static readonly _LIMIT = 1000;

  private readonly _imodel: IModelConnection;
  private readonly _subcategories: ViewSubCategories;
  private readonly _ecsql: string;
  private readonly _pages: any[][] = [];
  private _canceled = false;

  public constructor(subcategories: ViewSubCategories, categoryIds: Set<string>, imodel: IModelConnection) {
    this._imodel = imodel;
    this._subcategories = subcategories;

    const where = [...categoryIds].join(",");
    this._ecsql = "SELECT ECInstanceId as id, Parent.Id as parentId, Properties as appearance FROM BisCore.SubCategory WHERE Parent.Id IN (" + where + ")";
  }

  public cancel() { this._canceled = true; }

  public async dispatch(): Promise<void> {
    if (this._canceled)
      return Promise.resolve();

    let rows: any[] | undefined;
    try {
      const pageToGet = this._pages.length;
      const pageSize = SubCategoriesRequest._LIMIT;
      // we can actully use following async iterator here which would grab pages and iterator over rows automatically.
      // at any time inside the loop user can break and cancel or stop reading the results. With catch that async iterator work on all browser except ie/edge and starting of safari 12/ ios 12
      // rows = [];
      // for await (const row of this._imodel.query(this._ecsql)) {
      //   if (this._canceled)
      //     return Promise.resolve();
      //   else
      //     rows.push(row);
      // }
      rows = Array.from(await this._imodel.queryPage(this._ecsql, undefined, { start: pageToGet, size: pageSize }));
    } catch (_) {
      // ###TODO: detect cases in which retry is warranted
      // Note that currently, if we succeed in obtaining some pages of results and fail to retrieve another page, we will end up processing the
      // incomplete results. Since we're not retrying, that's the best we can do.
      rows = undefined;
    }

    if (undefined !== rows && rows.length > 0) {
      this._pages.push(rows);
      // More rows exist. If we're canceled, we can't process the partial results we've obtained thus far.
      if (this._canceled)
        return Promise.resolve();

      // Query the next page of results.
      return this.dispatch();
    }

    // Even if we were canceled, we've retrieved all the rows. Might as well process them to prevent another request for some of the same rows from being enqueued.
    this.processResults();
    return Promise.resolve();
  }

  // Because this request can be canceled before all rows are obtained and processed, we must wait to populate the ViewSubCategories until we have all of the data.
  private processResults(): void {
    for (const rows of this._pages)
      this._subcategories.loadFromRows(rows);

    this._pages.length = 0;
  }
}

/** Stores information about sub-categories specific to a ViewState. Functions as a lazily-populated cache.
 * @internal
 */
export class ViewSubCategories {
  private readonly _byCategoryId = new Map<string, Id64Set>();
  private readonly _appearances = new Map<string, SubCategoryAppearance>();
  private _request?: SubCategoriesRequest;

  /** Get the Ids of all subcategories belonging to the category with the specified Id, or undefined if no such information is present. */
  public getSubCategories(categoryId: string): Id64Set | undefined { return this._byCategoryId.get(categoryId); }

  /** Get the base appearance of the subcategory with the specified Id, or undefined if no such information is present. */
  public getSubCategoryAppearance(subCategoryId: Id64String): SubCategoryAppearance | undefined { return this._appearances.get(subCategoryId.toString()); }

  /**
   * Asynchronously populates this cache with information about subcategories belonging to the specified set of categories.
   * This function is invoked on initial loading of a ViewState to obtain subcategory information for the set of
   * categories in the ViewState's [[CategorySelector]].
   */
  public async load(categoryIds: Set<string>, iModel: IModelConnection): Promise<void> {
    return 0 < categoryIds.size ? this.request(categoryIds, iModel) : Promise.resolve();
  }

  /**
   * If information for subcategories belonging to the specified categories is not present, enqueues an asynchronous request to load it.
   * This function is invoked by ViewState.changeCategoryDisplay() to ensure subcategory information is present for any newly-enabled
   * categories.
   */
  public async update(addedCategoryIds: Set<string>, iModel: IModelConnection): Promise<void> {
    this.cancelRequest(); // Just in case current request has obtained (some of) the data we want

    let missing: Set<string> | undefined;
    for (const catId of addedCategoryIds) {
      if (undefined === this._byCategoryId.get(catId)) {
        if (undefined === missing)
          missing = new Set<string>();

        missing.add(catId);
      }
    }

    return undefined !== missing ? this.request(missing, iModel) : Promise.resolve();
  }

  private async request(categoryIds: Set<string>, iModel: IModelConnection): Promise<void> {
    this.cancelRequest();
    this._request = new SubCategoriesRequest(this, categoryIds, iModel);
    return this._request.dispatch();
  }

  private cancelRequest(): void {
    if (undefined !== this._request) {
      this._request.cancel();
      this._request = undefined;
    }
  }

  private static createSubCategoryAppearance(json?: any) {
    let props: SubCategoryAppearance | undefined;
    if ("string" === typeof json && 0 < json.length)
      props = JSON.parse(json);

    return new SubCategoryAppearance(props);
  }

  public loadFromRows(rows: any[]): void {
    for (const row of rows)
      this.add(row.parentId as string, row.id as string, ViewSubCategories.createSubCategoryAppearance(row.appearance));
  }

  private add(categoryId: string, subCategoryId: string, appearance: SubCategoryAppearance) {
    let set = this._byCategoryId.get(categoryId);
    if (undefined === set)
      this._byCategoryId.set(categoryId, set = new Set<string>());

    set.add(subCategoryId);
    this._appearances.set(subCategoryId, appearance);
  }
}

/** The front-end state of a [[ViewDefinition]] element.
 * A ViewState is typically associated with a [[Viewport]] to display the contents of the view on the screen.
 * * @see [Views]($docs/learning/frontend/Views.md)
 * @public
 */
export abstract class ViewState extends ElementState {
  protected _featureOverridesDirty = true;
  protected _selectionSetDirty = true;
  private _auxCoordSystem?: AuxCoordSystemState;
  private _scheduleTime: number = 0.0;
  public description?: string;
  public isPrivate?: boolean;
  /** Time this ViewState was saved in view undo. */
  public undoTime?: BeTimePoint;
  /** A cache of information about subcategories belonging to categories present in this view's [[CategorySelectorState]].
   * It is populated on-demand as new categories are added to the selector.
   * @internal
   */
  public readonly subCategories = new ViewSubCategories();
  public static get className() { return "ViewDefinition"; }

  /** @internal */
  protected constructor(props: ViewDefinitionProps, iModel: IModelConnection, public categorySelector: CategorySelectorState, public displayStyle: DisplayStyleState) {
    super(props, iModel);
    this.description = props.description;
    this.isPrivate = props.isPrivate;
    if (categorySelector instanceof ViewState) { // from clone, 3rd argument is source ViewState
      this.categorySelector = categorySelector.categorySelector.clone();
      this.displayStyle = categorySelector.displayStyle.clone();
      this.subCategories = categorySelector.subCategories; // NB: This is a cache. No reason to deep-copy.
    }
  }

  /** Create a new ViewState object from a set of properties. Generally this is called internally by [[IModelConnection.Views.load]] after the properties
   * have been read from an iModel. But, it can also be used to create a ViewState in memory, from scratch or from properties stored elsewhere.
   */
  public static createFromProps(_props: ViewStateProps, _iModel: IModelConnection): ViewState | undefined { return undefined; }

  /** Get the ViewFlags from the [[DisplayStyleState]] of this ViewState.
   * @note Do not modify this object directly. Instead, use the setter as follows:
   *
   *  ```ts
   *  const flags = viewState.viewFlags.clone();
   *  flags.renderMode = RenderMode.SmoothShade; // or whatever alterations are desired
   *  viewState.viewFlags = flags;
   *  ```ts
   */
  public get viewFlags(): ViewFlags { return this.displayStyle.viewFlags; }
  /** Set the ViewFlags and mark them as dirty if they have changed. */
  public set viewFlags(newFlags: ViewFlags) {
    if (!this.viewFlags.equals(newFlags)) {
      this.setFeatureOverridesDirty();
      this.displayStyle.viewFlags = newFlags;
    }
  }
  /** Get the AnalysisDisplayProperties from the displayStyle of this ViewState. */
  public get analysisStyle(): AnalysisStyle | undefined { return this.displayStyle.analysisStyle; }

  /** Get the RenderSchedule.Script from the displayStyle of this viewState */
  public get scheduleScript(): RenderScheduleState.Script | undefined { return this.displayStyle.scheduleScript; }
  public get scheduleTime() { return this._scheduleTime; }
  public set scheduleTime(time: number) {
    if (this.scheduleTime !== time) {
      this._scheduleTime = time;
      if (undefined !== this.scheduleScript && this.scheduleScript.containsFeatureOverrides)
        this.setFeatureOverridesDirty();
    }
  }

  /** Determine whether this ViewState exactly matches another.
   * @see [[ViewState.equalState]] for determining broader equivalence of two ViewStates.
   */
  public equals(other: this): boolean { return super.equals(other) && this.categorySelector.equals(other.categorySelector) && this.displayStyle.equals(other.displayStyle); }

  /** Determine whether this ViewState is equivalent to another for the purposes of display.
   * @see [[ViewState.equals]] for determining exact equality.
   */
  public equalState(other: ViewState): boolean {
    return (this.isPrivate === other.isPrivate &&
      this.categorySelector.id === other.categorySelector.id &&
      this.displayStyle.id === other.displayStyle.id &&
      this.categorySelector.equalState(other.categorySelector) &&
      this.displayStyle.equalState(other.displayStyle) &&
      JSON.stringify(this.getDetails()) === JSON.stringify(other.getDetails()));
  }

  public toJSON(): ViewDefinitionProps {
    const json = super.toJSON() as ViewDefinitionProps;
    json.categorySelectorId = this.categorySelector.id;
    json.displayStyleId = this.displayStyle.id;
    json.isPrivate = this.isPrivate;
    json.description = this.description;
    return json;
  }

  /** Asynchronously load any required data for this ViewState from the backend.
   * @note callers should await the Promise returned by this method before using this ViewState.
   * @see [Views]($docs/learning/frontend/Views.md)
   */
  public async load(): Promise<void> {
    this._auxCoordSystem = undefined;
    const acsId = this.getAuxiliaryCoordinateSystemId();
    if (Id64.isValid(acsId)) {
      const props = await this.iModel.elements.getProps(acsId);
      this._auxCoordSystem = AuxCoordSystemState.fromProps(props[0], this.iModel);
    }

    return this.subCategories.load(this.categorySelector.categories, this.iModel);
  }

  /** @internal */
  public get areAllTileTreesLoaded(): boolean {
    let allLoaded = true;
    this.forEachTileTreeModel((model) => {
      // Loaded or NotFound qualify as "loaded" - either the load succeeded or failed.
      if (model.loadStatus < TileTree.LoadStatus.Loaded)
        allLoaded = false;
    });
    return allLoaded;
  }

  /** Get the name of the [[ViewDefinition]] from which this ViewState originated. */
  public get name(): string { return this.code.getValue(); }

  /** Get this view's background color. */
  public get backgroundColor(): ColorDef { return this.displayStyle.backgroundColor; }

  /** Remove any [[SubCategoryOverride]] for the specified subcategory.
   * @param id The Id of the subcategory.
   * @see [[overrideSubCategory]]
   */
  public dropSubCategoryOverride(id: Id64String) {
    this.displayStyle.dropSubCategoryOverride(id);
    this.setFeatureOverridesDirty();
  }

  /** Override the symbology of geometry belonging to a specific subcategory when rendered within this view.
   * @param id The Id of the subcategory.
   * @param ovr The symbology overrides to apply to all geometry belonging to the specified subcategory.
   * @see [[dropSubCategoryOverride]]
   */
  public overrideSubCategory(id: Id64String, ovr: SubCategoryOverride) {
    this.displayStyle.overrideSubCategory(id, ovr);
    this.setFeatureOverridesDirty();
  }

  /** Query the symbology overrides applied to geometry belonging to a specific subcategory when rendered within this view.
   * @param id The Id of the subcategory.
   * @return The symbology overrides applied to all geometry belonging to the specified subcategory, or undefined if no such overrides exist.
   * @see [[overrideSubCategory]]
   */
  public getSubCategoryOverride(id: Id64String): SubCategoryOverride | undefined { return this.displayStyle.getSubCategoryOverride(id); }

  /** Query the symbology with which geometry belonging to a specific subcategory is rendered within this view.
   * Every [[SubCategory]] defines a base symbology independent of any [[ViewState]].
   * If a [[SubCategoryOverride]] has been applied to the subcategory within the context of this [[ViewState]], it will be applied to the subcategory's base symbology.
   * @param id The Id of the subcategory.
   * @return The symbology of the subcategory within this view, including any overrides.
   * @see [[overrideSubCategory]]
   */
  public getSubCategoryAppearance(id: Id64String): SubCategoryAppearance {
    const app = this.subCategories.getSubCategoryAppearance(id);
    if (undefined === app)
      return SubCategoryAppearance.defaults;

    const ovr = this.getSubCategoryOverride(id);
    return undefined !== ovr ? ovr.override(app) : app;
  }

  /** @internal */
  public isSubCategoryVisible(id: Id64String): boolean {
    const app = this.subCategories.getSubCategoryAppearance(id.toString());
    if (undefined === app)
      return false;

    const ovr = this.getSubCategoryOverride(id);
    if (undefined === ovr || undefined === ovr.invisible)
      return !app.invisible;
    else
      return !ovr.invisible;
  }

  /** Enable or disable display of elements belonging to a set of categories specified by Id.
   * Visibility of individual subcategories belonging to a category can be controlled separately through the use of [[SubCategoryOverride]]s.
   * By default, enabling display of a category does not affect display of subcategories thereof which have been overridden to be invisible.
   * @param categories The Id(s) of the categories to which the change should be applied. No other categories will be affected.
   * @param display Whether or not elements on the specified categories should be displayed in the view.
   * @param enableAllSubCategories Specifies that when enabling display for a category, all of its subcategories should also be displayed even if they are overridden to be invisible.
   */
  public changeCategoryDisplay(categories: Id64Arg, display: boolean, enableAllSubCategories: boolean = false): void {
    if (display) {
      this.categorySelector.addCategories(categories);
      const categoryIds = Id64.toIdSet(categories);

      this.subCategories.update(categoryIds, this.iModel).then(() => { // tslint:disable-line:no-floating-promises
        this.setFeatureOverridesDirty();
        if (enableAllSubCategories) {
          for (const categoryId of categoryIds) {
            const subCategoryIds = this.subCategories.getSubCategories(categoryId);
            if (undefined !== subCategoryIds) {
              for (const subCategoryId of subCategoryIds)
                this.changeSubCategoryDisplay(subCategoryId, true);
            }
          }
        }
      });
    } else {
      this.categorySelector.dropCategories(categories);
    }

    this.setFeatureOverridesDirty();
  }

  private changeSubCategoryDisplay(subCategoryId: Id64String, display: boolean): void {
    const app = this.subCategories.getSubCategoryAppearance(subCategoryId);
    if (undefined === app)
      return; // category is not enabled or subcategory does not exist

    const curOvr = this.getSubCategoryOverride(subCategoryId);
    const isAlreadyVisible = undefined !== curOvr && undefined !== curOvr.invisible ? !curOvr.invisible : !app.invisible;
    if (isAlreadyVisible === display)
      return;

    // Preserve existing overrides - just flip the visibility flag.
    const json = undefined !== curOvr ? curOvr.toJSON() : {};
    json.invisible = !display;
    this.overrideSubCategory(subCategoryId, SubCategoryOverride.fromJSON(json));
  }

  /** @internal */
  public get areFeatureOverridesDirty(): boolean { return this._featureOverridesDirty; }
  /** @internal */
  public get isSelectionSetDirty(): boolean { return this._selectionSetDirty; }

  /** Mark the [[FeatureSymbology.Overrides]] associated with this view as "dirty".
   * Typically this is handled internally.
   * Conditions that may cause the overrides to become dirty include:
   *  - Toggling the display of a category within the view.
   *  - Changing the symbology associated with a [[SubCategory]] within the view by adding a [[SubCategoryOverride]]
   *  - Changes in some application state that affects the [[AddFeatureOverrides]] function registered with [[Viewport]].
   * The next time the [[Viewport]] associated with this [[ViewState]] is rendered, the symbology overrides will be regenerated if they have been marked "dirty".
   */
  public setFeatureOverridesDirty(dirty: boolean = true): void { this._featureOverridesDirty = dirty; }
  /** @internal */
  public setSelectionSetDirty(dirty: boolean = true): void { this._selectionSetDirty = dirty; }
  public is3d(): this is ViewState3d { return this instanceof ViewState3d; }
  public isSpatialView(): this is SpatialViewState { return this instanceof SpatialViewState; }
  /** Returns true if [[ViewTool]]s are allowed to operate in three dimensions on this view. */
  public abstract allow3dManipulations(): boolean;
  /** @internal */
  public abstract createAuxCoordSystem(acsName: string): AuxCoordSystemState;
  /** Get the extents of this view in [[CoordSystem.World]] coordinates. */
  public abstract getViewedExtents(): AxisAlignedBox3d;
  /** Compute a range in [[CoordSystem.World]] coordinates that tightly encloses the contents of this view.
   * @see [[FitViewTool]].
   */
  public abstract computeFitRange(): Range3d;

  /** Override this if you want to perform some logic on each iteration of the render loop.
   * @internal
   */
  public abstract onRenderFrame(_viewport: Viewport): void;

  /** Returns true if this view displays the contents of a [[Model]] specified by Id. */
  public abstract viewsModel(modelId: Id64String): boolean;

  /** Get the origin of this view in [[CoordSystem.World]] coordinates. */
  public abstract getOrigin(): Point3d;

  /** Get the extents of this view in [[CoordSystem.World]] coordinates. */
  public abstract getExtents(): Vector3d;

  /** Get the 3x3 ortho-normal Matrix3d for this view. */
  public abstract getRotation(): Matrix3d;

  /** Set the origin of this view in [[CoordSystem.World]] coordinates. */
  public abstract setOrigin(viewOrg: Point3d): void;

  /** Set the extents of this view in [[CoordSystem.World]] coordinates. */
  public abstract setExtents(viewDelta: Vector3d): void;

  /** Change the rotation of the view.
   * @note viewRot must be ortho-normal. For 2d views, only the rotation angle about the z axis is used.
   */
  public abstract setRotation(viewRot: Matrix3d): void;

  /** Execute a function on each viewed model */
  public abstract forEachModel(func: (model: GeometricModelState) => void): void;

  /** Execute a function on each viewed model */
  public forEachTileTreeModel(func: (model: TileTreeModelState) => void): void { this.forEachModel((model: GeometricModelState) => func(model)); }
  /** @internal */
  public createScene(context: SceneContext): void {
    this.forEachTileTreeModel((model: TileTreeModelState) => this.addModelToScene(model, context));

  }

  /** @internal */
  public createTerrain(context: SceneContext): void {
    if (undefined !== this.displayStyle.backgroundMapPlane)
      this.displayStyle.backgroundMap.addToScene(context);
  }

<<<<<<< HEAD
  /** @internal */
  public createClassification(context: SceneContext): void { this.forEachModel((model: GeometricModelState) => this.addModelClassifierToScene(model, context)); }
=======
  /** @hidden */
  public createClassification(context: SceneContext): void { this.forEachModel((model: GeometricModelState) => Classification.addModelClassifierToScene(model, context)); }
>>>>>>> 8ce51b5d

  /** Add view-specific decorations. The base implementation draws the grid. Subclasses must invoke super.decorate()
   * @internal
   */
  public decorate(context: DecorateContext): void {
    this.drawGrid(context);
    if (undefined !== this.displayStyle.backgroundMapPlane)
      this.displayStyle.backgroundMap.decorate(context);
  }

  /** @internal */
  public static getStandardViewMatrix(id: StandardViewId): Matrix3d { return StandardView.getStandardRotation(id); }

  /** Orient this view to one of the [[StandardView]] rotations. */
  public setStandardRotation(id: StandardViewId) { this.setRotation(ViewState.getStandardViewMatrix(id)); }

  /** Get the target point of the view. If there is no camera, center is returned. */
  public getTargetPoint(result?: Point3d): Point3d { return this.getCenter(result); }

  /**  Get the point at the geometric center of the view. */
  public getCenter(result?: Point3d): Point3d {
    const delta = this.getRotation().transpose().multiplyVector(this.getExtents());
    return this.getOrigin().plusScaled(delta, 0.5, result);
  }

  /** @internal */
  public drawGrid(context: DecorateContext): void {
    const vp = context.viewport;
    if (!vp.isGridOn)
      return;

    const orientation = this.getGridOrientation();
    if (GridOrientationType.AuxCoord < orientation) {
      return; // NEEDSWORK...
    }
    if (GridOrientationType.AuxCoord === orientation) {
      this.auxiliaryCoordinateSystem.drawGrid(context);
      return;
    }

    const isoGrid = false;
    const gridsPerRef = this.getGridsPerRef();
    const spacing = Point2d.createFrom(this.getGridSpacing());
    const origin = Point3d.create();
    const matrix = Matrix3d.createIdentity();
    const fixedRepsAuto = Point2d.create();

    this.getGridSettings(vp, origin, matrix, orientation);
    context.drawStandardGrid(origin, matrix, spacing, gridsPerRef, isoGrid, orientation !== GridOrientationType.View ? fixedRepsAuto : undefined);
  }

  /** @internal */
  public computeWorldToNpc(viewRot?: Matrix3d, inOrigin?: Point3d, delta?: Vector3d): { map: Map4d | undefined, frustFraction: number } {
    if (viewRot === undefined) viewRot = this.getRotation();
    const xVector = viewRot.rowX();
    const yVector = viewRot.rowY();
    const zVector = viewRot.rowZ();

    if (delta === undefined) delta = this.getExtents();
    if (inOrigin === undefined) inOrigin = this.getOrigin();

    let frustFraction = 1.0;
    let xExtent: Vector3d;
    let yExtent: Vector3d;
    let zExtent: Vector3d;
    let origin: Point3d;

    // Compute root vectors along edges of view frustum.
    if (this.is3d() && this.isCameraOn) {
      const camera = this.camera;
      const eyeToOrigin = Vector3d.createStartEnd(camera.eye, inOrigin); // vector from origin on backplane to eye
      viewRot.multiplyVectorInPlace(eyeToOrigin);                        // align with view coordinates.

      const focusDistance = camera.focusDist;
      let zDelta = delta.z;
      let zBack = eyeToOrigin.z;              // Distance from eye to backplane.
      let zFront = zBack + zDelta;            // Distance from eye to frontplane.

      if (zFront / zBack < Viewport.nearScale24) {
        const maximumBackClip = 10000 * Constant.oneKilometer;
        if (-zBack > maximumBackClip) {
          zBack = -maximumBackClip;
          eyeToOrigin.z = zBack;
        }

        zFront = zBack * Viewport.nearScale24;
        zDelta = zFront - eyeToOrigin.z;
      }

      // z out back of eye ===> origin z coordinates are negative.  (Back plane more negative than front plane)
      const backFraction = -zBack / focusDistance;    // Perspective fraction at back clip plane.
      const frontFraction = -zFront / focusDistance;  // Perspective fraction at front clip plane.
      frustFraction = frontFraction / backFraction;

      // delta.x,delta.y are view rectangle sizes at focus distance.  Scale to back plane:
      xExtent = xVector.scale(delta.x * backFraction);   // xExtent at back == delta.x * backFraction.
      yExtent = yVector.scale(delta.y * backFraction);   // yExtent at back == delta.y * backFraction.

      // Calculate the zExtent in the View coordinate system.
      zExtent = new Vector3d(eyeToOrigin.x * (frontFraction - backFraction), eyeToOrigin.y * (frontFraction - backFraction), zDelta);
      viewRot.multiplyTransposeVectorInPlace(zExtent);   // rotate back to root coordinates.

      origin = new Point3d(
        eyeToOrigin.x * backFraction,   // Calculate origin in eye coordinates
        eyeToOrigin.y * backFraction,
        eyeToOrigin.z);

      viewRot.multiplyTransposeVectorInPlace(origin);  // Rotate back to root coordinates
      origin.plus(camera.eye, origin); // Add the eye point.
    } else {
      origin = inOrigin;
      xExtent = xVector.scale(delta.x);
      yExtent = yVector.scale(delta.y);
      zExtent = zVector.scale(delta.z);
    }

    // calculate the root-to-npc mapping (using expanded frustum)
    return { map: Map4d.createVectorFrustum(origin, xExtent, yExtent, zExtent, frustFraction), frustFraction };
  }

  /** Calculate the world coordinate Frustum from the parameters of this ViewState.
   * @param result Optional Frustum to hold result. If undefined a new Frustum is created.
   * @returns The 8-point Frustum with the corners of this ViewState, or undefined if the parameters are invalid.
   */
  public calculateFrustum(result?: Frustum): Frustum | undefined {
    const val = this.computeWorldToNpc();
    if (undefined === val.map)
      return undefined;

    const box = result ? result.initNpc() : new Frustum();
    val.map.transform1.multiplyPoint3dArrayQuietNormalize(box.points);
    return box;
  }

  /** Initialize the origin, extents, and rotation from an existing Frustum
   * This function is commonly used in the implementation of [[ViewTool]]s as follows:
   *  1. Obtain the ViewState's initial frustum.
   *  2. Modify the frustum based on user input.
   *  3. Update the ViewState to match the modified frustum.
   * @param frustum the input Frustum.
   * @return Success if the frustum was successfully updated, or an appropriate error code.
   */
  public setupFromFrustum(inFrustum: Frustum): ViewStatus {
    const frustum = inFrustum.clone(); // make sure we don't modify input frustum
    frustum.fixPointOrder();
    const frustPts = frustum.points;
    const viewOrg = frustPts[Npc.LeftBottomRear];

    // frustumX, frustumY, frustumZ are vectors along edges of the frustum. They are NOT unit vectors.
    // X and Y should be perpendicular, and Z should be right handed.
    const frustumX = Vector3d.createFrom(frustPts[Npc.RightBottomRear].minus(viewOrg));
    const frustumY = Vector3d.createFrom(frustPts[Npc.LeftTopRear].minus(viewOrg));
    const frustumZ = Vector3d.createFrom(frustPts[Npc.LeftBottomFront].minus(viewOrg));

    const frustMatrix = Matrix3d.createRigidFromColumns(frustumX, frustumY, AxisOrder.XYZ);
    if (!frustMatrix)
      return ViewStatus.InvalidWindow;

    // if we're close to one of the standard views, adjust to it to remove any "fuzz"
    StandardView.adjustToStandardRotation(frustMatrix);

    const xDir = frustMatrix.getColumn(0);
    const yDir = frustMatrix.getColumn(1);
    const zDir = frustMatrix.getColumn(2);

    // set up view Rotation matrix as rows of frustum matrix.
    const viewRot = frustMatrix.inverse();
    if (!viewRot)
      return ViewStatus.InvalidWindow;

    // Left handed frustum?
    const zSize = zDir.dotProduct(frustumZ);
    if (zSize < 0.0)
      return ViewStatus.InvalidWindow;

    const viewDiagRoot = new Vector3d();
    viewDiagRoot.plus2Scaled(xDir, xDir.dotProduct(frustumX), yDir, yDir.dotProduct(frustumY), viewDiagRoot);  // vectors on the back plane
    viewDiagRoot.plusScaled(zDir, zSize, viewDiagRoot);       // add in z vector perpendicular to x,y

    // use center of frustum and view diagonal for origin. Original frustum may not have been orthogonal
    frustum.getCenter().plusScaled(viewDiagRoot, -0.5, viewOrg);

    // delta is in view coordinates
    const viewDelta = viewRot.multiplyVector(viewDiagRoot);
    this.validateViewDelta(viewDelta, false);

    this.setOrigin(viewOrg);
    this.setExtents(viewDelta);
    this.setRotation(viewRot);
    return ViewStatus.Success;
  }

  /** Get the largest and smallest values allowed for the extents for this ViewState
   * @returns an object with members {min, max}
   */
  public abstract getExtentLimits(): { min: number, max: number };
  public setDisplayStyle(style: DisplayStyleState) { this.displayStyle = style; }
  public getDetails(): any { if (!this.jsonProperties.viewDetails) this.jsonProperties.viewDetails = new Object(); return this.jsonProperties.viewDetails; }

  /** @internal */
  protected adjustAspectRatio(windowAspect: number): void {
    const extents = this.getExtents();
    const viewAspect = extents.x / extents.y;
    windowAspect *= this.getAspectRatioSkew();

    if (Math.abs(1.0 - (viewAspect / windowAspect)) < 1.0e-9)
      return;

    const oldDelta = extents.clone();
    if (viewAspect > windowAspect)
      extents.y = extents.x / windowAspect;
    else
      extents.x = extents.y * windowAspect;

    let origin = this.getOrigin();
    const trans = Transform.createOriginAndMatrix(Point3d.createZero(), this.getRotation());
    const newOrigin = trans.multiplyPoint3d(origin);

    newOrigin.x += ((oldDelta.x - extents.x) / 2.0);
    newOrigin.y += ((oldDelta.y - extents.y) / 2.0);

    origin = trans.inverse()!.multiplyPoint3d(newOrigin);
    this.setOrigin(origin);
    this.setExtents(extents);
  }

  /** @internal */
  public showFrustumErrorMessage(status: ViewStatus): void {
    let key: string;
    switch (status) {
      case ViewStatus.InvalidWindow: key = "InvalidWindow"; break;
      case ViewStatus.MaxWindow: key = "MaxWindow"; break;
      case ViewStatus.MinWindow: key = "MinWindow"; break;
      case ViewStatus.MaxZoom: key = "MaxZoom"; break;
      default:
        return;
    }
    IModelApp.notifications.outputMessage(new NotifyMessageDetails(OutputMessagePriority.Error, IModelApp.i18n.translate("Viewing." + key)));
  }

  /** @internal */
  public validateViewDelta(delta: Vector3d, messageNeeded?: boolean): ViewStatus {
    const limit = this.getExtentLimits();
    let error = ViewStatus.Success;

    const limitWindowSize = (v: number, ignoreError: boolean) => {
      if (v < limit.min) {
        v = limit.min;
        if (!ignoreError)
          error = ViewStatus.MinWindow;
      } else if (v > limit.max) {
        v = limit.max;
        if (!ignoreError)
          error = ViewStatus.MaxWindow;
      }
      return v;
    };

    delta.x = limitWindowSize(delta.x, false);
    delta.y = limitWindowSize(delta.y, false);
    delta.z = limitWindowSize(delta.z, true);   // We ignore z error messages for the sake of 2D views

    if (messageNeeded && error !== ViewStatus.Success)
      this.showFrustumErrorMessage(error);

    return error;
  }

  /** Returns the view detail associated with the specified name, or undefined if none such exists.
   * @internal
   */
  public peekDetail(name: string): any { return this.getDetails()[name]; }

  /** Get the current value of a view detail. If not present, returns an empty object.
   * @internal
   */
  public getDetail(name: string): any { const v = this.getDetails()[name]; return v ? v : {}; }

  /** Change the value of a view detail.
   * @internal
   */
  public setDetail(name: string, value: any) { this.getDetails()[name] = value; }

  /** Remove a view detail.
   * @internal
   */
  public removeDetail(name: string) { delete this.getDetails()[name]; }

  /** Set the CategorySelector for this view. */
  public setCategorySelector(categories: CategorySelectorState) { this.categorySelector = categories; }

  /** get the auxiliary coordinate system state object for this ViewState. */
  public get auxiliaryCoordinateSystem(): AuxCoordSystemState {
    if (!this._auxCoordSystem)
      this._auxCoordSystem = this.createAuxCoordSystem("");
    return this._auxCoordSystem;
  }

  /** Get the Id of the auxiliary coordinate system for this ViewState */
  public getAuxiliaryCoordinateSystemId(): Id64String { return Id64.fromJSON(this.getDetail("acs")); }

  /** Set or clear the AuxiliaryCoordinateSystem for this view.
   * @param acs the new AuxiliaryCoordinateSystem for this view. If undefined, no AuxiliaryCoordinateSystem will be used.
   */
  public setAuxiliaryCoordinateSystem(acs?: AuxCoordSystemState) {
    this._auxCoordSystem = acs;
    if (acs)
      this.setDetail("acs", acs.id);
    else
      this.removeDetail("acs");
  }

  /** Determine whether the specified Category is displayed in this view */
  public viewsCategory(id: Id64String): boolean { return this.categorySelector.isCategoryViewed(id); }

  /**  Get the aspect ratio (width/height) of this view */
  public getAspectRatio(): number { const extents = this.getExtents(); return extents.x / extents.y; }

  /** Get the aspect ratio skew (x/y, usually 1.0) that is used to exaggerate one axis of the view. */
  public getAspectRatioSkew(): number { return JsonUtils.asDouble(this.getDetail("aspectSkew"), 1.0); }

  /** Set the aspect ratio skew (x/y) for this view. To remove aspect ratio skew, pass 1.0 for val. */
  public setAspectRatioSkew(val: number) {
    if (!val || val === 1.0) {
      this.removeDetail("aspectSkew");
    } else {
      this.setDetail("aspectSkew", val);
    }
  }

  /** Get the unit vector that points in the view X (left-to-right) direction.
   * @param result optional Vector3d to be used for output. If undefined, a new object is created.
   */
  public getXVector(result?: Vector3d): Vector3d { return this.getRotation().getRow(0, result); }

  /** Get the unit vector that points in the view Y (bottom-to-top) direction.
   * @param result optional Vector3d to be used for output. If undefined, a new object is created.
   */
  public getYVector(result?: Vector3d): Vector3d { return this.getRotation().getRow(1, result); }

  /** Get the unit vector that points in the view Z (front-to-back) direction.
   * @param result optional Vector3d to be used for output. If undefined, a new object is created.
   */
  public getZVector(result?: Vector3d): Vector3d { return this.getRotation().getRow(2, result); }

  /** Set or clear the clipping volume for this view.
   * @param clip the new clipping volume. If undefined, clipping is removed from view.
   */
  public setViewClip(clip?: ClipVector) {
    if (clip && clip.isValid)
      this.setDetail("clip", clip.toJSON());
    else
      this.removeDetail("clip");
  }

  /** Get the clipping volume for this view, if defined */
  public getViewClip(): ClipVector | undefined {
    const clip = this.peekDetail("clip");
    if (clip === undefined)
      return undefined;
    const clipVector = ClipVector.fromJSON(clip);
    return clipVector.isValid ? clipVector : undefined;
  }

  /** Set the grid settings for this view */
  public setGridSettings(orientation: GridOrientationType, spacing: Point2d, gridsPerRef: number): void {
    switch (orientation) {
      case GridOrientationType.WorldYZ:
      case GridOrientationType.WorldXZ:
        if (!this.is3d())
          return;
        break;
    }

    const details = this.getDetails();
    JsonUtils.setOrRemoveNumber(details, "gridOrient", orientation, GridOrientationType.WorldXY);
    JsonUtils.setOrRemoveNumber(details, "gridPerRef", gridsPerRef, 10);
    JsonUtils.setOrRemoveNumber(details, "gridSpaceX", spacing.x, 1.0);
    JsonUtils.setOrRemoveNumber(details, "gridSpaceY", spacing.y, spacing.x);
  }

  /** Populate the given origin and rotation with information from the grid settings from the grid orientation. */
  public getGridSettings(vp: Viewport, origin: Point3d, rMatrix: Matrix3d, orientation: GridOrientationType) {
    // start with global origin (for spatial views) and identity matrix
    rMatrix.setIdentity();
    origin.setFrom(vp.view.isSpatialView() ? vp.view.iModel.globalOrigin : Point3d.create());

    switch (orientation) {
      case GridOrientationType.View: {
        const centerWorld = Point3d.create(0.5, 0.5, 0.5);
        vp.npcToWorld(centerWorld, centerWorld);

        rMatrix.setFrom(vp.rotation);
        rMatrix.multiplyXYZtoXYZ(origin, origin);
        origin.z = centerWorld.z;
        rMatrix.multiplyTransposeVectorInPlace(origin);
        break;
      }
      case GridOrientationType.WorldXY:
        break;
      case GridOrientationType.WorldYZ: {
        const rowX = rMatrix.getRow(0);
        const rowY = rMatrix.getRow(1);
        const rowZ = rMatrix.getRow(2);
        rMatrix.setRow(0, rowY);
        rMatrix.setRow(1, rowZ);
        rMatrix.setRow(2, rowX);
        break;
      }
      case GridOrientationType.WorldXZ: {
        const rowX = rMatrix.getRow(0);
        const rowY = rMatrix.getRow(1);
        const rowZ = rMatrix.getRow(2);
        rMatrix.setRow(0, rowX);
        rMatrix.setRow(1, rowZ);
        rMatrix.setRow(2, rowY);
        break;
      }
    }
  }

  /** Get the grid settings for this view */
  public getGridOrientation(): GridOrientationType { return JsonUtils.asInt(this.getDetail("gridOrient"), GridOrientationType.WorldXY); }
  public getGridsPerRef(): number { return JsonUtils.asInt(this.getDetail("gridPerRef"), 10); }
  public getGridSpacing(): XAndY {
    const x = JsonUtils.asInt(this.getDetail("gridSpaceX"), 1.0);
    return { x, y: JsonUtils.asInt(this.getDetail("gridSpaceY"), x) };
  }

  /** Change the volume that this view displays, keeping its current rotation.
   * @param volume The new volume, in world-coordinates, for the view. The resulting view will show all of worldVolume, by fitting a
   * view-axis-aligned bounding box around it. For views that are not aligned with the world coordinate system, this will sometimes
   * result in a much larger volume than worldVolume.
   * @param aspect The X/Y aspect ratio of the view into which the result will be displayed. If the aspect ratio of the volume does not
   * match aspect, the shorter axis is lengthened and the volume is centered. If aspect is undefined, no adjustment is made.
   * @param margin The amount of "white space" to leave around the view volume (which essentially increases the volume
   * of space shown in the view.) If undefined, no additional white space is added.
   * @note for 2d views, only the X and Y values of volume are used.
   */
  public lookAtVolume(volume: LowAndHighXYZ | LowAndHighXY, aspect?: number, margin?: MarginPercent) {
    const rangeBox = Frustum.fromRange(volume).points;
    this.getRotation().multiplyVectorArrayInPlace(rangeBox);
    return this.lookAtViewAlignedVolume(Range3d.createArray(rangeBox), aspect, margin);
  }

  /** Look at a volume of space defined by a range in view local coordinates, keeping its current rotation.
   * @param volume The new volume, in view-coordinates, for the view. The resulting view will show all of volume.
   * @param aspect The X/Y aspect ratio of the view into which the result will be displayed. If the aspect ratio of the volume does not
   * match aspect, the shorter axis is lengthened and the volume is centered. If aspect is undefined, no adjustment is made.
   * @param margin The amount of "white space" to leave around the view volume (which essentially increases the volume
   * of space shown in the view.) If undefined, no additional white space is added.
   * @see lookAtVolume
   */
  public lookAtViewAlignedVolume(volume: Range3d, aspect?: number, margin?: MarginPercent) {
    if (volume.isNull) // make sure volume is valid
      return;

    const viewRot = this.getRotation();
    const newOrigin = volume.low.clone();
    let newDelta = Vector3d.createStartEnd(volume.low, volume.high);

    const minimumDepth = Constant.oneMillimeter;
    if (newDelta.z < minimumDepth) {
      newOrigin.z -= (minimumDepth - newDelta.z) / 2.0;
      newDelta.z = minimumDepth;
    }

    let origNewDelta = newDelta.clone();

    const isCameraOn: boolean = this.is3d() && this.isCameraOn;
    if (isCameraOn) {
      // If the camera is on, the only way to guarantee we can see the entire volume is to set delta at the front plane, not focus plane.
      // That generally causes the view to be too large (objects in it are too small), since we can't tell whether the objects are at
      // the front or back of the view. For this reason, don't attempt to add any "margin" to camera views.
    } else if (margin) {
      // compute how much space we'll need for both of X and Y margins in root coordinates
      const wPercent = margin.left + margin.right;
      const hPercent = margin.top + margin.bottom;

      const marginHorizontal = wPercent / (1 - wPercent) * newDelta.x;
      const marginVert = hPercent / (1 - hPercent) * newDelta.y;

      // compute left and bottom margins in root coordinates
      const marginLeft = margin.left / (1 - wPercent) * newDelta.x;
      const marginBottom = margin.bottom / (1 - hPercent) * newDelta.y;

      // add the margins to the range
      newOrigin.x -= marginLeft;
      newOrigin.y -= marginBottom;
      newDelta.x += marginHorizontal;
      newDelta.y += marginVert;

      // don't fix the origin due to changes in delta here
      origNewDelta = newDelta.clone();
    } else {
      newDelta.scale(1.04, newDelta); // default "dilation"
    }

    if (isCameraOn) {
      // make sure that the zDelta is large enough so that entire model will be visible from any rotation
      const diag = newDelta.magnitudeXY();
      if (diag > newDelta.z)
        newDelta.z = diag;
    }

    this.validateViewDelta(newDelta, true);

    this.setExtents(newDelta);
    if (aspect)
      this.adjustAspectRatio(aspect);

    newDelta = this.getExtents();

    newOrigin.x -= (newDelta.x - origNewDelta.x) / 2.0;
    newOrigin.y -= (newDelta.y - origNewDelta.y) / 2.0;
    newOrigin.z -= (newDelta.z - origNewDelta.z) / 2.0;

    viewRot.multiplyTransposeVectorInPlace(newOrigin);
    this.setOrigin(newOrigin);

    if (!this.is3d())
      return;

    const cameraDef: Camera = this.camera;
    cameraDef.validateLens();
    // move the camera back so the entire x,y range is visible at front plane
    const frontDist = Math.max(newDelta.x, newDelta.y) / (2.0 * Math.tan(cameraDef.getLensAngle().radians / 2.0));
    const backDist = frontDist + newDelta.z;

    cameraDef.setFocusDistance(frontDist); // do this even if the camera isn't currently on.
    this.centerEyePoint(backDist); // do this even if the camera isn't currently on.
    this.verifyFocusPlane(); // changes delta/origin
  }

  private addModelToScene(model: TileTreeModelState, context: SceneContext): void {
    model.loadTileTree(BatchType.Primary, context.viewFlags.edgesRequired(), this.scheduleScript ? this.scheduleScript.getModelAnimationId(model.treeModelId) : undefined);
    const tileTree = model.tileTree;
    if (undefined !== tileTree) {
      tileTree.drawScene(context);
    }
  }

  /** Set the rotation of this ViewState to the supplied rotation, by rotating it about a point.
   * @param rotation The new rotation matrix for this ViewState.
   * @param point The point to rotate about. If undefined, use the [[getTargetPoint]].
   */
  public setRotationAboutPoint(rotation: Matrix3d, point?: Point3d): void {
    if (undefined === point)
      point = this.getTargetPoint();

    const inverse = rotation.clone().inverse();
    if (undefined === inverse)
      return;

    const targetMatrix = inverse.multiplyMatrixMatrix(this.getRotation());
    const worldTransform = Transform.createFixedPointAndMatrix(point, targetMatrix);
    const frustum = this.calculateFrustum();
    if (undefined !== frustum) {
      frustum.multiply(worldTransform);
      this.setupFromFrustum(frustum);
    }
  }
}

/** Defines the state of a view of 3d models.
 * @see [ViewState Parameters]($docs/learning/frontend/views#viewstate-parameters)
 * @public
 */
export abstract class ViewState3d extends ViewState {
  /** True if the camera is valid. */
  protected _cameraOn: boolean;
  /** The lower left back corner of the view frustum. */
  public readonly origin: Point3d;
  /** The extent of the view frustum. */
  public readonly extents: Vector3d;
  /** Rotation of the view frustum. */
  public readonly rotation: Matrix3d;
  /** The camera used for this view. */
  public readonly camera: Camera;
  /** Minimum distance for front plane */
  public forceMinFrontDist = 0.0;
  /** @internal */
  public static get className() { return "ViewDefinition3d"; }
  public onRenderFrame(_viewport: Viewport): void { }
  public allow3dManipulations(): boolean { return true; }
  public constructor(props: ViewDefinition3dProps, iModel: IModelConnection, categories: CategorySelectorState, displayStyle: DisplayStyle3dState) {
    super(props, iModel, categories, displayStyle);
    this._cameraOn = JsonUtils.asBool(props.cameraOn);
    this.origin = Point3d.fromJSON(props.origin);
    this.extents = Vector3d.fromJSON(props.extents);
    this.rotation = YawPitchRollAngles.fromJSON(props.angles).toMatrix3d();
    assert(this.rotation.isRigid());
    this.camera = new Camera(props.camera);
  }

  public toJSON(): ViewDefinition3dProps {
    const val = super.toJSON() as ViewDefinition3dProps;
    val.cameraOn = this._cameraOn;
    val.origin = this.origin;
    val.extents = this.extents;
    val.angles = YawPitchRollAngles.createFromMatrix3d(this.rotation)!.toJSON();
    assert(undefined !== val.angles, "rotMatrix is illegal");
    val.camera = this.camera;
    return val;
  }

  public equalState(other: ViewState3d): boolean {
    if (!this.origin.isAlmostEqual(other.origin) || !this.extents.isAlmostEqual(other.extents) || !this.rotation.isAlmostEqual(other.rotation))
      return false;

    if (this.isCameraOn !== other.isCameraOn)
      return false;

    if (this.isCameraOn && this.camera.equals(other.camera)) // ###TODO: should this be less precise equality?
      return false;

    return super.equalState(other);
  }

  public get isCameraOn(): boolean { return this._cameraOn; }
  public setupFromFrustum(frustum: Frustum): ViewStatus {
    const stat = super.setupFromFrustum(frustum);
    if (ViewStatus.Success !== stat)
      return stat;

    this.turnCameraOff();
    const frustPts = frustum.points;

    // use comparison of back, front plane X sizes to indicate camera or flat view ...
    const xBack = frustPts[Npc.LeftBottomRear].distance(frustPts[Npc.RightBottomRear]);
    const xFront = frustPts[Npc.LeftBottomFront].distance(frustPts[Npc.RightBottomFront]);

    const flatViewFractionTolerance = 1.0e-6;
    if (xFront > xBack * (1.0 + flatViewFractionTolerance))
      return ViewStatus.InvalidWindow;

    // see if the frustum is tapered, and if so, set up camera eyepoint and adjust viewOrg and delta.
    const compression = xFront / xBack;
    if (compression >= (1.0 - flatViewFractionTolerance))
      return ViewStatus.Success;

    // the frustum has perspective, turn camera on
    let viewOrg = frustPts[Npc.LeftBottomRear];
    const viewDelta = this.getExtents().clone();
    const zDir = this.getZVector();
    const frustumZ = viewOrg.vectorTo(frustPts[Npc.LeftBottomFront]);
    const frustOrgToEye = frustumZ.scale(1.0 / (1.0 - compression));
    const eyePoint = viewOrg.plus(frustOrgToEye);

    const backDistance = frustOrgToEye.dotProduct(zDir);         // distance from eye to back plane of frustum
    const focusDistance = backDistance - (viewDelta.z / 2.0);
    const focalFraction = focusDistance / backDistance;           // ratio of focus plane distance to back plane distance

    viewOrg = eyePoint.plus2Scaled(frustOrgToEye, -focalFraction, zDir, focusDistance - backDistance);    // now project that point onto back plane
    viewDelta.x *= focalFraction;                                  // adjust view delta for x and y so they are also at focus plane
    viewDelta.y *= focalFraction;

    this.setEyePoint(eyePoint);
    this.setFocusDistance(focusDistance);
    this.setOrigin(viewOrg);
    this.setExtents(viewDelta);
    this.setLensAngle(this.calcLensAngle());
    this.enableCamera();
    return ViewStatus.Success;
  }

  protected static calculateMaxDepth(delta: Vector3d, zVec: Vector3d): number {
    const depthRatioLimit = 1.0E8;          // Limit for depth Ratio.
    const maxTransformRowRatio = 1.0E5;
    const minXYComponent = Math.min(Math.abs(zVec.x), Math.abs(zVec.y));
    const maxDepthRatio = (0.0 === minXYComponent) ? depthRatioLimit : Math.min((maxTransformRowRatio / minXYComponent), depthRatioLimit);
    return Math.max(delta.x, delta.y) * maxDepthRatio;
  }

  public getOrigin(): Point3d { return this.origin; }
  public getExtents(): Vector3d { return this.extents; }
  public getRotation(): Matrix3d { return this.rotation; }
  public setOrigin(origin: XYAndZ) { this.origin.setFrom(origin); }
  public setExtents(extents: XYAndZ) { this.extents.setFrom(extents); }
  public setRotation(rot: Matrix3d) { this.rotation.setFrom(rot); }
  /** @internal */
  protected enableCamera(): void { if (this.supportsCamera()) this._cameraOn = true; }
  public supportsCamera(): boolean { return true; }
  public minimumFrontDistance() { return Math.max(15.2 * Constant.oneCentimeter, this.forceMinFrontDist); }
  public isEyePointAbove(elevation: number): boolean { return !this._cameraOn ? (this.getZVector().z > 0) : (this.getEyePoint().z > elevation); }

  public getDisplayStyle3d() { return this.displayStyle as DisplayStyle3dState; }

  /** Turn the camera off for this view. After this call, the camera parameters in this view definition are ignored and views that use it will
   * display with an orthographic (infinite focal length) projection of the view volume from the view direction.
   * @note To turn the camera back on, call #lookAt
   */
  public turnCameraOff() { this._cameraOn = false; }

  /** Determine whether the camera is valid for this view */
  public get isCameraValid() { return this.camera.isValid; }

  /** Calculate the lens angle formed by the current delta and focus distance */
  public calcLensAngle(): Angle {
    const maxDelta = Math.max(this.extents.x, this.extents.y);
    return Angle.createRadians(2.0 * Math.atan2(maxDelta * 0.5, this.camera.getFocusDistance()));
  }

  /** Get the target point of the view. If there is no camera, view center is returned. */
  public getTargetPoint(result?: Point3d): Point3d {
    if (!this._cameraOn)
      return super.getTargetPoint(result);

    const viewZ = this.getRotation().getRow(2);
    return this.getEyePoint().plusScaled(viewZ, -1.0 * this.getFocusDistance(), result);
  }

  /** Position the camera for this view and point it at a new target point.
   * @param eyePoint The new location of the camera.
   * @param targetPoint The new location to which the camera should point. This becomes the center of the view on the focus plane.
   * @param upVector A vector that orients the camera's "up" (view y). This vector must not be parallel to the vector from eye to target.
   * @param newExtents  The new size (width and height) of the view rectangle. The view rectangle is on the focus plane centered on the targetPoint.
   * If newExtents is undefined, the existing size is unchanged.
   * @param frontDistance The distance from the eyePoint to the front plane. If undefined, the existing front distance is used.
   * @param backDistance The distance from the eyePoint to the back plane. If undefined, the existing back distance is used.
   * @returns A [[ViewStatus]] indicating whether the camera was successfully positioned.
   * @note If the aspect ratio of viewDelta does not match the aspect ratio of a Viewport into which this view is displayed, it will be
   * adjusted when the [[Viewport]] is synchronized from this view.
   */
  public lookAt(eyePoint: XYAndZ, targetPoint: XYAndZ, upVector: Vector3d, newExtents?: XAndY, frontDistance?: number, backDistance?: number): ViewStatus {
    const eye = new Point3d(eyePoint.x, eyePoint.y, eyePoint.z);
    const yVec = upVector.normalize();
    if (!yVec) // up vector zero length?
      return ViewStatus.InvalidUpVector;

    const zVec = Vector3d.createStartEnd(targetPoint, eye); // z defined by direction from eye to target
    const focusDist = zVec.normalizeWithLength(zVec).mag; // set focus at target point
    const minFrontDist = this.minimumFrontDistance();

    if (focusDist <= minFrontDist) // eye and target are too close together
      return ViewStatus.InvalidTargetPoint;

    const xVec = new Vector3d();
    if (yVec.crossProduct(zVec).normalizeWithLength(xVec).mag < Geometry.smallMetricDistance)
      return ViewStatus.InvalidUpVector;    // up is parallel to z

    if (zVec.crossProduct(xVec).normalizeWithLength(yVec).mag < Geometry.smallMetricDistance)
      return ViewStatus.InvalidUpVector;

    // we now have rows of the rotation matrix
    const rotation = Matrix3d.createRows(xVec, yVec, zVec);

    backDistance = backDistance ? backDistance : this.getBackDistance();
    frontDistance = frontDistance ? frontDistance : this.getFrontDistance();

    const delta = newExtents ? new Vector3d(Math.abs(newExtents.x), Math.abs(newExtents.y), this.extents.z) : this.extents.clone();

    frontDistance = Math.max(frontDistance!, (.5 * Constant.oneMeter));
    backDistance = Math.max(backDistance!, focusDist + (.5 * Constant.oneMeter));

    if (backDistance < focusDist) // make sure focus distance is in front of back distance.
      backDistance = focusDist + Constant.oneMillimeter;

    if (frontDistance > focusDist)
      frontDistance = focusDist - minFrontDist;

    if (frontDistance < minFrontDist)
      frontDistance = minFrontDist;

    delta.z = (backDistance - frontDistance);

    const frontDelta = delta.scale(frontDistance / focusDist);
    const stat = this.validateViewDelta(frontDelta, false); // validate window size on front (smallest) plane
    if (ViewStatus.Success !== stat)
      return stat;

    if (delta.z > ViewState3d.calculateMaxDepth(delta, zVec)) // make sure we're not zoomed out too far
      return ViewStatus.MaxDisplayDepth;

    // The origin is defined as the lower left of the view rectangle on the focus plane, projected to the back plane.
    // Start at eye point, and move to center of back plane, then move left half of width. and down half of height
    const origin = eye.plus3Scaled(zVec, -backDistance!, xVec, -0.5 * delta.x, yVec, -0.5 * delta.y);

    this.setEyePoint(eyePoint);
    this.setRotation(rotation);
    this.setFocusDistance(focusDist);
    this.setOrigin(origin);
    this.setExtents(delta);
    this.setLensAngle(this.calcLensAngle());
    this.enableCamera();
    return ViewStatus.Success;
  }

  /** Position the camera for this view and point it at a new target point, using a specified lens angle.
   * @param eyePoint The new location of the camera.
   * @param targetPoint The new location to which the camera should point. This becomes the center of the view on the focus plane.
   * @param upVector A vector that orients the camera's "up" (view y). This vector must not be parallel to the vector from eye to target.
   * @param fov The angle, in radians, that defines the field-of-view for the camera. Must be between .0001 and pi.
   * @param frontDistance The distance from the eyePoint to the front plane. If undefined, the existing front distance is used.
   * @param backDistance The distance from the eyePoint to the back plane. If undefined, the existing back distance is used.
   * @returns [[ViewStatus]] indicating whether the camera was successfully positioned.
   * @note The aspect ratio of the view remains unchanged.
   */
  public lookAtUsingLensAngle(eyePoint: Point3d, targetPoint: Point3d, upVector: Vector3d, fov: Angle, frontDistance?: number, backDistance?: number): ViewStatus {
    const focusDist = eyePoint.vectorTo(targetPoint).magnitude();   // Set focus at target point

    if (focusDist <= Constant.oneMillimeter)       // eye and target are too close together
      return ViewStatus.InvalidTargetPoint;

    if (fov.radians < .0001 || fov.radians > Math.PI)
      return ViewStatus.InvalidLens;

    const extent = 2.0 * Math.tan(fov.radians / 2.0) * focusDist;
    const delta = Vector2d.create(this.extents.x, this.extents.y);
    const longAxis = Math.max(delta.x, delta.y);
    delta.scale(extent / longAxis, delta);

    return this.lookAt(eyePoint, targetPoint, upVector, delta, frontDistance, backDistance);
  }

  /** Move the camera relative to its current location by a distance in camera coordinates.
   * @param distance to move camera. Length is in world units, direction relative to current camera orientation.
   * @returns Status indicating whether the camera was successfully positioned. See values at [[ViewStatus]] for possible errors.
   */
  public moveCameraLocal(distance: Vector3d): ViewStatus {
    const distWorld = this.getRotation().multiplyTransposeVector(distance);
    return this.moveCameraWorld(distWorld);
  }

  /** Move the camera relative to its current location by a distance in world coordinates.
   * @param distance in world units.
   * @returns Status indicating whether the camera was successfully positioned. See values at [[ViewStatus]] for possible errors.
   */
  public moveCameraWorld(distance: Vector3d): ViewStatus {
    if (!this._cameraOn) {
      this.origin.plus(distance, this.origin);
      return ViewStatus.Success;
    }

    const newTarget = this.getTargetPoint().plus(distance);
    const newEyePt = this.getEyePoint().plus(distance);
    return this.lookAt(newEyePt, newTarget, this.getYVector());
  }

  /** Rotate the camera from its current location about an axis relative to its current orientation.
   * @param angle The angle to rotate the camera.
   * @param axis The axis about which to rotate the camera. The axis is a direction relative to the current camera orientation.
   * @param aboutPt The point, in world coordinates, about which the camera is rotated. If aboutPt is undefined, the camera rotates in place
   *  (i.e. about the current eyePoint).
   * @note Even though the axis is relative to the current camera orientation, the aboutPt is in world coordinates, \b not relative to the camera.
   * @returns Status indicating whether the camera was successfully positioned. See values at [[ViewStatus]] for possible errors.
   */
  public rotateCameraLocal(angle: Angle, axis: Vector3d, aboutPt?: Point3d): ViewStatus {
    const axisWorld = this.getRotation().multiplyTransposeVector(axis);
    return this.rotateCameraWorld(angle, axisWorld, aboutPt);
  }

  /** Rotate the camera from its current location about an axis in world coordinates.
   * @param angle The angle to rotate the camera.
   * @param axis The world-based axis (direction) about which to rotate the camera.
   * @param aboutPt The point, in world coordinates, about which the camera is rotated. If aboutPt is undefined, the camera rotates in place
   *  (i.e. about the current eyePoint).
   * @returns Status indicating whether the camera was successfully positioned. See values at [[ViewStatus]] for possible errors.
   */
  public rotateCameraWorld(angle: Angle, axis: Vector3d, aboutPt?: Point3d): ViewStatus {
    const about = aboutPt ? aboutPt : this.getEyePoint();
    const rotation = Matrix3d.createRotationAroundVector(axis, angle);
    if (!rotation)
      return ViewStatus.InvalidUpVector;    // Invalid axis given
    const trans = Transform.createFixedPointAndMatrix(about, rotation);
    const newTarget = trans.multiplyPoint3d(this.getTargetPoint());
    const upVec = rotation!.multiplyVector(this.getYVector());
    return this.lookAt(this.getEyePoint(), newTarget, upVec);
  }

  /** Get the distance from the eyePoint to the front plane for this view. */
  public getFrontDistance(): number { return this.getBackDistance() - this.extents.z; }

  /** Get the distance from the eyePoint to the back plane for this view. */
  public getBackDistance(): number {
    // backDist is the z component of the vector from the origin to the eyePoint .
    const eyeOrg = this.origin.vectorTo(this.getEyePoint());
    this.getRotation().multiplyVector(eyeOrg, eyeOrg);
    return eyeOrg.z;
  }

  /** Place the eyepoint of the camera so it is aligned with the center of the view. This removes any 1-point perspective skewing that may be
   * present in the current view.
   * @param backDistance If defined, the new the distance from the eyepoint to the back plane. Otherwise the distance from the
   * current eyepoint is used.
   */
  public centerEyePoint(backDistance?: number): void {
    const eyePoint = this.getExtents().scale(0.5);
    eyePoint.z = backDistance ? backDistance : this.getBackDistance();
    const eye = this.getRotation().multiplyTransposeXYZ(eyePoint.x, eyePoint.y, eyePoint.z);
    this.camera.setEyePoint(this.getOrigin().plus(eye));
  }

  /** Center the focus distance of the camera halfway between the front plane and the back plane, keeping the eyepoint,
   * lens angle, rotation, back distance, and front distance unchanged.
   * @note The focus distance, origin, and delta values are modified, but the view encloses the same volume and appears visually unchanged.
   */
  public centerFocusDistance(): void {
    const backDist = this.getBackDistance();
    const frontDist = this.getFrontDistance();
    const eye = this.getEyePoint();
    const target = eye.plusScaled(this.getZVector(), frontDist - backDist);
    this.lookAtUsingLensAngle(eye, target, this.getYVector(), this.getLensAngle(), frontDist, backDist);
  }

  /** Ensure the focus plane lies between the front and back planes. If not, center it. */
  public verifyFocusPlane(): void {
    if (!this._cameraOn)
      return;

    let backDist = this.getBackDistance();
    const frontDist = backDist - this.extents.z;
    const camera = this.camera;
    const extents = this.extents;
    const rot = this.rotation;

    if (backDist <= 0.0 || frontDist <= 0.0) {
      // the camera location is invalid. Set it based on the view range.
      const tanAngle = Math.tan(camera.lens.radians / 2.0);
      backDist = extents.z / tanAngle;
      camera.setFocusDistance(backDist / 2);
      this.centerEyePoint(backDist);
      return;
    }

    const focusDist = camera.focusDist;
    if (focusDist > frontDist && focusDist < backDist)
      return;

    // put it halfway between front and back planes
    camera.setFocusDistance((extents.z / 2.0) + frontDist);

    // moving the focus plane means we have to adjust the origin and delta too (they're on the focus plane, see diagram above)
    const ratio = camera.focusDist / focusDist;
    extents.x *= ratio;
    extents.y *= ratio;
    camera.eye.plus3Scaled(rot.rowZ(), -backDist, rot.rowX(), -0.5 * extents.x, rot.rowY(), -0.5 * extents.y, this.origin); // this centers the camera too
  }

  /** Get the current location of the eyePoint for camera in this view. */
  public getEyePoint(): Point3d { return this.camera.eye; }

  /** Get the lens angle for this view. */
  public getLensAngle(): Angle { return this.camera.lens; }

  /** Set the lens angle for this view.
   *  @param angle The new lens angle in radians. Must be greater than 0 and less than pi.
   *  @note This does not change the view's current field-of-view. Instead, it changes the lens that will be used if the view
   *  is subsequently modified and the lens angle is used to position the eyepoint.
   *  @note To change the field-of-view (i.e. "zoom") of a view, pass a new viewDelta to #lookAt
   */
  public setLensAngle(angle: Angle): void { this.camera.setLensAngle(angle); }

  /** Change the location of the eyePoint for the camera in this view.
   * @param pt The new eyepoint.
   * @note This method is generally for internal use only. Moving the eyePoint arbitrarily can result in skewed or illegal perspectives.
   * The most common method for user-level camera positioning is #lookAt.
   */
  public setEyePoint(pt: XYAndZ): void { this.camera.setEyePoint(pt); }

  /** Set the focus distance for this view.
   *  @note Changing the focus distance changes the plane on which the delta.x and delta.y values lie. So, changing focus distance
   *  without making corresponding changes to delta.x and delta.y essentially changes the lens angle, causing a "zoom" effect
   */
  public setFocusDistance(dist: number): void { this.camera.setFocusDistance(dist); }

  /**  Get the distance from the eyePoint to the focus plane for this view. */
  public getFocusDistance(): number { return this.camera.focusDist; }
  public createAuxCoordSystem(acsName: string): AuxCoordSystemState { return AuxCoordSystem3dState.createNew(acsName, this.iModel); }

  public decorate(context: DecorateContext): void {
    super.decorate(context);
    this.drawSkyBox(context);
    this.drawGroundPlane(context);
  }

  /** @internal */
  protected drawSkyBox(context: DecorateContext): void {
    const style3d = this.getDisplayStyle3d();
    if (!style3d.environment.sky.display)
      return;

    const vp = context.viewport;
    const skyBoxParams = style3d.loadSkyBoxParams(vp.target.renderSystem);
    if (undefined !== skyBoxParams) {
      const skyBoxGraphic = IModelApp.renderSystem.createSkyBox(skyBoxParams);
      context.setSkyBox(skyBoxGraphic!);
    }
  }

  /** Returns the ground elevation taken from the environment added with the global z position of this imodel. */
  public getGroundElevation(): number {
    const env = this.getDisplayStyle3d().environment;
    return env.ground.elevation + this.iModel.globalOrigin.z;
  }

  /** Return the ground extents, which will originate either from the viewport frustum or the extents of the imodel. */
  public getGroundExtents(vp?: Viewport): AxisAlignedBox3d {
    const displayStyle = this.getDisplayStyle3d();
    const extents = new Range3d();
    if (!displayStyle.environment.ground.display)
      return extents; // Ground plane is not enabled

    const elevation = this.getGroundElevation();

    if (undefined !== vp) {
      const viewRay = Ray3d.create(Point3d.create(), vp.rotation.rowZ());
      const xyPlane = Plane3dByOriginAndUnitNormal.create(Point3d.create(0, 0, elevation), Vector3d.create(0, 0, 1));

      // first determine whether the ground plane is displayed in the view
      const worldFrust = vp.getFrustum();
      for (const point of worldFrust.points) {
        viewRay.origin = point;   // We never modify the reference
        const xyzPoint = Point3d.create();
        const param = viewRay.intersectionWithPlane(xyPlane!, xyzPoint);
        if (param === undefined)
          return extents;   // View does not show ground plane
      }
    }

    extents.setFrom(this.iModel.projectExtents);
    extents.low.z = extents.high.z = elevation;

    const center = extents.low.interpolate(.5, extents.high);

    const radius = extents.low.distance(extents.high);
    extents.setNull();
    extents.extendPoint(center);  // Extents now contains single point
    extents.low.addScaledInPlace(Vector3d.create(-1, -1, -1), radius);
    extents.high.addScaledInPlace(Vector3d.create(1, 1, 1), radius);
    extents.low.z = extents.high.z = elevation;
    return extents;
  }

  /** @internal */
  protected drawGroundPlane(context: DecorateContext): void {
    const extents = this.getGroundExtents(context.viewport);
    if (extents.isNull)
      return;

    const ground = this.getDisplayStyle3d().environment.ground;
    if (!ground.display)
      return;

    const points: Point3d[] = [extents.low.clone(), extents.low.clone(), extents.high.clone(), extents.high.clone()];
    points[1].x = extents.high.x;
    points[3].x = extents.low.x;

    const aboveGround = this.isEyePointAbove(extents.low.z);
    const gradient = ground.getGroundPlaneGradient(aboveGround);
    const texture = context.viewport.target.renderSystem.getGradientTexture(gradient, this.iModel);
    if (!texture)
      return;

    const matParams = new RenderMaterial.Params();
    matParams.diffuseColor = ColorDef.white;
    matParams.shadows = false;
    matParams.ambient = 1;
    matParams.diffuse = 0;

    const mapParams = new TextureMapping.Params();
    const transform = new TextureMapping.Trans2x3(0, 1, 0, 1, 0, 0);
    mapParams.textureMatrix = transform;
    mapParams.textureMatrix.setTransform();
    matParams.textureMapping = new TextureMapping(texture, mapParams);
    const material = context.viewport.target.renderSystem.createMaterial(matParams, this.iModel);
    if (!material)
      return;

    const params = new GraphicParams();
    params.setLineColor(gradient.keys[0].color);
    params.setFillColor(ColorDef.white);  // Fill should be set to opaque white for gradient texture...
    params.material = material;

    const builder = context.createGraphicBuilder(GraphicType.WorldDecoration);
    builder.activateGraphicParams(params);

    /// ### TODO: Until we have more support in geometry package for tracking UV coordinates of higher level geometry
    // we will use a PolyfaceBuilder here to add the ground plane as a quad, claim the polyface, and then send that to the GraphicBuilder
    const strokeOptions = new StrokeOptions();
    strokeOptions.needParams = true;
    const polyfaceBuilder = PolyfaceBuilder.create(strokeOptions);
    polyfaceBuilder.toggleReversedFacetFlag();
    const uvParams: Point2d[] = [Point2d.create(0, 0), Point2d.create(1, 0), Point2d.create(1, 1), Point2d.create(0, 1)];
    polyfaceBuilder.addQuadFacet(points, uvParams);
    const polyface = polyfaceBuilder.claimPolyface(false);

    builder.addPolyface(polyface, true);
    context.addDecorationFromBuilder(builder);
  }
}

/** Defines a view of one or more SpatialModels.
 * The list of viewed models is stored by the ModelSelector.
 * @public
 */
export class SpatialViewState extends ViewState3d {
  public modelSelector: ModelSelectorState;

  public static createFromProps(props: ViewStateProps, iModel: IModelConnection): ViewState | undefined {
    const cat = new CategorySelectorState(props.categorySelectorProps, iModel);
    const displayStyleState = new DisplayStyle3dState(props.displayStyleProps, iModel);
    const modelSelectorState = new ModelSelectorState(props.modelSelectorProps!, iModel);

    // use "new this" so subclasses are correct.
    return new this(props.viewDefinitionProps as SpatialViewDefinitionProps, iModel, cat, displayStyleState, modelSelectorState);
  }

  constructor(props: SpatialViewDefinitionProps, iModel: IModelConnection, arg3: CategorySelectorState, displayStyle: DisplayStyle3dState, modelSelector: ModelSelectorState) {
    super(props, iModel, arg3, displayStyle);
    this.modelSelector = modelSelector;
    if (arg3 instanceof SpatialViewState) { // from clone
      this.modelSelector = arg3.modelSelector.clone();
    }
  }
  public equals(other: this): boolean { return super.equals(other) && this.modelSelector.equals(other.modelSelector); }

  public equalState(other: SpatialViewState): boolean {
    if (!super.equalState(other))
      return false;

    if (this.modelSelector.id !== other.modelSelector.id)
      return false;

    return this.modelSelector.equalState(other.modelSelector);
  }

  public static get className() { return "SpatialViewDefinition"; }
  public createAuxCoordSystem(acsName: string): AuxCoordSystemState { return AuxCoordSystemSpatialState.createNew(acsName, this.iModel); }
  public getExtentLimits() { return { min: Constant.oneMillimeter, max: Constant.diameterOfEarth }; }

  public computeFitRange(): AxisAlignedBox3d {
    // Loop over the current models in the model selector with loaded tile trees and union their ranges
    const range = new Range3d();
    this.forEachTileTreeModel((model: TileTreeModelState) => {   // ...if we don't want to fit context reality mdoels this should cal forEachSpatialTileTreeModel...
      const tileTree = model.tileTree;
      if (tileTree !== undefined && tileTree.rootTile !== undefined) {
        const contentRange = tileTree.rootTile.computeWorldContentRange();
        assert(!contentRange.isNull);
        assert(contentRange.intersectsRange(this.iModel.projectExtents));

        range.extendRange(contentRange);

      }
    });

    if (range.isNull)
      range.setFrom(this.getViewedExtents());

    range.ensureMinLengths(1.0);

    return range;
  }

  public getViewedExtents(): AxisAlignedBox3d {
    const extents = Range3d.fromJSON<AxisAlignedBox3d>(this.iModel.projectExtents);
    extents.scaleAboutCenterInPlace(1.0001); // projectExtents. lying smack up against the extents is not excluded by frustum...
    extents.extendRange(this.getGroundExtents());
    return extents;
  }

  public toJSON(): SpatialViewDefinitionProps {
    const val = super.toJSON() as SpatialViewDefinitionProps;
    val.modelSelectorId = this.modelSelector.id;
    return val;
  }
  public async load(): Promise<void> { await super.load(); return this.modelSelector.load(); }
  public viewsModel(modelId: Id64String): boolean { return this.modelSelector.containsModel(modelId); }
  public clearViewedModels() { this.modelSelector.models.clear(); }
  public addViewedModel(id: Id64String) { this.modelSelector.addModels(id); }
  public removeViewedModel(id: Id64String) { this.modelSelector.dropModels(id); }

  public forEachModel(func: (model: GeometricModelState) => void) {
    for (const modelId of this.modelSelector.models) {
      const model = this.iModel.models.getLoaded(modelId);
      const model3d = undefined !== model ? model.asGeometricModel3d : undefined;
      if (undefined !== model3d)
        func(model3d);
    }
  }
  public forEachTileTreeModel(func: (model: TileTreeModelState) => void): void {
    this.displayStyle.forEachContextRealityModel((model: TileTreeModelState) => func(model));
    this.forEachModel((model: TileTreeModelState) => func(model));
  }
}

/** Defines a spatial view that displays geometry on the image plane using a parallel orthographic projection.
 * @public
 */
export class OrthographicViewState extends SpatialViewState {
  public static get className() { return "OrthographicViewDefinition"; }

  constructor(props: SpatialViewDefinitionProps, iModel: IModelConnection, categories: CategorySelectorState, displayStyle: DisplayStyle3dState, modelSelector: ModelSelectorState) { super(props, iModel, categories, displayStyle, modelSelector); }

  public supportsCamera(): boolean { return false; }
}

/** Defines the state of a view of a single 2d model.
 * @public
 */
export abstract class ViewState2d extends ViewState {
  public readonly origin: Point2d;
  public readonly delta: Point2d;
  public readonly angle: Angle;
  public readonly baseModelId: Id64String;
  private _viewedExtents?: AxisAlignedBox3d;

  public static get className() { return "ViewDefinition2d"; }

  public constructor(props: ViewDefinition2dProps, iModel: IModelConnection, categories: CategorySelectorState, displayStyle: DisplayStyle2dState) {
    super(props, iModel, categories, displayStyle);
    this.origin = Point2d.fromJSON(props.origin);
    this.delta = Point2d.fromJSON(props.delta);
    this.angle = Angle.fromJSON(props.angle);
    this.baseModelId = Id64.fromJSON(props.baseModelId);
  }

  public toJSON(): ViewDefinition2dProps {
    const val = super.toJSON() as ViewDefinition2dProps;
    val.origin = this.origin;
    val.delta = this.delta;
    val.angle = this.angle;
    val.baseModelId = this.baseModelId;
    return val;
  }

  /** Return the model for this 2d view. */
  public getViewedModel(): GeometricModel2dState | undefined {
    const model = this.iModel.models.getLoaded(this.baseModelId);
    if (model && !(model instanceof GeometricModel2dState))
      return undefined;
    return model;
  }

  public equalState(other: ViewState2d): boolean {
    return this.baseModelId === other.baseModelId &&
      this.origin.isAlmostEqual(other.origin) &&
      this.delta.isAlmostEqual(other.delta) &&
      this.angle.isAlmostEqualNoPeriodShift(other.angle) &&
      super.equalState(other);
  }

  public computeFitRange(): Range3d { return this.getViewedExtents(); }
  public getViewedExtents(): AxisAlignedBox3d {
    if (undefined === this._viewedExtents) {
      const model = this.iModel.models.getLoaded(this.baseModelId);
      if (undefined !== model && model.isGeometricModel) {
        const tree = (model as GeometricModelState).getOrLoadTileTree(BatchType.Primary, false);
        if (undefined !== tree) {
          this._viewedExtents = Range3d.create(tree.range.low, tree.range.high);
          tree.location.multiplyRange(this._viewedExtents, this._viewedExtents);
        }
      }
    }

    return undefined !== this._viewedExtents ? this._viewedExtents : new Range3d();
  }

  public onRenderFrame(_viewport: Viewport): void { }
  public async load(): Promise<void> {
    await super.load();
    return this.iModel.models.load(this.baseModelId);
  }

  public allow3dManipulations(): boolean { return false; }
  public getOrigin() { return new Point3d(this.origin.x, this.origin.y); }
  public getExtents() { return new Vector3d(this.delta.x, this.delta.y); }
  public getRotation() { return Matrix3d.createRotationAroundVector(Vector3d.unitZ(), this.angle)!; }
  public setExtents(delta: Vector3d) { this.delta.set(delta.x, delta.y); }
  public setOrigin(origin: Point3d) { this.origin.set(origin.x, origin.y); }
  public setRotation(rot: Matrix3d) { const xColumn = rot.getColumn(0); this.angle.setRadians(Math.atan2(xColumn.y, xColumn.x)); }
  public viewsModel(modelId: Id64String) { return this.baseModelId.toString() === modelId.toString(); }
  public forEachModel(func: (model: GeometricModelState) => void) {
    const model = this.iModel.models.getLoaded(this.baseModelId);
    const model2d = undefined !== model ? model.asGeometricModel2d : undefined;
    if (undefined !== model2d)
      func(model2d);
  }
  public createAuxCoordSystem(acsName: string): AuxCoordSystemState { return AuxCoordSystem2dState.createNew(acsName, this.iModel); }
}

/** A view of a DrawingModel
 * @public
 */
export class DrawingViewState extends ViewState2d {
  public static createFromProps(props: ViewStateProps, iModel: IModelConnection): ViewState | undefined {
    const cat = new CategorySelectorState(props.categorySelectorProps, iModel);
    const displayStyleState = new DisplayStyle2dState(props.displayStyleProps, iModel);
    // use "new this" so subclasses are correct
    return new this(props.viewDefinitionProps as ViewDefinition2dProps, iModel, cat, displayStyleState);
  }

  public static get className() { return "DrawingViewDefinition"; }

  private _extentLimits?: { min: number, max: number };
  public getExtentLimits() {
    if (undefined !== this._extentLimits)
      return this._extentLimits;

    const model = this.getViewedModel();
    const tree = undefined !== model ? model.tileTree : undefined;
    if (undefined === tree)
      return { min: Constant.oneMillimeter, max: Constant.diameterOfEarth };

    this._extentLimits = { min: Constant.oneMillimeter, max: 2.0 * tree.range.maxLength() };
    return this._extentLimits;
  }
}<|MERGE_RESOLUTION|>--- conflicted
+++ resolved
@@ -538,13 +538,8 @@
       this.displayStyle.backgroundMap.addToScene(context);
   }
 
-<<<<<<< HEAD
-  /** @internal */
-  public createClassification(context: SceneContext): void { this.forEachModel((model: GeometricModelState) => this.addModelClassifierToScene(model, context)); }
-=======
-  /** @hidden */
+  /** @internal */
   public createClassification(context: SceneContext): void { this.forEachModel((model: GeometricModelState) => Classification.addModelClassifierToScene(model, context)); }
->>>>>>> 8ce51b5d
 
   /** Add view-specific decorations. The base implementation draws the grid. Subclasses must invoke super.decorate()
    * @internal
