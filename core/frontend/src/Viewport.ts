--- conflicted
+++ resolved
@@ -1,2681 +1,1339 @@
-<<<<<<< HEAD
-/*---------------------------------------------------------------------------------------------
-| $Copyright: (c) 2018 Bentley Systems, Incorporated. All rights reserved. $
- *--------------------------------------------------------------------------------------------*/
-import {
-  Vector3d, XYZ, Point3d, Point2d, XAndY, LowAndHighXY, LowAndHighXYZ, Arc3d, Range3d, AxisOrder, Angle, AngleSweep,
-  RotMatrix, Transform, Map4d, Point4d, Constant,
-} from "@bentley/geometry-core";
-import { ViewState, ViewStatus, MarginPercent, GridOrientationType } from "./ViewState";
-import { BeEvent, BeDuration, BeTimePoint } from "@bentley/bentleyjs-core";
-import { BeButtonEvent, BeCursor } from "./tools/Tool";
-import { EventController } from "./tools/EventController";
-import { AuxCoordSystemState } from "./AuxCoordSys";
-import { IModelConnection } from "./IModelConnection";
-import { Id64 } from "@bentley/bentleyjs-core";
-import { HitDetail, SnapDetail, SnapMode } from "./HitDetail";
-import { DecorateContext } from "./ViewContext";
-import { LegacyMath } from "@bentley/imodeljs-common/lib/LegacyMath";
-import { DecorationList, Hilite, Camera, ColorDef, Frustum, Npc, NpcCorners, NpcCenter, Placement3dProps, Placement2dProps, Placement2d, Placement3d, AntiAliasPref } from "@bentley/imodeljs-common";
-import { IModelApp } from "./IModelApp";
-import { RenderTarget } from "./render/System";
-
-/** viewport synchronization flags */
-export class SyncFlags {
-  public get isValidDecorations(): boolean { return this.decorations; }
-  public get isValidScene(): boolean { return this.scene; }
-  public get isValidController(): boolean { return this.controller; }
-  public get isValidRenderPlan(): boolean { return this.renderPlan; }
-  public get isValidRotatePoint(): boolean { return this.rotatePoint; }
-  public get isFirstDrawComplete(): boolean { return this.firstDrawComplete; }
-  public get isRedrawPending(): boolean { return this.redrawPending; }
-  constructor(private decorations: boolean = false,
-              private scene: boolean = false,
-              private renderPlan: boolean = false,
-              private controller: boolean = false,
-              private rotatePoint: boolean = false,
-              private firstDrawComplete: boolean = false,
-              private redrawPending: boolean = false) {}
-  public invalidateDecorations(): void { this.decorations = false; }
-  public invalidateScene(): void { this.scene = false; this.invalidateDecorations(); }
-  public invalidateRenderPlan(): void { this.renderPlan = false; this.invalidateScene(); }
-  public invalidateController(): void { this.controller = false; this.invalidateRenderPlan(); this.invalidateFirstDrawComplete(); }
-  public invalidateRotatePoint(): void { this.rotatePoint = false; }
-  public invalidateFirstDrawComplete(): void { this.firstDrawComplete = false; }
-  public invalidateRedrawPending(): void { this.redrawPending = false; }
-  public setValidDecorations(): void { this.decorations = true; }
-  public setFirstDrawComplete(): void { this.firstDrawComplete = true; }
-  public setValidScene(): void { this.scene = true; }
-  public setValidController(): void { this.controller = true; }
-  public setValidRenderPlan(): void { this.renderPlan = true; }
-  public setValidRotatePoint(): void { this.rotatePoint = true; }
-  public setRedrawPending(): void { this.redrawPending = true; }
-  /** enables setting instance as readonly so reference is preserved when resetting */
-  public initFrom(other: SyncFlags): void { this.decorations = other.decorations; this.scene = other.scene; this.renderPlan = other.renderPlan; this.controller = other.controller; this.rotatePoint = other.rotatePoint; this.firstDrawComplete = other.firstDrawComplete; this.redrawPending = other.redrawPending; }
-}
-
-/** A rectangle in view coordinates. */
-export class ViewRect {
-  public constructor(public left = 0, public bottom = 0, public right = 0, public top = 0) { }
-  public isNull(): boolean { return this.right < this.left || this.top < this.bottom; }
-  public get width() { return this.right - this.left; }
-  public get height() { return this.top - this.bottom; }
-  public get aspect() { return this.isNull() ? 1.0 : this.width / this.height; }
-  public get area() { return this.isNull() ? 0 : this.width * this.height; }
-  public init(left = 0, bottom = 0, right = 1, top = 1) { this.left = left, this.bottom = bottom, this.right = right, this.top = top; }
-  public initFromPoint(low: XAndY, high: XAndY): void { this.init(low.x, low.y, high.x, high.y); }
-  public initFromRange(input: LowAndHighXY): void { this.initFromPoint(input.low, input.high); }
-}
-
-/** the minimum and maximum values for the "depth" of a rectangle of screen space. Values are in "npc" so they will be between 0 and 1.0 */
-export class DepthRangeNpc {
-  constructor(public minimum = 0, public maximum = 1.0) { }
-  public middle(): number { return this.minimum + ((this.maximum - this.minimum) / 2.0); }
-}
-
-/** Coordinate system types */
-export const enum CoordSystem {
-  /** Coordinates are relative to the origin of the view */
-  View,
-  /** Coordinates are relative to normalized plane coordinates. */
-  Npc,
-  /** Coordinates are relative to the world coordinate system for the physical elements in the iModel */
-  World,
-}
-
-/** object to animate frustum transition of a viewport */
-class Animator {
-  private currFrustum = new Frustum();
-  private startTime?: BeTimePoint;
-
-  public constructor(public totalTime: BeDuration, public viewport: Viewport, public startFrustum: Frustum, public endFrustum: Frustum) { }
-
-  public interpolateFrustum(fraction: number): void {
-    for (let i = 0; i < Npc.CORNER_COUNT; ++i) {
-      this.startFrustum.points[i].interpolate(fraction, this.endFrustum.points[i], this.currFrustum.points[i]);
-    }
-    this.viewport.setupFromFrustum(this.currFrustum);
-  }
-
-  private moveToTime(time: number) {
-    const fraction = time / this.totalTime.milliseconds;
-    this.interpolateFrustum(fraction);
-  }
-
-  /**
-   * move to the appropriate frame, based on the current time, for the current animation.
-   * @return true when finished
-   */
-  public animate(): boolean {
-    const currTime = BeTimePoint.now();
-    if (!this.startTime)
-      this.startTime = currTime;
-
-    const totalTime = this.totalTime;
-    const endTime = this.startTime.milliseconds + totalTime.milliseconds;
-
-    if (endTime <= currTime.milliseconds) {
-      this.moveToTime(totalTime.milliseconds);
-      return true;
-    }
-
-    let done = false;
-    let index = currTime.milliseconds - this.startTime.milliseconds;
-    if (index > totalTime.milliseconds) {
-      done = true;
-      index = totalTime.milliseconds;
-    }
-
-    this.moveToTime(index);
-    return done;
-  }
-
-  /** Abort this animation, moving to the final frame. */
-  public interrupt(): void {
-    if (this.startTime) {
-      // We've been interrupted after animation began. Skip to the final animation state
-      this.moveToTime(this.totalTime.milliseconds);
-    }
-  }
-}
-
-export const enum RemoveMe { No = 0, Yes = 1 }
-
-/**
- * An object to animate a transition of viewport.
- * Only one animator may be associated with a viewport at a time. Registering a new
- * animator replaces any existing animator.
- * The animator's animate() function will be invoked just prior to the rendering of each frame.
- * The return value of animate() indicates whether to keep the animator active or to remove it.
- * The animator may also be removed in response to certain changes to the viewport - e.g., when
- * the viewport is closed, or its view controller changed, etc.
- */
-export interface ViewportAnimator {
-  /** Apply animation to the viewport. Return RemoveMe.Yes when animation is completed, causing the animator to be removed from the viewport. */
-  animate(viewport: Viewport): RemoveMe;
-
-  /**
-   * Invoked when this ViewportAnimator is removed from the viewport, e.g. because it was replaced by a new animator, the viewport was closed -
-   * that is, for any reason other than returning RemoveMe.Yes from animate()
-   */
-  onInterrupted(viewport: Viewport): void;
-}
-
-/**
- * A ViewportAnimator that animated decorations. While the animator is
- * active, decorations will be invalidated on each frame. The animator's
- * animateDecorations() function will be invoked to update any animation state; then
- * decorations will be re-requested and rendered.
- * decorations each frame for a set duration.
- */
-export class DecorationAnimator implements ViewportAnimator {
-  private start: BeTimePoint;
-  private stop: BeTimePoint;
-
-  constructor(duration: BeDuration) {
-    this.start = BeTimePoint.now();
-    this.stop = this.start.plus(duration);
-  }
-
-  /**
-   * Override to update animation state, which can then be used on the next call to produce decorations.
-   * @param viewport The viewport being animated
-   * @param durationPercent The ratio of duration elapsed, in [0.0,1.0]
-   * @returns RemoveMe.Yes to immediately remove this animator, RemoveMe::No to continue animating until duration elapsed or animator interrupted.
-   * If this animator is interrupted, this function will be immediately invoked with durationPercent=1.0.
-   */
-  public animateDecorations(_viewport: Viewport, _durationPercent: number): RemoveMe { return RemoveMe.No; }
-
-  public animate(vp: Viewport): RemoveMe {
-    vp.invalidateDecorations();
-    const total = this.stop.milliseconds - this.start.milliseconds;
-    const elapsed = BeTimePoint.now().milliseconds - this.start.milliseconds;
-    const ratio = Math.min(elapsed / total, 1.0);
-    const removeMe = this.animateDecorations(vp, ratio);
-    return (RemoveMe.Yes === removeMe || ratio === 1.0) ? RemoveMe.Yes : RemoveMe.No;
-  }
-
-  public onInterrupted(vp: Viewport): void {
-    vp.invalidateDecorations();
-    this.animateDecorations(vp, 1.0);
-  }
-}
-
-/**
- * A Viewport maps a set of one or more Models to an output device. It holds a ViewState that defines
- * the viewing parameters.
- */
-export class Viewport {
-  private iModel?: IModelConnection;
-  /** Called whenever this viewport is synchronized with its ViewState */
-  public readonly onViewChanged = new BeEvent<(vp: Viewport) => void>();
-  public readonly hilite = new Hilite.Settings();
-  private zClipAdjusted = false;    // were the view z clip planes adjusted due to front/back clipping off?
-  /** view origin, potentially expanded */
-  public readonly viewOrg = new Point3d();
-  /** view delta, potentially expanded */
-  public readonly viewDelta = new Vector3d();
-  /** view origin (from ViewState, un-expanded) */
-  public readonly viewOrgUnexpanded = new Point3d();
-  /** view delta (from ViewState, un-expanded) */
-  public readonly viewDeltaUnexpanded = new Vector3d();
-  /** View rotation matrix (copied from ViewState) */
-  public readonly rotMatrix = new RotMatrix();
-  public readonly rootToView = Map4d.createIdentity();
-  public readonly rootToNpc = Map4d.createIdentity();
-  private readonly viewCorners: Range3d = new Range3d();
-  private animator?: Animator;
-  public flashUpdateTime?: BeTimePoint;  // time the current flash started
-  public flashIntensity = 0;        // current flash intensity from [0..1]
-  public flashDuration = 0;         // the length of time that the flash intensity will increase (in seconds)
-  private flashedElem?: string;         // id of currently flashed element
-  public lastFlashedElem?: string;      // id of last flashed element
-  private _viewCmdTargetCenter?: Point3d;
-  public frustFraction: number = 1.0;
-  public maxUndoSteps = 20;
-  private _auxCoordSystem?: AuxCoordSystemState;
-  public gridOrientation = GridOrientationType.WorldXY;
-  public readonly gridSpacing = new Point2d(1.0, 1.0);
-  public gridsPerRef = 10;
-  private readonly forwardStack: ViewState[] = [];
-  private readonly backStack: ViewState[] = [];
-  private currentBaseline?: ViewState;
-  private static nearScale24 = 0.0003; // max ratio of frontplane to backplane distance for 24 bit zbuffer
-  private _evController?: EventController;
-  private static get2dFrustumDepth() { return Constant.oneMeter; }
-
-  public get target(): RenderTarget { return this._target!; }
-  public get wantAntiAliasLines(): AntiAliasPref { return AntiAliasPref.Off; }
-  public get wantAntiAliasText(): AntiAliasPref { return AntiAliasPref.Detect; }
-
-  public isPointAdjustmentRequired(): boolean { return this.view.is3d(); }
-  public isSnapAdjustmentRequired(): boolean { return IModelApp.toolAdmin.acsPlaneSnapLock && this.view.is3d(); }
-  public isContextRotationRequired(): boolean { return IModelApp.toolAdmin.acsContextLock; }
-
-  constructor(public canvas?: HTMLCanvasElement, private _view?: ViewState, private _target?: RenderTarget) { this.setCursor(); this.saveViewUndo(); }
-
-  /** Get the ClientRect of the canvas for this Viewport. */
-  public getClientRect(): ClientRect { return this.canvas!.getBoundingClientRect(); }
-
-  /** Set the event controller for this Viewport. Destroys previous controller, if one was defined. */
-  public setEventController(controller: EventController | undefined) { if (this._evController) { this._evController.destroy(); } this._evController = controller; }
-
-  /** the current ViewState controlling this Viewport */
-  public get view(): ViewState { return this._view!; }
-  public get pixelsPerInch() { /* ###TODO: This is apparently unobtainable information in a browser... */ return 96; }
-  public get viewCmdTargetCenter(): Point3d | undefined { return this._viewCmdTargetCenter; }
-  public set viewCmdTargetCenter(center: Point3d | undefined) { this._viewCmdTargetCenter = center ? center.clone() : undefined; }
-  public isCameraOn(): boolean { return this.view.is3d() && this.view.isCameraOn(); }
-  public invalidateDecorations() { }
-
-  public changeDynamics(_list: DecorationList | undefined, _priority: number): void {
-    //    RenderQueue().AddTask(* new ChangeDynamicsTask(* GetRenderTarget(), priority, list));
-    this.invalidateDecorations();
-  }
-
-  /** change the cursor for this Viewport */
-  public setCursor(cursor: BeCursor = BeCursor.Default) { if (this.canvas) this.canvas.style.cursor = cursor; }
-
-  public setFlashed(id: string | undefined, duration: number): void {
-    if (id !== this.flashedElem) {
-      this.lastFlashedElem = this.flashedElem;
-      this.flashedElem = id;
-    }
-    this.flashDuration = duration;
-  }
-
-  public getAuxCoordSystem(): AuxCoordSystemState { if (!this._auxCoordSystem) this._auxCoordSystem = this.view.createAuxCoordSystem(""); return this._auxCoordSystem; }
-  public setAuxCoordSystem(val: AuxCoordSystemState | undefined) { this._auxCoordSystem = val; this.view.setAuxiliaryCoordinateSystemId(Id64.fromJSON(val ? val.id : undefined)); }
-  public getAuxCoordRotation(result?: RotMatrix) { return this._auxCoordSystem ? this._auxCoordSystem.getRotation(result) : RotMatrix.createIdentity(result); }
-  public getAuxCoordOrigin(result?: Point3d) { return this._auxCoordSystem ? this._auxCoordSystem.getOrigin(result) : Point3d.createZero(result); }
-
-  private static copyOutput = (from: XYZ, to?: XYZ) => { let pt = from; if (to) { to.setFrom(from); pt = to; } return pt; };
-  public toView(from: XYZ, to?: XYZ) { this.rotMatrix.multiplyVectorInPlace(Viewport.copyOutput(from, to)); }
-  public fromView(from: XYZ, to?: XYZ) { this.rotMatrix.multiplyTransposeVectorInPlace(Viewport.copyOutput(from, to)); }
-
-  /** adjust the front and back planes to encompass the entire viewed volume */
-  private adjustZPlanes(origin: Point3d, delta: Vector3d): void {
-    const view = this.view;
-    if (!view.is3d()) // only necessary for 3d views
-      return;
-
-    let extents = view.getViewedExtents() as Range3d;
-    if (extents.isNull())
-      return;
-
-    // convert viewed extents in world coordinates to min/max in view aligned coordinates
-    const viewTransform = Transform.createOriginAndMatrix(Point3d.createZero(), this.rotMatrix);
-    const extFrust = Frustum.fromRange(extents);
-    extFrust.multiply(viewTransform);
-    extents = extFrust.toRange();
-
-    this.rotMatrix.multiplyVectorInPlace(origin);       // put origin in view coordinates
-    origin.z = extents.low.z;           // set origin to back of viewed extents
-    delta.z = extents.high.z - origin.z; // and delta to front of viewed extents
-    this.rotMatrix.multiplyTransposeVectorInPlace(origin);
-
-    if (!view.isCameraOn())
-      return;
-
-    // if the camera is on, we need to make sure that the viewed volume is not behind the eye
-    const eyeOrg = view.camera.getEyePoint().minus(origin);
-    this.rotMatrix.multiplyVectorInPlace(eyeOrg);
-
-    // if the distance from the eye to origin in less than 1 meter, move the origin away from the eye. Usually, this means
-    // that the camera is outside the viewed extents and pointed away from it. There's nothing to see anyway.
-    if (eyeOrg.z < 1.0) {
-      this.rotMatrix.multiplyVectorInPlace(origin);
-      origin.z -= (2.0 - eyeOrg.z);
-      this.rotMatrix.multiplyTransposeVectorInPlace(origin);
-      delta.z = 1.0;
-      return;
-    }
-
-    // if part of the viewed extents are behind the eye, don't include that.
-    if (delta.z > eyeOrg.z)
-      delta.z = eyeOrg.z;
-  }
-
-  private validateCamera() {
-    const view = this.view;
-    if (!view.is3d())
-      return;
-
-    const camera = view.camera;
-    camera.validateLens();
-    if (camera.isFocusValid())
-      return;
-
-    const vDelta = view.getExtents();
-    const maxDelta = vDelta.x > vDelta.y ? vDelta.x : vDelta.y;
-    let focusDistance = maxDelta / (2.0 * Math.tan(camera.getLensAngle().radians / 2.0));
-
-    if (focusDistance < vDelta.z / 2.0)
-      focusDistance = vDelta.z / 2.0;
-
-    const eyePoint = new Point3d(vDelta.x / 2.0, vDelta.y / 2.0, (vDelta.z / 2.0) + focusDistance);
-
-    this.fromView(eyePoint);
-    eyePoint.plus(view.getOrigin(), eyePoint);
-    camera.setEyePoint(eyePoint);
-    camera.setFocusDistance(focusDistance);
-  }
-
-  public async changeView(view: ViewState) {
-    this.clearUndo();
-    this._view = view;
-    this.iModel = view.iModel;
-    this.setupFromView();
-    this.saveViewUndo();
-
-    const auxCoordSysId = view.getAuxiliaryCoordinateSystemId();
-    if (auxCoordSysId.isValid()) {
-      const props = await this.iModel.elements.getProps(auxCoordSysId);
-      this._auxCoordSystem = AuxCoordSystemState.fromProps(props[0], this.iModel);
-    } else { this._auxCoordSystem = undefined; }
-
-    this.gridOrientation = view.getGridOrientation();
-    this.gridsPerRef = view.getGridsPerRef();
-    view.getGridSpacing(this.gridSpacing);
-    return view.load(); // load the view's state, if necessary
-  }
-
-  private static readonly fullRangeNpc = new Range3d(0, 1, 0, 1, 0, 1); // full range of view
-  private static readonly depthRect = new ViewRect();
-  public determineVisibleDepthNpc(subRectNpc?: Range3d, result?: DepthRangeNpc): DepthRangeNpc | undefined {
-    subRectNpc = subRectNpc || Viewport.fullRangeNpc;
-
-    // Determine screen rectangle in which to query visible depth min + max
-    const viewRect = Viewport.depthRect;
-    viewRect.initFromPoint(this.npcToView(subRectNpc.low), this.npcToView(subRectNpc.high));
-    return this.pickRange(viewRect, result);
-  }
-
-  /** Computes the range of depth values for a region of the screen
-   * @param origin the top-left corner of the region in screen coordinates
-   * @param extents the width (x) and height (y) of the region in screen coordinates
-   * @returns the minimum and maximum depth values within the region, or undefined.
-   */
-  public pickRange(_rect: ViewRect, _result?: DepthRangeNpc): DepthRangeNpc | undefined {
-    return undefined;
-  }
-
-  private static readonly scratchDefaultRotatePointLow = new Point3d(.5, .5, .5);
-  private static readonly scratchDefaultRotatePointHigh = new Point3d(.5, .5, .5);
-  public determineDefaultRotatePoint(result?: Point3d): Point3d {
-    result = result ? result : new Point3d();
-    const view = this.view;
-    const depth = this.determineVisibleDepthNpc();
-
-    // if there are no elements in the view and the camera is on, use the camera target point
-    if (!depth && view.is3d() && view.isCameraOn())
-      return view.getTargetPoint(result);
-
-    Viewport.scratchDefaultRotatePointLow.z = depth ? depth.minimum : 0;
-    Viewport.scratchDefaultRotatePointHigh.z = depth ? depth.maximum : 1.0;
-    return Viewport.scratchDefaultRotatePointLow.interpolate(.5, Viewport.scratchDefaultRotatePointHigh, result);
-  }
-
-  public getFocusPlaneNpc(): number {
-    const cameraTarget = this.view.getTargetPoint();
-    let npcZ = this.worldToNpc(cameraTarget, cameraTarget).z;
-    if (npcZ < 0.0 || npcZ > 1.0) {
-      Viewport.scratchDefaultRotatePointHigh.z = 1.0;
-      Viewport.scratchDefaultRotatePointLow.z = 0.0;
-      const npcLow = this.npcToWorld(Viewport.scratchDefaultRotatePointLow);
-      const npcHigh = this.npcToWorld(Viewport.scratchDefaultRotatePointHigh);
-      const center = npcLow.interpolate(0.5, npcHigh);
-      npcZ = this.worldToNpc(center, center).z;
-    }
-
-    return npcZ;
-  }
-
-  public turnCameraOn(lensAngle?: Angle): ViewStatus {
-    const view = this.view;
-    if (!view.is3d())
-      return ViewStatus.InvalidViewport;
-
-    if (!lensAngle)
-      lensAngle = view.camera.lens;
-
-    Camera.validateLensAngle(lensAngle);
-
-    if (view.isCameraOn())
-      return view.lookAtUsingLensAngle(view.getEyePoint(), view.getTargetPoint(), view.getYVector(), lensAngle);
-
-    // We need to figure out a new camera target. To do that, we need to know where the geometry is in the view.
-    // We use the depth of the center of the view for that.
-    let depthRange = this.determineVisibleDepthNpc();
-    if (!depthRange)
-      depthRange = new DepthRangeNpc();
-    const middle = depthRange.middle();
-    const corners = [
-      new Point3d(0.0, 0.0, middle), // lower left, at target depth
-      new Point3d(1.0, 1.0, middle), // upper right at target depth
-      new Point3d(0.0, 0.0, depthRange.maximum), // lower left, at closest npc
-      new Point3d(1.0, 1.0, depthRange.maximum), // upper right at closest
-    ];
-
-    this.npcToWorldArray(corners);
-
-    const eye = corners[2].interpolate(0.5, corners[3]); // middle of closest plane
-    const target = corners[0].interpolate(0.5, corners[1]); // middle of halfway plane
-    const backDist = eye.distance(target) * 2.0;
-    const frontDist = view.minimumFrontDistance();
-    return view.lookAtUsingLensAngle(eye, target, view.getYVector(), lensAngle, frontDist, backDist);
-  }
-
-  /* get the extents of this view, in ViewCoordinates, as a Range3d */
-  private getViewCorners(): Range3d {
-    const corners = this.viewCorners;
-    const viewRect = this.viewRect;
-    corners.high.x = viewRect.right;
-    corners.low.y = viewRect.top;    // y's are swapped on the screen!
-    corners.low.x = 0;
-    corners.high.y = 0;
-    corners.low.z = -32767;
-    corners.high.z = 32767;
-    return corners;
-  }
-
-  private calcNpcToView(): Map4d {
-    const corners = this.getViewCorners();
-    return Map4d.createBoxMap(NpcCorners[Npc._000], NpcCorners[Npc._111], corners.low, corners.high)!;
-  }
-
-  /** adjust the aspect ratio of the view volume to match the aspect ratio of the window of this Viewport.
-   *  modifies the point and vector given
-   */
-  private adjustAspectRatio(origin: Point3d, delta: Vector3d) {
-    const windowAspect = this.viewRect.aspect * this.view.getAspectRatioSkew();
-    const viewAspect = delta.x / delta.y;
-
-    if (Math.abs(1.0 - (viewAspect / windowAspect)) < 1.0e-9)
-      return;
-
-    const oldDelta = delta.clone();
-    if (viewAspect > windowAspect)
-      delta.y = delta.x / windowAspect;
-    else
-      delta.x = delta.y * windowAspect;
-
-    const newOrigin = origin.clone();
-    this.toView(newOrigin);
-    newOrigin.x += ((oldDelta.x - delta.x) / 2.0);
-    newOrigin.y += ((oldDelta.y - delta.y) / 2.0);
-    this.fromView(newOrigin, origin);
-  }
-
-  /** Ensure the rotation matrix for this view is aligns the root z with the view out (i.e. a "2d view"). */
-  private alignWithRootZ() {
-    const zUp = Vector3d.unitZ();
-    if (zUp.isAlmostEqual(this.rotMatrix.rowZ()))
-      return;
-    const r = this.rotMatrix.transpose();
-    r.setColumn(2, zUp);
-    RotMatrix.createRigidFromRotMatrix(r, AxisOrder.ZXY, r);
-    r.transpose(this.rotMatrix);
-  }
-
-  private readonly _viewRange: ViewRect = new ViewRect();
-  /** get the rectangle of this Viewport in ViewCoordinates. */
-  public get viewRect(): ViewRect { const r = this._viewRange; const rect = this.getClientRect(); r.right = rect.width; r.top = rect.height; return r; }
-
-  /** True if an undoable viewing operation exists on the stack */
-  public get isUndoPossible(): boolean { return 0 < this.backStack.length; }
-
-  /** True if an redoable viewing operation exists on the stack */
-  public get isRedoPossible(): boolean { return 0 < this.forwardStack.length; }
-
-  /** clear the view-undo buffers of this Viewport */
-  public clearUndo(): void {
-    this.currentBaseline = undefined;
-    this.forwardStack.length = 0;
-    this.backStack.length = 0;
-  }
-
-  /** Establish the parameters of this Viewport from the current information in its ViewState */
-  public setupFromView(): ViewStatus {
-    const view = this.view;
-    if (!view)
-      return ViewStatus.InvalidViewport;
-
-    const origin = view.getOrigin().clone();
-    const delta = view.getExtents().clone();
-    this.rotMatrix.setFrom(view.getRotation());
-
-    // first, make sure none of the deltas are negative
-    delta.x = Math.abs(delta.x);
-    delta.y = Math.abs(delta.y);
-    delta.z = Math.abs(delta.z);
-
-    const limits = this.view.getExtentLimits();
-    const clampRange = (val: number) => Math.min(Math.max(limits.minExtent, val), limits.maxExtent);
-    delta.x = clampRange(delta.x);
-    delta.y = clampRange(delta.y);
-
-    this.adjustAspectRatio(origin, delta);
-
-    this.viewOrgUnexpanded.setFrom(origin);
-    this.viewDeltaUnexpanded.setFrom(delta);
-    this.viewOrg.setFrom(origin);
-    this.viewDelta.setFrom(delta);
-    this.zClipAdjusted = false;
-
-    if (view.is3d()) {
-      if (!view.allow3dManipulations()) {
-        // we're in a "2d" view of a physical model. That means that we must have our orientation with z out of the screen with z=0 at the center.
-        this.alignWithRootZ(); // make sure we're in a z Up view
-
-        const extents = view.getViewedExtents();
-        if (extents.isNull()) {
-          extents.low.z = -Viewport.get2dFrustumDepth();
-          extents.high.z = Viewport.get2dFrustumDepth();
-        }
-
-        let zMax = Math.max(Math.abs(extents.low.z), Math.abs(extents.high.z));
-        zMax = Math.max(zMax, 1.0); // make sure we have at least +-1m. Data may be purely planar
-        delta.z = 2.0 * zMax;
-        origin.z = -zMax;
-      } else {
-        if (view.isCameraOn())
-          this.validateCamera();
-
-        this.adjustZPlanes(origin, delta); // make sure view volume includes entire volume of view
-
-        // if the camera is on, don't allow front plane behind camera
-        if (view.isCameraOn()) {
-          const eyeOrg = view.camera.getEyePoint().minus(origin); // vector from eye to origin
-          this.toView(eyeOrg);
-
-          const frontDist = eyeOrg.z - delta.z; // front distance is backDist - delta.z
-
-          // allow ViewState to specify a minimum front dist, but in no case less than 6 inches
-          const minFrontDist = Math.max(15.2 * Constant.oneCentimeter, view.forceMinFrontDist);
-          if (frontDist < minFrontDist) {
-            // camera is too close to front plane, move origin away from eye to maintain a minimum front distance.
-            this.toView(origin);
-            origin.z -= (minFrontDist - frontDist);
-            this.fromView(origin);
-          }
-        }
-
-        // if we moved the z planes, set the "zClipAdjusted" flag.
-        if (!origin.isExactEqual(this.viewOrgUnexpanded) || !delta.isExactEqual(this.viewDeltaUnexpanded))
-          this.zClipAdjusted = true;
-      }
-    } else { // 2d viewport
-      this.alignWithRootZ();
-      delta.z = 2 * Viewport.get2dFrustumDepth();
-      origin.z = -Viewport.get2dFrustumDepth();
-    }
-
-    this.viewOrg.setFrom(origin);
-    this.viewDelta.setFrom(delta);
-
-    const frustFraction = this.rootToNpcFromViewDef(this.rootToNpc, origin, delta);
-    if (frustFraction === undefined)
-      return ViewStatus.InvalidViewport;
-
-    this.frustFraction = frustFraction;
-    this.rootToView.setFrom(this.calcNpcToView().multiplyMapMap(this.rootToNpc));
-
-    this.onViewChanged.raiseEvent(this);
-    return ViewStatus.Success;
-  }
-
-  /** Compute the root-to-npc map given an origin and delta. View orientation and camera comes from member variables. */
-  private rootToNpcFromViewDef(rootToNpc: Map4d, inOrigin: Point3d, delta: Vector3d): number | undefined {
-    const view = this.view;
-    const viewRot = this.rotMatrix;
-    const xVector = viewRot.rowX();
-    const yVector = viewRot.rowY();
-    const zVector = viewRot.rowZ();
-
-    let frustFraction = 1.0;
-    let xExtent: Vector3d;
-    let yExtent: Vector3d;
-    let zExtent: Vector3d;
-    let origin: Point3d;
-
-    // Compute root vectors along edges of view frustum.
-    if (view.is3d() && view.isCameraOn()) {
-      const camera = view.camera;
-      const eyeToOrigin = Vector3d.createStartEnd(camera.eye, inOrigin); // vector from origin on backplane to eye
-      this.toView(eyeToOrigin);                            // align with view coordinates.
-
-      const focusDistance = camera.focusDist;
-      let zDelta = delta.z;
-      let zBack = eyeToOrigin.z;              // Distance from eye to backplane.
-      let zFront = zBack + zDelta;            // Distance from eye to frontplane.
-
-      if (zFront / zBack < Viewport.nearScale24) {
-        const maximumBackClip = 10000 * Constant.oneKilometer;
-        if (-zBack > maximumBackClip) {
-          zBack = -maximumBackClip;
-          eyeToOrigin.z = zBack;
-        }
-
-        zFront = zBack * Viewport.nearScale24;
-        zDelta = zFront - eyeToOrigin.z;
-      }
-
-      // z out back of eye ====> origin z coordinates are negative.  (Back plane more negative than front plane)
-      const backFraction = -zBack / focusDistance;    // Perspective fraction at back clip plane.
-      const frontFraction = -zFront / focusDistance;  // Perspective fraction at front clip plane.
-      frustFraction = frontFraction / backFraction;
-
-      // delta.x,delta.y are view rectangle sizes at focus distance.  Scale to back plane:
-      xExtent = xVector.scale(delta.x * backFraction);   // xExtent at back == delta.x * backFraction.
-      yExtent = yVector.scale(delta.y * backFraction);   // yExtent at back == delta.y * backFraction.
-
-      // Calculate the zExtent in the View coordinate system.
-      zExtent = new Vector3d(
-        eyeToOrigin.x * (frontFraction - backFraction), // eyeToOrigin.x * frontFraction - eyeToOrigin.x * backFraction
-        eyeToOrigin.y * (frontFraction - backFraction), // eyeToOrigin.y * frontFraction - eyeToOrigin.y * backFraction
-        zDelta);
-      this.fromView(zExtent);   // rotate back to root coordinates.
-
-      origin = new Point3d(
-        eyeToOrigin.x * backFraction,   // Calculate origin in eye coordinates
-        eyeToOrigin.y * backFraction,
-        eyeToOrigin.z);
-
-      this.fromView(origin);  // Rotate back to root coordinates
-      origin.plus(camera.eye, origin); // Add the eye point.
-    } else {
-      origin = inOrigin.clone();
-      xExtent = xVector.scale(delta.x);
-      yExtent = yVector.scale(delta.y);
-      zExtent = zVector.scale(delta.z);
-    }
-
-    // calculate the root-to-npc mapping (using expanded frustum)
-    const newRootToNpc = Map4d.createVectorFrustum(origin, xExtent, yExtent, zExtent, frustFraction);
-    if (!newRootToNpc)
-      return undefined;
-
-    rootToNpc.setFrom(newRootToNpc);  // Don't screw this up if we are returning ERROR (TR# 251771).
-    this.frustFraction = frustFraction;
-    return frustFraction;
-  }
-
-  /**
-   * Check whether the ViewState of this Viewport has changed since the last call to this function.
-   * If so, save a *clone* of the previous state in the view undo stack to permit View Undo.
-   */
-  private saveViewUndo(): void {
-    if (!this._view)
-      return;
-
-    // the first time we're called we need to establish the "baseline"
-    if (!this.currentBaseline) { this.currentBaseline = this.view.clone<ViewState>(); return; }
-
-    if (this.view.equals(this.currentBaseline)) // this does a deep compare of the ViewState plus DisplayStyle, CategorySelector, and ModelSelector
-      return; // nothing changed, we're done
-
-    if (this.backStack.length >= this.maxUndoSteps) // don't save more than max
-      this.backStack.shift(); // remove the oldest entry
-
-    this.backStack.push(this.currentBaseline); // save previous state
-    this.forwardStack.length = 0; // not possible to do redo now
-
-    this.currentBaseline = this.view.clone<ViewState>(); // now update our baseline to match the current state
-  }
-
-  /** Call setupFrom view on this Viewport. Optionally, save previous state in view undo stack */
-  public synchWithView(saveInUndo: boolean): void {
-    this.setupFromView();
-    if (saveInUndo)
-      this.saveViewUndo();
-  }
-
-  /** Convert an array of points from CoordSystem.View to CoordSystem.Npc */
-  public viewToNpcArray(pts: Point3d[]): void {
-    const corners = this.getViewCorners();
-    const scrToNpcTran = Transform.createIdentity();
-    Transform.initFromRange(corners.low, corners.high, undefined, scrToNpcTran);
-    scrToNpcTran.multiplyPoint3dArrayInPlace(pts);
-  }
-  /** Convert an array of points from CoordSystem.Npc to CoordSystem.View */
-  public npcToViewArray(pts: Point3d[]): void {
-    const corners = this.getViewCorners();
-    for (const p of pts)
-      corners.fractionToPoint(p.x, p.y, p.z, p);
-  }
-  /**
-   * Convert a point from CoordSystem.View to CoordSystem.Npc
-   * @param pt the point to convert
-   * @param out optional location for result. If undefined, a new Point3d is created.
-   */
-  public viewToNpc(pt: Point3d, out?: Point3d): Point3d {
-    const corners = this.getViewCorners();
-    const scrToNpcTran = Transform.createIdentity();
-    Transform.initFromRange(corners.low, corners.high, undefined, scrToNpcTran);
-    return scrToNpcTran.multiplyPoint(pt, out);
-  }
-  /**
-   * Convert a point from CoordSystem.Npc to CoordSystem.View
-   * @param pt the point to convert
-   * @param out optional location for result. If undefined, a new Point3d is created.
-   */
-  public npcToView(pt: Point3d, out?: Point3d): Point3d {
-    const corners = this.getViewCorners();
-    return corners.fractionToPoint(pt.x, pt.y, pt.z, out);
-  }
-  /** Convert an array of points from CoordSystem.World to CoordSystem.Npc */
-  public worldToNpcArray(pts: Point3d[]): void { this.rootToNpc.transform0.multiplyPoint3dArrayQuietNormalize(pts); }
-  /** Convert an array of points from CoordSystem.Npc to CoordSystem.World */
-  public npcToWorldArray(pts: Point3d[]): void { this.rootToNpc.transform1.multiplyPoint3dArrayQuietNormalize(pts); }
-  /** Convert an array of points from CoordSystem.World to CoordSystem.View */
-  public worldToViewArray(pts: Point3d[]): void { this.rootToView.transform0.multiplyPoint3dArrayQuietNormalize(pts); }
-  /** Convert an array of points from CoordSystem.World to CoordSystem.View, as Point4ds */
-  public worldToView4dArray(worldPts: Point3d[], viewPts: Point4d[]): void { this.rootToView.transform0.multiplyPoint3dArray(worldPts, viewPts); }
-  /** Convert an array of points from CoordSystem.View to CoordSystem.World */
-  public viewToWorldArray(pts: Point3d[]) { this.rootToView.transform1.multiplyPoint3dArrayQuietNormalize(pts); }
-  /** Convert an array of points from CoordSystem.View as Point4ds to CoordSystem.World */
-  public view4dToWorldArray(viewPts: Point4d[], worldPts: Point3d[]): void { this.rootToView.transform1.multiplyPoint4dArrayQuietRenormalize(viewPts, worldPts); }
-  /**
-   * Convert a point from CoordSystem.World to CoordSystem.Npc
-   * @param pt the point to convert
-   * @param out optional location for result. If undefined, a new Point3d is created.
-   */
-  public worldToNpc(pt: Point3d, out?: Point3d): Point3d { return this.rootToNpc.transform0.multiplyPoint3dQuietNormalize(pt, out); }
-  /**
-   * Convert a point from CoordSystem.Npc to CoordSystem.World
-   * @param pt the point to convert
-   * @param out optional location for result. If undefined, a new Point3d is created.
-   */
-  public npcToWorld(pt: Point3d, out?: Point3d): Point3d { return this.rootToNpc.transform1.multiplyPoint3dQuietNormalize(pt, out); }
-  /**
-   * Convert a point from CoordSystem.World to CoordSystem.View
-   * @param pt the point to convert
-   * @param out optional location for result. If undefined, a new Point3d is created.
-   */
-  public worldToView(input: Point3d, out?: Point3d): Point3d { return this.rootToView.transform0.multiplyPoint3dQuietNormalize(input, out); }
-  /**
-   * Convert a point from CoordSystem.World to CoordSystem.View as Point4d
-   * @param input the point to convert
-   * @param out optional location for result. If undefined, a new Point4d is created.
-   */
-  public worldToView4d(input: Point3d, out?: Point4d): Point4d { return this.rootToView.transform0.multiplyPoint3d(input, 1.0, out); }
-  /**
-   * Convert a point from CoordSystem.View to CoordSystem.World
-   * @param pt the point to convert
-   * @param out optional location for result. If undefined, a new Point3d is created.
-   */
-  public viewToWorld(input: Point3d, out?: Point3d): Point3d { return this.rootToView.transform1.multiplyPoint3dQuietNormalize(input, out); }
-  /**
-   * Convert a point from CoordSystem.View as a Point4d to CoordSystem.View
-   * @param input the point to convert
-   * @param out optional location for result. If undefined, a new Point3d is created.
-   */
-  public view4dToWorld(input: Point4d, out?: Point3d): Point3d { return this.rootToView.transform1.multiplyXYZWQuietRenormalize(input.x, input.y, input.z, input.w, out); }
-
-  /** Converts inches to pixels based on screen DPI.
-   * @Note this information may not be accurate in some browsers.
-   * @param inches the number of inches to convert
-   * @returns the corresponding number of pixels
-   */
-  public pixelsFromInches(inches: number): number { return inches * this.pixelsPerInch; }
-
-  /**
-   * Get an 8-point frustum corresponding to the 8 corners of the Viewport in the specified coordinate system.
-   * There are two sets of corners that may be of interest.
-   * The "adjusted" box is the one that is computed by examining the "viewed extents" and moving
-   * the front and back planes to enclose everything in the view [N.B. this is the way that views implement
-   * the concept of "no front/back clipping", since there always must be a view frustum].
-   * The "unadjusted" box is the one that is stored in the ViewState.
-   * @param sys Coordinate system for points
-   * @param adjustedBox If true, retrieve the adjusted box. Otherwise retrieve the box that came from the view definition.
-   * @param box optional Frustum for return value
-   * @return the view frustum
-   * @note The "adjusted" box may be either larger or smaller than the "unadjusted" box.
-   */
-  public getFrustum(sys: CoordSystem = CoordSystem.World, adjustedBox: boolean = true, box?: Frustum): Frustum {
-    box = box ? box.initNpc() : new Frustum();
-
-    // if they are looking for the "unexpanded" (that is before f/b clipping expansion) box, we need to get the npc
-    // coordinates that correspond to the unexpanded box in the npc space of the Expanded view (that's the basis for all
-    // of the root-based maps.)
-    if (!adjustedBox && this.zClipAdjusted) {
-      // to get unexpanded box, we have to go recompute rootToNpc from original View.
-      const ueRootToNpc = Map4d.createIdentity();
-      const compression = this.rootToNpcFromViewDef(ueRootToNpc, this.viewOrgUnexpanded, this.viewDeltaUnexpanded);
-      if (!compression)
-        return box;
-
-      // get the root corners of the unexpanded box
-      const ueRootBox = new Frustum();
-      ueRootToNpc.transform1.multiplyPoint3dArrayQuietNormalize(ueRootBox.points);
-
-      // and convert them to npc coordinates of the expanded view
-      this.worldToNpcArray(ueRootBox.points);
-      box.setFrom(ueRootBox);
-    }
-
-    // now convert from NPC space to the specified coordinate system.
-    switch (sys) {
-      case CoordSystem.View:
-        this.npcToViewArray(box.points);
-        break;
-
-      case CoordSystem.World:
-        this.npcToWorldArray(box.points);
-        break;
-
-      // case CoordSystem.Screen:
-    }
-    return box;
-  }
-
-  /** get a copy of the current (adjusted) frustum of this viewport, in world coordinates. */
-  public getWorldFrustum(box?: Frustum): Frustum { return this.getFrustum(CoordSystem.World, true, box); }
-
-  /**
-   * scroll the view by a given number of pixels.
-   * @param screenDist distance to scroll in pixels
-   */
-  public scroll(screenDist: Point2d): ViewStatus {
-    const view = this.view;
-    if (!view)
-      return ViewStatus.InvalidViewport;
-
-    if (view.is3d() && view.isCameraOn()) {
-      const offset = new Vector3d(screenDist.x, screenDist.y, 0.0);
-      const frust = this.getFrustum(CoordSystem.View, false)!;
-      frust.translate(offset);
-      this.viewToWorldArray(frust.points);
-
-      view.setupFromFrustum(frust);
-      view.centerEyePoint();
-      return this.setupFromView();
-    }
-
-    const pts = [new Point3d(), new Point3d(screenDist.x, screenDist.y, 0)];
-    this.viewToWorldArray(pts);
-    const dist = pts[1].minus(pts[0]);
-    const newOrg = view.getOrigin().plus(dist);
-    view.setOrigin(newOrg);
-
-    return this.setupFromView();
-  }
-
-  /**
-   * Get the anchor point for a Zoom operation, based on a button event.
-   * @return the center point for a zoom operation, in world coordinates
-   */
-  public getZoomCenter(ev: BeButtonEvent, result?: Point3d): Point3d {
-    const vp = ev.viewport!;
-    return vp.viewToWorld(ev.viewPoint, result); // NEEDS_WORK
-  }
-
-  /**
-   * Zoom the view by a scale factor, placing the new center at the projection of the given point (world coordinates)
-   * on the focal plane.
-   * Updates ViewState and re-synchs Viewport. Does not save in view undo buffer.
-   */
-  public zoom(newCenter: Point3d | undefined, factor: number): ViewStatus {
-    const view = this.view;
-    if (!view)
-      return ViewStatus.InvalidViewport;
-
-    if (view.is3d() && view.isCameraOn()) {
-      const centerNpc = newCenter ? this.worldToNpc(newCenter) : NpcCenter.clone();
-      const scaleTransform = Transform.createFixedPointAndMatrix(centerNpc, RotMatrix.createScale(factor, factor, 1.0));
-
-      const offset = centerNpc.minus(NpcCenter); // offset by difference of old/new center
-      offset.z = 0.0;     // z center stays the same.
-
-      const offsetTransform = Transform.createTranslationXYZ(offset.x, offset.y, offset.z);
-      const product = offsetTransform.multiplyTransformTransform(scaleTransform);
-
-      const frust = new Frustum();
-      product.multiplyPoint3dArrayInPlace(frust.points);
-
-      this.npcToWorldArray(frust.points);
-      view.setupFromFrustum(frust);
-      view.centerEyePoint();
-      return this.setupFromView();
-    }
-
-    // for non-camera views, do the zooming by adjusting the origin and delta directly so there can be no
-    // chance of the rotation changing due to numerical precision errors calculating it from the frustum corners.
-    const delta = view.getExtents().clone();
-    delta.x *= factor;
-    delta.y *= factor;
-
-    // first check to see whether the zoom operation results in an invalid view. If so, make sure we don't change anything
-    const validSize = view.validateViewDelta(delta, false);
-    if (ViewStatus.Success !== validSize)
-      return validSize;
-
-    const center = newCenter ? newCenter.clone() : view.getCenter().clone();
-
-    if (!view.allow3dManipulations())
-      center.z = 0.0;
-
-    const newOrg = view.getOrigin().clone();
-    this.toView(newOrg);
-    this.toView(center);
-
-    view.setExtents(delta);
-
-    newOrg.x = center.x - delta.x / 2.0;
-    newOrg.y = center.y - delta.y / 2.0;
-    this.fromView(newOrg);
-    view.setOrigin(newOrg);
-    return this.setupFromView();
-  }
-
-  /**
-   * Zoom the view to a show the tightest box around a given set of elements. Does not change view rotation.
-   * @param placements element placement(s). Will zoom to the union of the placements.
-   * @param margin the amount of white space to leave around elements
-   * @note Updates ViewState and re-synchs Viewport. Does not save in view undo buffer.
-   */
-  public zoomToElements(placements: Placement3dProps[] | Placement2dProps[] | Placement2dProps | Placement3dProps, margin?: MarginPercent) {
-    const viewTransform = Transform.createOriginAndMatrix(Point3d.createZero(), this.rotMatrix);
-    const elemRange = Array.isArray(placements) ? placements : [placements];
-    const hasAngle = (arg: any): arg is Placement2dProps => arg.angle !== undefined;
-
-    const viewRange = new Range3d();
-    for (const elRange of elemRange) {
-      const placement = hasAngle(elRange) ? Placement2d.fromJSON(elRange) : Placement3d.fromJSON(elRange);
-      const frust = Frustum.fromRange(placement.bbox);
-      viewRange.extendArray(frust.points, viewTransform);
-    }
-
-    this.view.lookAtViewAlignedVolume(viewRange, this.viewRect.aspect, margin);
-    this.setupFromView();
-  }
-
-  /**
-   * Zoom the view to a volume of space, in world coordinates.
-   * @param volume The low and high corners, in world coordinates.
-   * @param margin the amount of white space to leave around elements
-   * @note Updates ViewState and re-synchs Viewport. Does not save in view undo buffer.
-   */
-  public zoomToVolume(volume: LowAndHighXYZ | LowAndHighXY, margin?: MarginPercent) {
-    const range = Range3d.fromJSON(volume);
-    this.view.lookAtVolume(range, this.viewRect.aspect, margin);
-    this.setupFromView();
-  }
-
-  /**
-   * Set up this Viewport's viewing parameters based on a Frustum
-   * @param inFrustum the new viewing frustum
-   * @returns true if successful
-   */
-  public setupFromFrustum(inFrustum: Frustum): boolean {
-    const validSize = this.view.setupFromFrustum(inFrustum);
-    return this.setupFromView() ? validSize === ViewStatus.Success : false;
-  }
-
-  public resetUndo() {
-    this.clearUndo();
-    this.saveViewUndo();  // Set up new baseline state
-    // Notify event listeners
-    // this.historyChanged.raiseEvent();
-  }
-
-  public computeViewRange(): Range3d {
-    this.setupFromView();
-    const viewRange = new Range3d();
-    // // NB: This is the range of all models currently in the scene. Doesn't account for toggling display of categories.
-    // const geomRange = this.geometry.range;
-    // const geomMatrix = this.geometry.modelMatrix;
-    // geomMatrix.multiply(geomRange.low);
-    // geomMatrix.multiply(geomRange.high);
-    // const center = geomRange.getCenter();
-    // const high = geomRange.high;
-    // const delta = Cartesian3.fromDifferenceOf(high, center);
-
-    // //addDebugRange(this, center, delta);
-
-    // const geomScale = Matrix3.fromScaleFactors(delta.x, delta.y, delta.z);
-    // const modelMatrix = Matrix4.fromRotationTranslation(geomScale, center);
-
-    // const scaleFactor = 1.0;
-    // const range = new Range3(new Cartesian3(-scaleFactor, -scaleFactor, -scaleFactor), new Cartesian3(scaleFactor, scaleFactor, scaleFactor));
-    // modelMatrix.multiplyByPoint(range.low, range.low);
-    // modelMatrix.multiplyByPoint(range.high, range.high);
-
-    // const rangeBox = range.get8Corners();
-    // this.rotMatrix.multiplyArray(rangeBox);
-
-    // const viewRange = Range3.fromArray(rangeBox);
-    return viewRange;
-  }
-
-  /**
-   * Reverses the most recent change to the Viewport from the undo stack.
-   */
-  public doUndo(animationTime?: BeDuration) {
-    if (0 === this.backStack.length)
-      return;
-
-    this.forwardStack.push(this.currentBaseline!);
-    this.currentBaseline = this.backStack.pop()!;
-    this.applyViewState(this.currentBaseline, animationTime);
-  }
-
-  /**
-   * Re-applies the most recently un-done change to the Viewport from the redo stack
-   */
-  public doRedo(animationTime?: BeDuration) {
-    if (0 === this.forwardStack.length)
-      return;
-
-    this.backStack.push(this.currentBaseline!);
-    this.currentBaseline = this.forwardStack.pop()!;
-    this.applyViewState(this.currentBaseline, animationTime);
-  }
-
-  public animate() {
-    if (this.animator && this.animator.animate()) {
-      this.animator = undefined;
-    }
-  }
-
-  public removeAnimator() {
-    if (this.animator) {
-      this.animator.interrupt(); // will be destroyed
-      this.animator = undefined;
-    }
-  }
-
-  private setAnimator(animator: Animator) {
-    this.removeAnimator();
-    this.animator = animator;
-  }
-
-  public animateFrustumChange(start: Frustum, end: Frustum, animationTime?: BeDuration) {
-    if (!animationTime || 0.0 >= animationTime.milliseconds) {
-      this.setupFromFrustum(end);
-      return;
-    }
-
-    this.setAnimator(new Animator(animationTime, this, start, end));
-  }
-
-  public applyViewState(val: ViewState, animationTime?: BeDuration) {
-    const startFrust = this.getFrustum();
-    this._view = val.clone<ViewState>();
-    this.synchWithView(false);
-    this.animateFrustumChange(startFrust, this.getFrustum(), animationTime);
-  }
-
-  public pickEntity(_mousePos: Point3d, _radius: number, _result?: Point3d): Point3d | undefined {
-    return undefined;
-  }
-
-  /**
-   * Converts an {x,y} position in screen coordinates to world coordinates by picking against
-   * the depth buffer.
-   * @param  mousePos the position in screen coordinates
-   * @param result optional output point
-   * @param enforceGeometryPicks optional, if set to true picks that aren't on tileset geometry return undefined
-   * @return the corresponding position in world coordinates, or undefined if no value exists in the depth buffer for the specified point
-   */
-  public pickDepthBuffer(_mousePos: Point3d, _result?: Point3d, _enforceGeometryPicks?: boolean): Point3d | undefined {
-    // var depthIntersection;
-    // if (this.scene.pickPositionSupported) {
-    //   depthIntersection = this.scene.pickPosition(mousePos, scratchDepthBufferIntersection);
-    // }
-
-    // if (!Cesium.defined(depthIntersection))
-    //   return undefined;
-
-    // if (enforceGeometryPicks) {
-    //   let isTilesetGeometry = this.pickEntity(mousePos) instanceof Cesium.Cesium3DTileFeature
-    //   if (!isTilesetGeometry)
-    //     return undefined
-    // }
-
-    // var npcPt = this.worldToNpc(depthIntersection, scratchDepthNpcPt);
-    // var viewPt = this.npcToView(npcPt);
-    // viewPt.x = mousePos.x;
-    // viewPt.y = mousePos.y;
-    // this.viewToWorld(viewPt, depthIntersection);
-
-    // return depthIntersection;
-    return undefined;
-  }
-
-  private static roundGrid(num: number, units: number): number {
-    const sign = ((num * units) < 0.0) ? -1.0 : 1.0;
-    num = (num * sign) / units + 0.5;
-    num = units * sign * Math.floor(num);
-    return num;
-  }
-
-  private getGridOrientation(origin: Point3d, rMatrix: RotMatrix) {
-    if (this.view.isSpatialView())
-      origin.setFrom(this.iModel!.globalOrigin);
-
-    switch (this.gridOrientation) {
-      case GridOrientationType.View: {
-        const center = this.view.getCenter();
-        this.toView(center);
-        this.toView(origin);
-        origin.z = center.z;
-        this.fromView(origin);
-        break;
-      }
-
-      case GridOrientationType.WorldXY:
-        break;
-
-      case GridOrientationType.WorldYZ: {
-        RotMatrix.createRows(rMatrix.getRow(1), rMatrix.getRow(2), rMatrix.getRow(0), rMatrix);
-        break;
-      }
-
-      case GridOrientationType.WorldXZ: {
-        RotMatrix.createRows(rMatrix.getRow(0), rMatrix.getRow(2), rMatrix.getRow(1), rMatrix);
-        break;
-      }
-    }
-  }
-
-  private pointToStandardGrid(point: Point3d, rMatrix: RotMatrix, origin: Point3d): void {
-    const planeNormal = rMatrix.getRow(2);
-
-    let eyeVec: Vector3d;
-    if (this.view.is3d() && this.isCameraOn())
-      eyeVec = this.view.camera.eye.vectorTo(point);
-    else
-      eyeVec = this.rotMatrix.getRow(2).clone();
-
-    eyeVec.normalizeInPlace();
-    LegacyMath.linePlaneIntersect(point, point, eyeVec, origin, planeNormal, false);
-
-    // // get origin and point in view coordinate system
-    const pointView = point.clone();
-    const originView = origin.clone();
-    this.toView(pointView);
-    this.toView(originView);
-
-    // subtract off the origin
-    pointView.y -= originView.y;
-    pointView.x -= originView.x;
-
-    // round off the remainder to the grid distances
-    pointView.x = Viewport.roundGrid(pointView.x, this.gridSpacing.x);
-    pointView.y = Viewport.roundGrid(pointView.y, this.gridSpacing.y);
-
-    // add the origin back in
-    pointView.x += originView.x;
-    pointView.y += originView.y;
-
-    // go back to root coordinate system
-    this.fromView(pointView);
-    point.setFrom(pointView);
-  }
-
-  public pointToGrid(point: Point3d): void {
-    if (GridOrientationType.AuxCoord === this.gridOrientation) {
-      this.pointToStandardGrid(point, this.getAuxCoordRotation(), this.getAuxCoordOrigin());
-      return;
-    }
-
-    const origin = new Point3d();
-    const rMatrix = RotMatrix.createIdentity();
-    this.getGridOrientation(origin, rMatrix);
-    this.pointToStandardGrid(point, rMatrix, origin);
-  }
-
-  public getPixelSizeAtPoint(point?: Point3d, coordSys: CoordSystem = CoordSystem.World): number {
-    if (!point) {
-      point = NpcCenter.clone(); // if undefined, use center of view
-      this.npcToWorld(point, point);
-    }
-
-    const worldPts: Point3d[] = [];
-    const viewPts: Point4d[] = [];
-    viewPts[0] = this.worldToView4d(point);
-    viewPts[1] = viewPts[0].clone();
-    viewPts[1].x += viewPts[1].w; // form a vector one pixel wide in x direction.
-    this.view4dToWorldArray(viewPts, worldPts);
-
-    switch (coordSys) {
-      case CoordSystem.View:
-        this.worldToViewArray(worldPts);
-        break;
-
-      case CoordSystem.Npc:
-        this.worldToNpcArray(worldPts);
-        break;
-
-      case CoordSystem.World:
-      default:
-        break;
-    }
-
-    return worldPts[0].distance(worldPts[1]);
-  }
-
-  /** Show the surface normal for geometry under the cursor when snapping. */
-  private static drawLocateHitDetail(context: DecorateContext, aperture: number, hit: HitDetail): void {
-    // NEEDS_WORK: Need to decide the fate of this...when/if to show it, etc.
-    const vp = context.viewport!;
-    if (!vp.view.is3d())
-      return; // Not valuable in 2d...
-
-    if (!(hit instanceof SnapDetail))
-      return; // Don't display unless snapped...
-
-    if (!hit.geomDetail.isValidSurfaceHit())
-      return; // AccuSnap will flash edge/segment geometry...
-
-    if (SnapMode.Nearest !== hit.snapMode && hit.isHot)
-      return; // Only display if snap is nearest or NOT hot...surface normal is for hit location, not snap location...
-
-    const color = new ColorDef(~vp.hilite.color.getRgb); // Invert hilite color for good contrast...
-    const colorFill = color.clone();
-    const pt = hit.getHitPoint();
-    const radius = (2.5 * aperture) * vp.getPixelSizeAtPoint(pt);
-    const normal = hit.geomDetail.normal;
-    const rMatrix = RotMatrix.createRigidHeadsUp(normal);
-    color.setAlpha(100);
-    colorFill.setAlpha(200);
-
-    const ellipse = Arc3d.createScaledXYColumns(pt, rMatrix, radius, radius, AngleSweep.create360())!;
-    const graphic = context.createWorldOverlay();
-    graphic.setSymbology(color, colorFill, 1);
-    graphic.addArc(ellipse, true, true);
-    graphic.addArc(ellipse, false, false);
-
-    const length = (0.6 * radius);
-    ellipse.vector0.normalize(normal);
-    const pt1 = pt.plusScaled(normal, length);
-    const pt2 = pt.plusScaled(normal, -length);
-    graphic.addLineString([pt1, pt2]);
-    ellipse.vector90.normalize(normal);
-    pt.plusScaled(normal, length, pt1);
-    pt.plusScaled(normal, -length, pt2);
-    graphic.addLineString([pt1, pt2]);
-    context.addWorldOverlay(graphic.finish()!);
-  }
-
-  /** draw a filled and outlined circle to represent the size of the location tolerance in the current view. */
-  private static drawLocateCircle(context: DecorateContext, aperture: number, pt: Point3d): void {
-    const radius = (aperture / 2.0) + .5;
-    const center = context.viewport!.worldToView(pt);
-    const ellipse = Arc3d.createXYEllipse(center, radius, radius);
-    const ellipse2 = Arc3d.createXYEllipse(center, radius + 1, radius + 1);
-    const graphic = context.createViewOverlay();
-    const white = ColorDef.white.clone();
-    const black = ColorDef.black.clone();
-    white.setAlpha(165);
-    graphic.setSymbology(white, white, 1);
-    graphic.addArc2d(ellipse, true, true, 0.0);
-    black.setAlpha(100);
-    graphic.setSymbology(black, black, 1);
-    graphic.addArc2d(ellipse2, false, false, 0.0);
-    white.setAlpha(20);
-    graphic.setSymbology(white, white, 1);
-    graphic.addArc2d(ellipse, false, false, 0.0);
-    context.addViewOverlay(graphic.finish()!);
-  }
-
-  /** @hidden */
-  public drawLocateCursor(context: DecorateContext, pt: Point3d, aperture: number, isLocateCircleOn: boolean, hit?: HitDetail): void {
-    if (hit)
-      Viewport.drawLocateHitDetail(context, aperture, hit);
-
-    if (isLocateCircleOn)
-      Viewport.drawLocateCircle(context, aperture, pt);
-  }
-
-  /** Get a color that will contrast to the current background color of this Viewport. Either Black or White depending on which will have the most contrast. */
-  public getContrastToBackgroundColor(): ColorDef {
-    const bgColor = this.view.backgroundColor.colors;
-    const invert = ((bgColor.r + bgColor.g + bgColor.b) > (255 * 3) / 2);
-    return invert ? ColorDef.black : ColorDef.white; // should we use black or white?
-  }
-}
-=======
-/*---------------------------------------------------------------------------------------------
-| $Copyright: (c) 2018 Bentley Systems, Incorporated. All rights reserved. $
- *--------------------------------------------------------------------------------------------*/
-import {
-  Vector3d, XYZ, Point3d, Point2d, XAndY, LowAndHighXY, LowAndHighXYZ, Arc3d, Range3d, AxisOrder, Angle, AngleSweep,
-  RotMatrix, Transform, Map4d, Point4d, Constant,
-} from "@bentley/geometry-core";
-import { ViewState, ViewStatus, MarginPercent, GridOrientationType } from "./ViewState";
-import { BeEvent, BeDuration, BeTimePoint } from "@bentley/bentleyjs-core";
-import { BeButtonEvent, BeCursor } from "./tools/Tool";
-import { EventController } from "./tools/EventController";
-import { AuxCoordSystemState } from "./AuxCoordSys";
-import { IModelConnection } from "./IModelConnection";
-import { Id64 } from "@bentley/bentleyjs-core";
-import { HitDetail, SnapDetail, SnapMode } from "./HitDetail";
-import { DecorateContext } from "./ViewContext";
-import { LegacyMath } from "@bentley/imodeljs-common/lib/LegacyMath";
-import { DecorationList, Hilite, Camera, ColorDef, Frustum, Npc, NpcCorners, NpcCenter, Placement3dProps, Placement2dProps, Placement2d, Placement3d, AntiAliasPref } from "@bentley/imodeljs-common";
-import { IModelApp } from "./IModelApp";
-import { Target } from "./render/System";
-import { ViewFlags } from "@bentley/imodeljs-common";
-
-/** viewport synchronization flags */
-export class SyncFlags {
-  public get isValidDecorations(): boolean { return this.decorations; }
-  public get isValidScene(): boolean { return this.scene; }
-  public get isValidController(): boolean { return this.controller; }
-  public get isValidRenderPlan(): boolean { return this.renderPlan; }
-  public get isValidRotatePoint(): boolean { return this.rotatePoint; }
-  public get isFirstDrawComplete(): boolean { return this.firstDrawComplete; }
-  public get isRedrawPending(): boolean { return this.redrawPending; }
-  constructor(private decorations: boolean = false,
-              private scene: boolean = false,
-              private renderPlan: boolean = false,
-              private controller: boolean = false,
-              private rotatePoint: boolean = false,
-              private firstDrawComplete: boolean = false,
-              private redrawPending: boolean = false) {}
-  public invalidateDecorations(): void { this.decorations = false; }
-  public invalidateScene(): void { this.scene = false; this.invalidateDecorations(); }
-  public invalidateRenderPlan(): void { this.renderPlan = false; this.invalidateScene(); }
-  public invalidateController(): void { this.controller = false; this.invalidateRenderPlan(); this.invalidateFirstDrawComplete(); }
-  public invalidateRotatePoint(): void { this.rotatePoint = false; }
-  public invalidateFirstDrawComplete(): void { this.firstDrawComplete = false; }
-  public invalidateRedrawPending(): void { this.redrawPending = false; }
-  public setValidDecorations(): void { this.decorations = true; }
-  public setFirstDrawComplete(): void { this.firstDrawComplete = true; }
-  public setValidScene(): void { this.scene = true; }
-  public setValidController(): void { this.controller = true; }
-  public setValidRenderPlan(): void { this.renderPlan = true; }
-  public setValidRotatePoint(): void { this.rotatePoint = true; }
-  public setRedrawPending(): void { this.redrawPending = true; }
-  /** enables setting instance as readonly so reference is preserved when resetting */
-  public initFrom(other: SyncFlags): void { this.decorations = other.decorations; this.scene = other.scene; this.renderPlan = other.renderPlan; this.controller = other.controller; this.rotatePoint = other.rotatePoint; this.firstDrawComplete = other.firstDrawComplete; this.redrawPending = other.redrawPending; }
-}
-
-/** A rectangle in view coordinates. */
-export class ViewRect {
-  public constructor(public left = 0, public bottom = 0, public right = 0, public top = 0) { }
-  public isNull(): boolean { return this.right < this.left || this.top < this.bottom; }
-  public get width() { return this.right - this.left; }
-  public get height() { return this.top - this.bottom; }
-  public get aspect() { return this.isNull() ? 1.0 : this.width / this.height; }
-  public get area() { return this.isNull() ? 0 : this.width * this.height; }
-  public init(left = 0, bottom = 0, right = 1, top = 1) { this.left = left, this.bottom = bottom, this.right = right, this.top = top; }
-  public initFromPoint(low: XAndY, high: XAndY): void { this.init(low.x, low.y, high.x, high.y); }
-  public initFromRange(input: LowAndHighXY): void { this.initFromPoint(input.low, input.high); }
-}
-
-/** the minimum and maximum values for the "depth" of a rectangle of screen space. Values are in "npc" so they will be between 0 and 1.0 */
-export class DepthRangeNpc {
-  constructor(public minimum = 0, public maximum = 1.0) { }
-  public middle(): number { return this.minimum + ((this.maximum - this.minimum) / 2.0); }
-}
-
-/** Coordinate system types */
-export const enum CoordSystem {
-  /** Coordinates are relative to the origin of the view */
-  View,
-  /** Coordinates are relative to normalized plane coordinates. */
-  Npc,
-  /** Coordinates are relative to the world coordinate system for the physical elements in the iModel */
-  World,
-}
-
-/** object to animate frustum transition of a viewport */
-class Animator {
-  private currFrustum = new Frustum();
-  private startTime?: BeTimePoint;
-
-  public constructor(public totalTime: BeDuration, public viewport: Viewport, public startFrustum: Frustum, public endFrustum: Frustum) { }
-
-  public interpolateFrustum(fraction: number): void {
-    for (let i = 0; i < Npc.CORNER_COUNT; ++i) {
-      this.startFrustum.points[i].interpolate(fraction, this.endFrustum.points[i], this.currFrustum.points[i]);
-    }
-    this.viewport.setupFromFrustum(this.currFrustum);
-  }
-
-  private moveToTime(time: number) {
-    const fraction = time / this.totalTime.milliseconds;
-    this.interpolateFrustum(fraction);
-  }
-
-  /**
-   * move to the appropriate frame, based on the current time, for the current animation.
-   * @return true when finished
-   */
-  public animate(): boolean {
-    const currTime = BeTimePoint.now();
-    if (!this.startTime)
-      this.startTime = currTime;
-
-    const totalTime = this.totalTime;
-    const endTime = this.startTime.milliseconds + totalTime.milliseconds;
-
-    if (endTime <= currTime.milliseconds) {
-      this.moveToTime(totalTime.milliseconds);
-      return true;
-    }
-
-    let done = false;
-    let index = currTime.milliseconds - this.startTime.milliseconds;
-    if (index > totalTime.milliseconds) {
-      done = true;
-      index = totalTime.milliseconds;
-    }
-
-    this.moveToTime(index);
-    return done;
-  }
-
-  /** Abort this animation, moving to the final frame. */
-  public interrupt(): void {
-    if (this.startTime) {
-      // We've been interrupted after animation began. Skip to the final animation state
-      this.moveToTime(this.totalTime.milliseconds);
-    }
-  }
-}
-
-export const enum RemoveMe { No = 0, Yes = 1 }
-
-/**
- * An object to animate a transition of viewport.
- * Only one animator may be associated with a viewport at a time. Registering a new
- * animator replaces any existing animator.
- * The animator's animate() function will be invoked just prior to the rendering of each frame.
- * The return value of animate() indicates whether to keep the animator active or to remove it.
- * The animator may also be removed in response to certain changes to the viewport - e.g., when
- * the viewport is closed, or its view controller changed, etc.
- */
-export interface ViewportAnimator {
-  /** Apply animation to the viewport. Return RemoveMe.Yes when animation is completed, causing the animator to be removed from the viewport. */
-  animate(viewport: Viewport): RemoveMe;
-
-  /**
-   * Invoked when this ViewportAnimator is removed from the viewport, e.g. because it was replaced by a new animator, the viewport was closed -
-   * that is, for any reason other than returning RemoveMe.Yes from animate()
-   */
-  onInterrupted(viewport: Viewport): void;
-}
-
-/**
- * A ViewportAnimator that animated decorations. While the animator is
- * active, decorations will be invalidated on each frame. The animator's
- * animateDecorations() function will be invoked to update any animation state; then
- * decorations will be re-requested and rendered.
- * decorations each frame for a set duration.
- */
-export class DecorationAnimator implements ViewportAnimator {
-  private start: BeTimePoint;
-  private stop: BeTimePoint;
-
-  constructor(duration: BeDuration) {
-    this.start = BeTimePoint.now();
-    this.stop = this.start.plus(duration);
-  }
-
-  /**
-   * Override to update animation state, which can then be used on the next call to produce decorations.
-   * @param viewport The viewport being animated
-   * @param durationPercent The ratio of duration elapsed, in [0.0,1.0]
-   * @returns RemoveMe.Yes to immediately remove this animator, RemoveMe::No to continue animating until duration elapsed or animator interrupted.
-   * If this animator is interrupted, this function will be immediately invoked with durationPercent=1.0.
-   */
-  public animateDecorations(_viewport: Viewport, _durationPercent: number): RemoveMe { return RemoveMe.No; }
-
-  public animate(vp: Viewport): RemoveMe {
-    vp.invalidateDecorations();
-    const total = this.stop.milliseconds - this.start.milliseconds;
-    const elapsed = BeTimePoint.now().milliseconds - this.start.milliseconds;
-    const ratio = Math.min(elapsed / total, 1.0);
-    const removeMe = this.animateDecorations(vp, ratio);
-    return (RemoveMe.Yes === removeMe || ratio === 1.0) ? RemoveMe.Yes : RemoveMe.No;
-  }
-
-  public onInterrupted(vp: Viewport): void {
-    vp.invalidateDecorations();
-    this.animateDecorations(vp, 1.0);
-  }
-}
-
-/**
- * A Viewport maps a set of one or more Models to an output device. It holds a ViewState that defines
- * the viewing parameters.
- */
-export class Viewport {
-  private iModel?: IModelConnection;
-  /** Called whenever this viewport is synchronized with its ViewState */
-  public readonly onViewChanged = new BeEvent<(vp: Viewport) => void>();
-  public readonly hilite = new Hilite.Settings();
-  private zClipAdjusted = false;    // were the view z clip planes adjusted due to front/back clipping off?
-  /** view origin, potentially expanded */
-  public readonly viewOrg = new Point3d();
-  /** view delta, potentially expanded */
-  public readonly viewDelta = new Vector3d();
-  /** view origin (from ViewState, un-expanded) */
-  public readonly viewOrgUnexpanded = new Point3d();
-  /** view delta (from ViewState, un-expanded) */
-  public readonly viewDeltaUnexpanded = new Vector3d();
-  /** View rotation matrix (copied from ViewState) */
-  public readonly rotMatrix = new RotMatrix();
-  public readonly rootToView = Map4d.createIdentity();
-  public readonly rootToNpc = Map4d.createIdentity();
-  private readonly viewCorners: Range3d = new Range3d();
-  private animator?: Animator;
-  public flashUpdateTime?: BeTimePoint;  // time the current flash started
-  public flashIntensity = 0;        // current flash intensity from [0..1]
-  public flashDuration = 0;         // the length of time that the flash intensity will increase (in seconds)
-  private flashedElem?: string;         // id of currently flashed element
-  public lastFlashedElem?: string;      // id of last flashed element
-  private _viewCmdTargetCenter?: Point3d;
-  public frustFraction: number = 1.0;
-  public maxUndoSteps = 20;
-  private _auxCoordSystem?: AuxCoordSystemState;
-  public gridOrientation = GridOrientationType.WorldXY;
-  public readonly gridSpacing = new Point2d(1.0, 1.0);
-  public gridsPerRef = 10;
-  private readonly forwardStack: ViewState[] = [];
-  private readonly backStack: ViewState[] = [];
-  private currentBaseline?: ViewState;
-  private static nearScale24 = 0.0003; // max ratio of frontplane to backplane distance for 24 bit zbuffer
-  private _evController?: EventController;
-  private static get2dFrustumDepth() { return Constant.oneMeter; }
-
-  public get viewFlags(): ViewFlags { return this.view.viewFlags; }
-  public get target(): Target { return this._target!; }
-  public get wantAntiAliasLines(): AntiAliasPref { return AntiAliasPref.Off; }
-  public get wantAntiAliasText(): AntiAliasPref { return AntiAliasPref.Detect; }
-
-  public isPointAdjustmentRequired(): boolean { return this.view.is3d(); }
-  public isSnapAdjustmentRequired(): boolean { return IModelApp.toolAdmin.acsPlaneSnapLock && this.view.is3d(); }
-  public isContextRotationRequired(): boolean { return IModelApp.toolAdmin.acsContextLock; }
-
-  constructor(public canvas?: HTMLCanvasElement, private _view?: ViewState, private _target?: Target) { this.setCursor(); this.saveViewUndo(); }
-
-  /** Get the ClientRect of the canvas for this Viewport. */
-  public getClientRect(): ClientRect { return this.canvas!.getBoundingClientRect(); }
-
-  /** Set the event controller for this Viewport. Destroys previous controller, if one was defined. */
-  public setEventController(controller: EventController | undefined) { if (this._evController) { this._evController.destroy(); } this._evController = controller; }
-
-  /** the current ViewState controlling this Viewport */
-  public get view(): ViewState { return this._view!; }
-  public get pixelsPerInch() { /* ###TODO: This is apparently unobtainable information in a browser... */ return 96; }
-  public get viewCmdTargetCenter(): Point3d | undefined { return this._viewCmdTargetCenter; }
-  public set viewCmdTargetCenter(center: Point3d | undefined) { this._viewCmdTargetCenter = center ? center.clone() : undefined; }
-  public isCameraOn(): boolean { return this.view.is3d() && this.view.isCameraOn(); }
-  public invalidateDecorations() { }
-
-  public changeDynamics(_list: DecorationList | undefined, _priority: number): void {
-    //    RenderQueue().AddTask(* new ChangeDynamicsTask(* GetRenderTarget(), priority, list));
-    this.invalidateDecorations();
-  }
-
-  /** change the cursor for this Viewport */
-  public setCursor(cursor: BeCursor = BeCursor.Default) { if (this.canvas) this.canvas.style.cursor = cursor; }
-
-  public setFlashed(id: string | undefined, duration: number): void {
-    if (id !== this.flashedElem) {
-      this.lastFlashedElem = this.flashedElem;
-      this.flashedElem = id;
-    }
-    this.flashDuration = duration;
-  }
-
-  public getAuxCoordSystem(): AuxCoordSystemState { if (!this._auxCoordSystem) this._auxCoordSystem = this.view.createAuxCoordSystem(""); return this._auxCoordSystem; }
-  public setAuxCoordSystem(val: AuxCoordSystemState | undefined) { this._auxCoordSystem = val; this.view.setAuxiliaryCoordinateSystemId(Id64.fromJSON(val ? val.id : undefined)); }
-  public getAuxCoordRotation(result?: RotMatrix) { return this._auxCoordSystem ? this._auxCoordSystem.getRotation(result) : RotMatrix.createIdentity(result); }
-  public getAuxCoordOrigin(result?: Point3d) { return this._auxCoordSystem ? this._auxCoordSystem.getOrigin(result) : Point3d.createZero(result); }
-
-  private static copyOutput = (from: XYZ, to?: XYZ) => { let pt = from; if (to) { to.setFrom(from); pt = to; } return pt; };
-  public toView(from: XYZ, to?: XYZ) { this.rotMatrix.multiplyVectorInPlace(Viewport.copyOutput(from, to)); }
-  public fromView(from: XYZ, to?: XYZ) { this.rotMatrix.multiplyTransposeVectorInPlace(Viewport.copyOutput(from, to)); }
-
-  /** adjust the front and back planes to encompass the entire viewed volume */
-  private adjustZPlanes(origin: Point3d, delta: Vector3d): void {
-    const view = this.view;
-    if (!view.is3d()) // only necessary for 3d views
-      return;
-
-    let extents = view.getViewedExtents() as Range3d;
-    if (extents.isNull())
-      return;
-
-    // convert viewed extents in world coordinates to min/max in view aligned coordinates
-    const viewTransform = Transform.createOriginAndMatrix(Point3d.createZero(), this.rotMatrix);
-    const extFrust = Frustum.fromRange(extents);
-    extFrust.multiply(viewTransform);
-    extents = extFrust.toRange();
-
-    this.rotMatrix.multiplyVectorInPlace(origin);       // put origin in view coordinates
-    origin.z = extents.low.z;           // set origin to back of viewed extents
-    delta.z = extents.high.z - origin.z; // and delta to front of viewed extents
-    this.rotMatrix.multiplyTransposeVectorInPlace(origin);
-
-    if (!view.isCameraOn())
-      return;
-
-    // if the camera is on, we need to make sure that the viewed volume is not behind the eye
-    const eyeOrg = view.camera.getEyePoint().minus(origin);
-    this.rotMatrix.multiplyVectorInPlace(eyeOrg);
-
-    // if the distance from the eye to origin in less than 1 meter, move the origin away from the eye. Usually, this means
-    // that the camera is outside the viewed extents and pointed away from it. There's nothing to see anyway.
-    if (eyeOrg.z < 1.0) {
-      this.rotMatrix.multiplyVectorInPlace(origin);
-      origin.z -= (2.0 - eyeOrg.z);
-      this.rotMatrix.multiplyTransposeVectorInPlace(origin);
-      delta.z = 1.0;
-      return;
-    }
-
-    // if part of the viewed extents are behind the eye, don't include that.
-    if (delta.z > eyeOrg.z)
-      delta.z = eyeOrg.z;
-  }
-
-  private validateCamera() {
-    const view = this.view;
-    if (!view.is3d())
-      return;
-
-    const camera = view.camera;
-    camera.validateLens();
-    if (camera.isFocusValid())
-      return;
-
-    const vDelta = view.getExtents();
-    const maxDelta = vDelta.x > vDelta.y ? vDelta.x : vDelta.y;
-    let focusDistance = maxDelta / (2.0 * Math.tan(camera.getLensAngle().radians / 2.0));
-
-    if (focusDistance < vDelta.z / 2.0)
-      focusDistance = vDelta.z / 2.0;
-
-    const eyePoint = new Point3d(vDelta.x / 2.0, vDelta.y / 2.0, (vDelta.z / 2.0) + focusDistance);
-
-    this.fromView(eyePoint);
-    eyePoint.plus(view.getOrigin(), eyePoint);
-    camera.setEyePoint(eyePoint);
-    camera.setFocusDistance(focusDistance);
-  }
-
-  public async changeView(view: ViewState) {
-    this.clearUndo();
-    this._view = view;
-    this.iModel = view.iModel;
-    this.setupFromView();
-    this.saveViewUndo();
-
-    const auxCoordSysId = view.getAuxiliaryCoordinateSystemId();
-    if (auxCoordSysId.isValid()) {
-      const props = await this.iModel.elements.getProps(auxCoordSysId);
-      this._auxCoordSystem = AuxCoordSystemState.fromProps(props[0], this.iModel);
-    } else { this._auxCoordSystem = undefined; }
-
-    this.gridOrientation = view.getGridOrientation();
-    this.gridsPerRef = view.getGridsPerRef();
-    view.getGridSpacing(this.gridSpacing);
-    return view.load(); // load the view's state, if necessary
-  }
-
-  private static readonly fullRangeNpc = new Range3d(0, 1, 0, 1, 0, 1); // full range of view
-  private static readonly depthRect = new ViewRect();
-  public determineVisibleDepthNpc(subRectNpc?: Range3d, result?: DepthRangeNpc): DepthRangeNpc | undefined {
-    subRectNpc = subRectNpc || Viewport.fullRangeNpc;
-
-    // Determine screen rectangle in which to query visible depth min + max
-    const viewRect = Viewport.depthRect;
-    viewRect.initFromPoint(this.npcToView(subRectNpc.low), this.npcToView(subRectNpc.high));
-    return this.pickRange(viewRect, result);
-  }
-
-  /** Computes the range of depth values for a region of the screen
-   * @param origin the top-left corner of the region in screen coordinates
-   * @param extents the width (x) and height (y) of the region in screen coordinates
-   * @returns the minimum and maximum depth values within the region, or undefined.
-   */
-  public pickRange(_rect: ViewRect, _result?: DepthRangeNpc): DepthRangeNpc | undefined {
-    return undefined;
-  }
-
-  private static readonly scratchDefaultRotatePointLow = new Point3d(.5, .5, .5);
-  private static readonly scratchDefaultRotatePointHigh = new Point3d(.5, .5, .5);
-  public determineDefaultRotatePoint(result?: Point3d): Point3d {
-    result = result ? result : new Point3d();
-    const view = this.view;
-    const depth = this.determineVisibleDepthNpc();
-
-    // if there are no elements in the view and the camera is on, use the camera target point
-    if (!depth && view.is3d() && view.isCameraOn())
-      return view.getTargetPoint(result);
-
-    Viewport.scratchDefaultRotatePointLow.z = depth ? depth.minimum : 0;
-    Viewport.scratchDefaultRotatePointHigh.z = depth ? depth.maximum : 1.0;
-    return Viewport.scratchDefaultRotatePointLow.interpolate(.5, Viewport.scratchDefaultRotatePointHigh, result);
-  }
-
-  public getFocusPlaneNpc(): number {
-    const cameraTarget = this.view.getTargetPoint();
-    let npcZ = this.worldToNpc(cameraTarget, cameraTarget).z;
-    if (npcZ < 0.0 || npcZ > 1.0) {
-      Viewport.scratchDefaultRotatePointHigh.z = 1.0;
-      Viewport.scratchDefaultRotatePointLow.z = 0.0;
-      const npcLow = this.npcToWorld(Viewport.scratchDefaultRotatePointLow);
-      const npcHigh = this.npcToWorld(Viewport.scratchDefaultRotatePointHigh);
-      const center = npcLow.interpolate(0.5, npcHigh);
-      npcZ = this.worldToNpc(center, center).z;
-    }
-
-    return npcZ;
-  }
-
-  public turnCameraOn(lensAngle?: Angle): ViewStatus {
-    const view = this.view;
-    if (!view.is3d())
-      return ViewStatus.InvalidViewport;
-
-    if (!lensAngle)
-      lensAngle = view.camera.lens;
-
-    Camera.validateLensAngle(lensAngle);
-
-    if (view.isCameraOn())
-      return view.lookAtUsingLensAngle(view.getEyePoint(), view.getTargetPoint(), view.getYVector(), lensAngle);
-
-    // We need to figure out a new camera target. To do that, we need to know where the geometry is in the view.
-    // We use the depth of the center of the view for that.
-    let depthRange = this.determineVisibleDepthNpc();
-    if (!depthRange)
-      depthRange = new DepthRangeNpc();
-    const middle = depthRange.middle();
-    const corners = [
-      new Point3d(0.0, 0.0, middle), // lower left, at target depth
-      new Point3d(1.0, 1.0, middle), // upper right at target depth
-      new Point3d(0.0, 0.0, depthRange.maximum), // lower left, at closest npc
-      new Point3d(1.0, 1.0, depthRange.maximum), // upper right at closest
-    ];
-
-    this.npcToWorldArray(corners);
-
-    const eye = corners[2].interpolate(0.5, corners[3]); // middle of closest plane
-    const target = corners[0].interpolate(0.5, corners[1]); // middle of halfway plane
-    const backDist = eye.distance(target) * 2.0;
-    const frontDist = view.minimumFrontDistance();
-    return view.lookAtUsingLensAngle(eye, target, view.getYVector(), lensAngle, frontDist, backDist);
-  }
-
-  /* get the extents of this view, in ViewCoordinates, as a Range3d */
-  private getViewCorners(): Range3d {
-    const corners = this.viewCorners;
-    const viewRect = this.viewRect;
-    corners.high.x = viewRect.right;
-    corners.low.y = viewRect.top;    // y's are swapped on the screen!
-    corners.low.x = 0;
-    corners.high.y = 0;
-    corners.low.z = -32767;
-    corners.high.z = 32767;
-    return corners;
-  }
-
-  private calcNpcToView(): Map4d {
-    const corners = this.getViewCorners();
-    return Map4d.createBoxMap(NpcCorners[Npc._000], NpcCorners[Npc._111], corners.low, corners.high)!;
-  }
-
-  /** adjust the aspect ratio of the view volume to match the aspect ratio of the window of this Viewport.
-   *  modifies the point and vector given
-   */
-  private adjustAspectRatio(origin: Point3d, delta: Vector3d) {
-    const windowAspect = this.viewRect.aspect * this.view.getAspectRatioSkew();
-    const viewAspect = delta.x / delta.y;
-
-    if (Math.abs(1.0 - (viewAspect / windowAspect)) < 1.0e-9)
-      return;
-
-    const oldDelta = delta.clone();
-    if (viewAspect > windowAspect)
-      delta.y = delta.x / windowAspect;
-    else
-      delta.x = delta.y * windowAspect;
-
-    const newOrigin = origin.clone();
-    this.toView(newOrigin);
-    newOrigin.x += ((oldDelta.x - delta.x) / 2.0);
-    newOrigin.y += ((oldDelta.y - delta.y) / 2.0);
-    this.fromView(newOrigin, origin);
-  }
-
-  /** Ensure the rotation matrix for this view is aligns the root z with the view out (i.e. a "2d view"). */
-  private alignWithRootZ() {
-    const zUp = Vector3d.unitZ();
-    if (zUp.isAlmostEqual(this.rotMatrix.rowZ()))
-      return;
-    const r = this.rotMatrix.transpose();
-    r.setColumn(2, zUp);
-    RotMatrix.createRigidFromRotMatrix(r, AxisOrder.ZXY, r);
-    r.transpose(this.rotMatrix);
-  }
-
-  private readonly _viewRange: ViewRect = new ViewRect();
-  /** get the rectangle of this Viewport in ViewCoordinates. */
-  public get viewRect(): ViewRect { const r = this._viewRange; const rect = this.getClientRect(); r.right = rect.width; r.top = rect.height; return r; }
-
-  /** True if an undoable viewing operation exists on the stack */
-  public get isUndoPossible(): boolean { return 0 < this.backStack.length; }
-
-  /** True if an redoable viewing operation exists on the stack */
-  public get isRedoPossible(): boolean { return 0 < this.forwardStack.length; }
-
-  /** clear the view-undo buffers of this Viewport */
-  public clearUndo(): void {
-    this.currentBaseline = undefined;
-    this.forwardStack.length = 0;
-    this.backStack.length = 0;
-  }
-
-  /** Establish the parameters of this Viewport from the current information in its ViewState */
-  public setupFromView(): ViewStatus {
-    const view = this.view;
-    if (!view)
-      return ViewStatus.InvalidViewport;
-
-    const origin = view.getOrigin().clone();
-    const delta = view.getExtents().clone();
-    this.rotMatrix.setFrom(view.getRotation());
-
-    // first, make sure none of the deltas are negative
-    delta.x = Math.abs(delta.x);
-    delta.y = Math.abs(delta.y);
-    delta.z = Math.abs(delta.z);
-
-    const limits = this.view.getExtentLimits();
-    const clampRange = (val: number) => Math.min(Math.max(limits.minExtent, val), limits.maxExtent);
-    delta.x = clampRange(delta.x);
-    delta.y = clampRange(delta.y);
-
-    this.adjustAspectRatio(origin, delta);
-
-    this.viewOrgUnexpanded.setFrom(origin);
-    this.viewDeltaUnexpanded.setFrom(delta);
-    this.viewOrg.setFrom(origin);
-    this.viewDelta.setFrom(delta);
-    this.zClipAdjusted = false;
-
-    if (view.is3d()) {
-      if (!view.allow3dManipulations()) {
-        // we're in a "2d" view of a physical model. That means that we must have our orientation with z out of the screen with z=0 at the center.
-        this.alignWithRootZ(); // make sure we're in a z Up view
-
-        const extents = view.getViewedExtents();
-        if (extents.isNull()) {
-          extents.low.z = -Viewport.get2dFrustumDepth();
-          extents.high.z = Viewport.get2dFrustumDepth();
-        }
-
-        let zMax = Math.max(Math.abs(extents.low.z), Math.abs(extents.high.z));
-        zMax = Math.max(zMax, 1.0); // make sure we have at least +-1m. Data may be purely planar
-        delta.z = 2.0 * zMax;
-        origin.z = -zMax;
-      } else {
-        if (view.isCameraOn())
-          this.validateCamera();
-
-        this.adjustZPlanes(origin, delta); // make sure view volume includes entire volume of view
-
-        // if the camera is on, don't allow front plane behind camera
-        if (view.isCameraOn()) {
-          const eyeOrg = view.camera.getEyePoint().minus(origin); // vector from eye to origin
-          this.toView(eyeOrg);
-
-          const frontDist = eyeOrg.z - delta.z; // front distance is backDist - delta.z
-
-          // allow ViewState to specify a minimum front dist, but in no case less than 6 inches
-          const minFrontDist = Math.max(15.2 * Constant.oneCentimeter, view.forceMinFrontDist);
-          if (frontDist < minFrontDist) {
-            // camera is too close to front plane, move origin away from eye to maintain a minimum front distance.
-            this.toView(origin);
-            origin.z -= (minFrontDist - frontDist);
-            this.fromView(origin);
-          }
-        }
-
-        // if we moved the z planes, set the "zClipAdjusted" flag.
-        if (!origin.isExactEqual(this.viewOrgUnexpanded) || !delta.isExactEqual(this.viewDeltaUnexpanded))
-          this.zClipAdjusted = true;
-      }
-    } else { // 2d viewport
-      this.alignWithRootZ();
-      delta.z = 2 * Viewport.get2dFrustumDepth();
-      origin.z = -Viewport.get2dFrustumDepth();
-    }
-
-    this.viewOrg.setFrom(origin);
-    this.viewDelta.setFrom(delta);
-
-    const frustFraction = this.rootToNpcFromViewDef(this.rootToNpc, origin, delta);
-    if (frustFraction === undefined)
-      return ViewStatus.InvalidViewport;
-
-    this.frustFraction = frustFraction;
-    this.rootToView.setFrom(this.calcNpcToView().multiplyMapMap(this.rootToNpc));
-
-    this.onViewChanged.raiseEvent(this);
-    return ViewStatus.Success;
-  }
-
-  /** Compute the root-to-npc map given an origin and delta. View orientation and camera comes from member variables. */
-  private rootToNpcFromViewDef(rootToNpc: Map4d, inOrigin: Point3d, delta: Vector3d): number | undefined {
-    const view = this.view;
-    const viewRot = this.rotMatrix;
-    const xVector = viewRot.rowX();
-    const yVector = viewRot.rowY();
-    const zVector = viewRot.rowZ();
-
-    let frustFraction = 1.0;
-    let xExtent: Vector3d;
-    let yExtent: Vector3d;
-    let zExtent: Vector3d;
-    let origin: Point3d;
-
-    // Compute root vectors along edges of view frustum.
-    if (view.is3d() && view.isCameraOn()) {
-      const camera = view.camera;
-      const eyeToOrigin = Vector3d.createStartEnd(camera.eye, inOrigin); // vector from origin on backplane to eye
-      this.toView(eyeToOrigin);                            // align with view coordinates.
-
-      const focusDistance = camera.focusDist;
-      let zDelta = delta.z;
-      let zBack = eyeToOrigin.z;              // Distance from eye to backplane.
-      let zFront = zBack + zDelta;            // Distance from eye to frontplane.
-
-      if (zFront / zBack < Viewport.nearScale24) {
-        const maximumBackClip = 10000 * Constant.oneKilometer;
-        if (-zBack > maximumBackClip) {
-          zBack = -maximumBackClip;
-          eyeToOrigin.z = zBack;
-        }
-
-        zFront = zBack * Viewport.nearScale24;
-        zDelta = zFront - eyeToOrigin.z;
-      }
-
-      // z out back of eye ====> origin z coordinates are negative.  (Back plane more negative than front plane)
-      const backFraction = -zBack / focusDistance;    // Perspective fraction at back clip plane.
-      const frontFraction = -zFront / focusDistance;  // Perspective fraction at front clip plane.
-      frustFraction = frontFraction / backFraction;
-
-      // delta.x,delta.y are view rectangle sizes at focus distance.  Scale to back plane:
-      xExtent = xVector.scale(delta.x * backFraction);   // xExtent at back == delta.x * backFraction.
-      yExtent = yVector.scale(delta.y * backFraction);   // yExtent at back == delta.y * backFraction.
-
-      // Calculate the zExtent in the View coordinate system.
-      zExtent = new Vector3d(
-        eyeToOrigin.x * (frontFraction - backFraction), // eyeToOrigin.x * frontFraction - eyeToOrigin.x * backFraction
-        eyeToOrigin.y * (frontFraction - backFraction), // eyeToOrigin.y * frontFraction - eyeToOrigin.y * backFraction
-        zDelta);
-      this.fromView(zExtent);   // rotate back to root coordinates.
-
-      origin = new Point3d(
-        eyeToOrigin.x * backFraction,   // Calculate origin in eye coordinates
-        eyeToOrigin.y * backFraction,
-        eyeToOrigin.z);
-
-      this.fromView(origin);  // Rotate back to root coordinates
-      origin.plus(camera.eye, origin); // Add the eye point.
-    } else {
-      origin = inOrigin.clone();
-      xExtent = xVector.scale(delta.x);
-      yExtent = yVector.scale(delta.y);
-      zExtent = zVector.scale(delta.z);
-    }
-
-    // calculate the root-to-npc mapping (using expanded frustum)
-    const newRootToNpc = Map4d.createVectorFrustum(origin, xExtent, yExtent, zExtent, frustFraction);
-    if (!newRootToNpc)
-      return undefined;
-
-    rootToNpc.setFrom(newRootToNpc);  // Don't screw this up if we are returning ERROR (TR# 251771).
-    this.frustFraction = frustFraction;
-    return frustFraction;
-  }
-
-  /**
-   * Check whether the ViewState of this Viewport has changed since the last call to this function.
-   * If so, save a *clone* of the previous state in the view undo stack to permit View Undo.
-   */
-  private saveViewUndo(): void {
-    if (!this._view)
-      return;
-
-    // the first time we're called we need to establish the "baseline"
-    if (!this.currentBaseline) { this.currentBaseline = this.view.clone<ViewState>(); return; }
-
-    if (this.view.equals(this.currentBaseline)) // this does a deep compare of the ViewState plus DisplayStyle, CategorySelector, and ModelSelector
-      return; // nothing changed, we're done
-
-    if (this.backStack.length >= this.maxUndoSteps) // don't save more than max
-      this.backStack.shift(); // remove the oldest entry
-
-    this.backStack.push(this.currentBaseline); // save previous state
-    this.forwardStack.length = 0; // not possible to do redo now
-
-    this.currentBaseline = this.view.clone<ViewState>(); // now update our baseline to match the current state
-  }
-
-  /** Call setupFrom view on this Viewport. Optionally, save previous state in view undo stack */
-  public synchWithView(saveInUndo: boolean): void {
-    this.setupFromView();
-    if (saveInUndo)
-      this.saveViewUndo();
-  }
-
-  /** Convert an array of points from CoordSystem.View to CoordSystem.Npc */
-  public viewToNpcArray(pts: Point3d[]): void {
-    const corners = this.getViewCorners();
-    const scrToNpcTran = Transform.createIdentity();
-    Transform.initFromRange(corners.low, corners.high, undefined, scrToNpcTran);
-    scrToNpcTran.multiplyPoint3dArrayInPlace(pts);
-  }
-  /** Convert an array of points from CoordSystem.Npc to CoordSystem.View */
-  public npcToViewArray(pts: Point3d[]): void {
-    const corners = this.getViewCorners();
-    for (const p of pts)
-      corners.fractionToPoint(p.x, p.y, p.z, p);
-  }
-  /**
-   * Convert a point from CoordSystem.View to CoordSystem.Npc
-   * @param pt the point to convert
-   * @param out optional location for result. If undefined, a new Point3d is created.
-   */
-  public viewToNpc(pt: Point3d, out?: Point3d): Point3d {
-    const corners = this.getViewCorners();
-    const scrToNpcTran = Transform.createIdentity();
-    Transform.initFromRange(corners.low, corners.high, undefined, scrToNpcTran);
-    return scrToNpcTran.multiplyPoint(pt, out);
-  }
-  /**
-   * Convert a point from CoordSystem.Npc to CoordSystem.View
-   * @param pt the point to convert
-   * @param out optional location for result. If undefined, a new Point3d is created.
-   */
-  public npcToView(pt: Point3d, out?: Point3d): Point3d {
-    const corners = this.getViewCorners();
-    return corners.fractionToPoint(pt.x, pt.y, pt.z, out);
-  }
-  /** Convert an array of points from CoordSystem.World to CoordSystem.Npc */
-  public worldToNpcArray(pts: Point3d[]): void { this.rootToNpc.transform0.multiplyPoint3dArrayQuietNormalize(pts); }
-  /** Convert an array of points from CoordSystem.Npc to CoordSystem.World */
-  public npcToWorldArray(pts: Point3d[]): void { this.rootToNpc.transform1.multiplyPoint3dArrayQuietNormalize(pts); }
-  /** Convert an array of points from CoordSystem.World to CoordSystem.View */
-  public worldToViewArray(pts: Point3d[]): void { this.rootToView.transform0.multiplyPoint3dArrayQuietNormalize(pts); }
-  /** Convert an array of points from CoordSystem.World to CoordSystem.View, as Point4ds */
-  public worldToView4dArray(worldPts: Point3d[], viewPts: Point4d[]): void { this.rootToView.transform0.multiplyPoint3dArray(worldPts, viewPts); }
-  /** Convert an array of points from CoordSystem.View to CoordSystem.World */
-  public viewToWorldArray(pts: Point3d[]) { this.rootToView.transform1.multiplyPoint3dArrayQuietNormalize(pts); }
-  /** Convert an array of points from CoordSystem.View as Point4ds to CoordSystem.World */
-  public view4dToWorldArray(viewPts: Point4d[], worldPts: Point3d[]): void { this.rootToView.transform1.multiplyPoint4dArrayQuietRenormalize(viewPts, worldPts); }
-  /**
-   * Convert a point from CoordSystem.World to CoordSystem.Npc
-   * @param pt the point to convert
-   * @param out optional location for result. If undefined, a new Point3d is created.
-   */
-  public worldToNpc(pt: Point3d, out?: Point3d): Point3d { return this.rootToNpc.transform0.multiplyPoint3dQuietNormalize(pt, out); }
-  /**
-   * Convert a point from CoordSystem.Npc to CoordSystem.World
-   * @param pt the point to convert
-   * @param out optional location for result. If undefined, a new Point3d is created.
-   */
-  public npcToWorld(pt: Point3d, out?: Point3d): Point3d { return this.rootToNpc.transform1.multiplyPoint3dQuietNormalize(pt, out); }
-  /**
-   * Convert a point from CoordSystem.World to CoordSystem.View
-   * @param pt the point to convert
-   * @param out optional location for result. If undefined, a new Point3d is created.
-   */
-  public worldToView(input: Point3d, out?: Point3d): Point3d { return this.rootToView.transform0.multiplyPoint3dQuietNormalize(input, out); }
-  /**
-   * Convert a point from CoordSystem.World to CoordSystem.View as Point4d
-   * @param input the point to convert
-   * @param out optional location for result. If undefined, a new Point4d is created.
-   */
-  public worldToView4d(input: Point3d, out?: Point4d): Point4d { return this.rootToView.transform0.multiplyPoint3d(input, 1.0, out); }
-  /**
-   * Convert a point from CoordSystem.View to CoordSystem.World
-   * @param pt the point to convert
-   * @param out optional location for result. If undefined, a new Point3d is created.
-   */
-  public viewToWorld(input: Point3d, out?: Point3d): Point3d { return this.rootToView.transform1.multiplyPoint3dQuietNormalize(input, out); }
-  /**
-   * Convert a point from CoordSystem.View as a Point4d to CoordSystem.View
-   * @param input the point to convert
-   * @param out optional location for result. If undefined, a new Point3d is created.
-   */
-  public view4dToWorld(input: Point4d, out?: Point3d): Point3d { return this.rootToView.transform1.multiplyXYZWQuietRenormalize(input.x, input.y, input.z, input.w, out); }
-
-  /** Converts inches to pixels based on screen DPI.
-   * @Note this information may not be accurate in some browsers.
-   * @param inches the number of inches to convert
-   * @returns the corresponding number of pixels
-   */
-  public pixelsFromInches(inches: number): number { return inches * this.pixelsPerInch; }
-
-  /**
-   * Get an 8-point frustum corresponding to the 8 corners of the Viewport in the specified coordinate system.
-   * There are two sets of corners that may be of interest.
-   * The "adjusted" box is the one that is computed by examining the "viewed extents" and moving
-   * the front and back planes to enclose everything in the view [N.B. this is the way that views implement
-   * the concept of "no front/back clipping", since there always must be a view frustum].
-   * The "unadjusted" box is the one that is stored in the ViewState.
-   * @param sys Coordinate system for points
-   * @param adjustedBox If true, retrieve the adjusted box. Otherwise retrieve the box that came from the view definition.
-   * @param box optional Frustum for return value
-   * @return the view frustum
-   * @note The "adjusted" box may be either larger or smaller than the "unadjusted" box.
-   */
-  public getFrustum(sys: CoordSystem = CoordSystem.World, adjustedBox: boolean = true, box?: Frustum): Frustum {
-    box = box ? box.initNpc() : new Frustum();
-
-    // if they are looking for the "unexpanded" (that is before f/b clipping expansion) box, we need to get the npc
-    // coordinates that correspond to the unexpanded box in the npc space of the Expanded view (that's the basis for all
-    // of the root-based maps.)
-    if (!adjustedBox && this.zClipAdjusted) {
-      // to get unexpanded box, we have to go recompute rootToNpc from original View.
-      const ueRootToNpc = Map4d.createIdentity();
-      const compression = this.rootToNpcFromViewDef(ueRootToNpc, this.viewOrgUnexpanded, this.viewDeltaUnexpanded);
-      if (!compression)
-        return box;
-
-      // get the root corners of the unexpanded box
-      const ueRootBox = new Frustum();
-      ueRootToNpc.transform1.multiplyPoint3dArrayQuietNormalize(ueRootBox.points);
-
-      // and convert them to npc coordinates of the expanded view
-      this.worldToNpcArray(ueRootBox.points);
-      box.setFrom(ueRootBox);
-    }
-
-    // now convert from NPC space to the specified coordinate system.
-    switch (sys) {
-      case CoordSystem.View:
-        this.npcToViewArray(box.points);
-        break;
-
-      case CoordSystem.World:
-        this.npcToWorldArray(box.points);
-        break;
-
-      // case CoordSystem.Screen:
-    }
-    return box;
-  }
-
-  /** get a copy of the current (adjusted) frustum of this viewport, in world coordinates. */
-  public getWorldFrustum(box?: Frustum): Frustum { return this.getFrustum(CoordSystem.World, true, box); }
-
-  /**
-   * scroll the view by a given number of pixels.
-   * @param screenDist distance to scroll in pixels
-   */
-  public scroll(screenDist: Point2d): ViewStatus {
-    const view = this.view;
-    if (!view)
-      return ViewStatus.InvalidViewport;
-
-    if (view.is3d() && view.isCameraOn()) {
-      const offset = new Vector3d(screenDist.x, screenDist.y, 0.0);
-      const frust = this.getFrustum(CoordSystem.View, false)!;
-      frust.translate(offset);
-      this.viewToWorldArray(frust.points);
-
-      view.setupFromFrustum(frust);
-      view.centerEyePoint();
-      return this.setupFromView();
-    }
-
-    const pts = [new Point3d(), new Point3d(screenDist.x, screenDist.y, 0)];
-    this.viewToWorldArray(pts);
-    const dist = pts[1].minus(pts[0]);
-    const newOrg = view.getOrigin().plus(dist);
-    view.setOrigin(newOrg);
-
-    return this.setupFromView();
-  }
-
-  /**
-   * Get the anchor point for a Zoom operation, based on a button event.
-   * @return the center point for a zoom operation, in world coordinates
-   */
-  public getZoomCenter(ev: BeButtonEvent, result?: Point3d): Point3d {
-    const vp = ev.viewport!;
-    return vp.viewToWorld(ev.viewPoint, result); // NEEDS_WORK
-  }
-
-  /**
-   * Zoom the view by a scale factor, placing the new center at the projection of the given point (world coordinates)
-   * on the focal plane.
-   * Updates ViewState and re-synchs Viewport. Does not save in view undo buffer.
-   */
-  public zoom(newCenter: Point3d | undefined, factor: number): ViewStatus {
-    const view = this.view;
-    if (!view)
-      return ViewStatus.InvalidViewport;
-
-    if (view.is3d() && view.isCameraOn()) {
-      const centerNpc = newCenter ? this.worldToNpc(newCenter) : NpcCenter.clone();
-      const scaleTransform = Transform.createFixedPointAndMatrix(centerNpc, RotMatrix.createScale(factor, factor, 1.0));
-
-      const offset = centerNpc.minus(NpcCenter); // offset by difference of old/new center
-      offset.z = 0.0;     // z center stays the same.
-
-      const offsetTransform = Transform.createTranslationXYZ(offset.x, offset.y, offset.z);
-      const product = offsetTransform.multiplyTransformTransform(scaleTransform);
-
-      const frust = new Frustum();
-      product.multiplyPoint3dArrayInPlace(frust.points);
-
-      this.npcToWorldArray(frust.points);
-      view.setupFromFrustum(frust);
-      view.centerEyePoint();
-      return this.setupFromView();
-    }
-
-    // for non-camera views, do the zooming by adjusting the origin and delta directly so there can be no
-    // chance of the rotation changing due to numerical precision errors calculating it from the frustum corners.
-    const delta = view.getExtents().clone();
-    delta.x *= factor;
-    delta.y *= factor;
-
-    // first check to see whether the zoom operation results in an invalid view. If so, make sure we don't change anything
-    const validSize = view.validateViewDelta(delta, false);
-    if (ViewStatus.Success !== validSize)
-      return validSize;
-
-    const center = newCenter ? newCenter.clone() : view.getCenter().clone();
-
-    if (!view.allow3dManipulations())
-      center.z = 0.0;
-
-    const newOrg = view.getOrigin().clone();
-    this.toView(newOrg);
-    this.toView(center);
-
-    view.setExtents(delta);
-
-    newOrg.x = center.x - delta.x / 2.0;
-    newOrg.y = center.y - delta.y / 2.0;
-    this.fromView(newOrg);
-    view.setOrigin(newOrg);
-    return this.setupFromView();
-  }
-
-  /**
-   * Zoom the view to a show the tightest box around a given set of elements. Does not change view rotation.
-   * @param placements element placement(s). Will zoom to the union of the placements.
-   * @param margin the amount of white space to leave around elements
-   * @note Updates ViewState and re-synchs Viewport. Does not save in view undo buffer.
-   */
-  public zoomToElements(placements: Placement3dProps[] | Placement2dProps[] | Placement2dProps | Placement3dProps, margin?: MarginPercent) {
-    const viewTransform = Transform.createOriginAndMatrix(Point3d.createZero(), this.rotMatrix);
-    const elemRange = Array.isArray(placements) ? placements : [placements];
-    const hasAngle = (arg: any): arg is Placement2dProps => arg.angle !== undefined;
-
-    const viewRange = new Range3d();
-    for (const elRange of elemRange) {
-      const placement = hasAngle(elRange) ? Placement2d.fromJSON(elRange) : Placement3d.fromJSON(elRange);
-      const frust = Frustum.fromRange(placement.bbox);
-      viewRange.extendArray(frust.points, viewTransform);
-    }
-
-    this.view.lookAtViewAlignedVolume(viewRange, this.viewRect.aspect, margin);
-    this.setupFromView();
-  }
-
-  /**
-   * Zoom the view to a volume of space, in world coordinates.
-   * @param volume The low and high corners, in world coordinates.
-   * @param margin the amount of white space to leave around elements
-   * @note Updates ViewState and re-synchs Viewport. Does not save in view undo buffer.
-   */
-  public zoomToVolume(volume: LowAndHighXYZ | LowAndHighXY, margin?: MarginPercent) {
-    const range = Range3d.fromJSON(volume);
-    this.view.lookAtVolume(range, this.viewRect.aspect, margin);
-    this.setupFromView();
-  }
-
-  /**
-   * Set up this Viewport's viewing parameters based on a Frustum
-   * @param inFrustum the new viewing frustum
-   * @returns true if successful
-   */
-  public setupFromFrustum(inFrustum: Frustum): boolean {
-    const validSize = this.view.setupFromFrustum(inFrustum);
-    return this.setupFromView() ? validSize === ViewStatus.Success : false;
-  }
-
-  public resetUndo() {
-    this.clearUndo();
-    this.saveViewUndo();  // Set up new baseline state
-    // Notify event listeners
-    // this.historyChanged.raiseEvent();
-  }
-
-  public computeViewRange(): Range3d {
-    this.setupFromView();
-    const viewRange = new Range3d();
-    // // NB: This is the range of all models currently in the scene. Doesn't account for toggling display of categories.
-    // const geomRange = this.geometry.range;
-    // const geomMatrix = this.geometry.modelMatrix;
-    // geomMatrix.multiply(geomRange.low);
-    // geomMatrix.multiply(geomRange.high);
-    // const center = geomRange.getCenter();
-    // const high = geomRange.high;
-    // const delta = Cartesian3.fromDifferenceOf(high, center);
-
-    // //addDebugRange(this, center, delta);
-
-    // const geomScale = Matrix3.fromScaleFactors(delta.x, delta.y, delta.z);
-    // const modelMatrix = Matrix4.fromRotationTranslation(geomScale, center);
-
-    // const scaleFactor = 1.0;
-    // const range = new Range3(new Cartesian3(-scaleFactor, -scaleFactor, -scaleFactor), new Cartesian3(scaleFactor, scaleFactor, scaleFactor));
-    // modelMatrix.multiplyByPoint(range.low, range.low);
-    // modelMatrix.multiplyByPoint(range.high, range.high);
-
-    // const rangeBox = range.get8Corners();
-    // this.rotMatrix.multiplyArray(rangeBox);
-
-    // const viewRange = Range3.fromArray(rangeBox);
-    return viewRange;
-  }
-
-  /**
-   * Reverses the most recent change to the Viewport from the undo stack.
-   */
-  public doUndo(animationTime?: BeDuration) {
-    if (0 === this.backStack.length)
-      return;
-
-    this.forwardStack.push(this.currentBaseline!);
-    this.currentBaseline = this.backStack.pop()!;
-    this.applyViewState(this.currentBaseline, animationTime);
-  }
-
-  /**
-   * Re-applies the most recently un-done change to the Viewport from the redo stack
-   */
-  public doRedo(animationTime?: BeDuration) {
-    if (0 === this.forwardStack.length)
-      return;
-
-    this.backStack.push(this.currentBaseline!);
-    this.currentBaseline = this.forwardStack.pop()!;
-    this.applyViewState(this.currentBaseline, animationTime);
-  }
-
-  public animate() {
-    if (this.animator && this.animator.animate()) {
-      this.animator = undefined;
-    }
-  }
-
-  public removeAnimator() {
-    if (this.animator) {
-      this.animator.interrupt(); // will be destroyed
-      this.animator = undefined;
-    }
-  }
-
-  private setAnimator(animator: Animator) {
-    this.removeAnimator();
-    this.animator = animator;
-  }
-
-  public animateFrustumChange(start: Frustum, end: Frustum, animationTime?: BeDuration) {
-    if (!animationTime || 0.0 >= animationTime.milliseconds) {
-      this.setupFromFrustum(end);
-      return;
-    }
-
-    this.setAnimator(new Animator(animationTime, this, start, end));
-  }
-
-  public applyViewState(val: ViewState, animationTime?: BeDuration) {
-    const startFrust = this.getFrustum();
-    this._view = val.clone<ViewState>();
-    this.synchWithView(false);
-    this.animateFrustumChange(startFrust, this.getFrustum(), animationTime);
-  }
-
-  public pickEntity(_mousePos: Point3d, _radius: number, _result?: Point3d): Point3d | undefined {
-    return undefined;
-  }
-
-  /**
-   * Converts an {x,y} position in screen coordinates to world coordinates by picking against
-   * the depth buffer.
-   * @param  mousePos the position in screen coordinates
-   * @param result optional output point
-   * @param enforceGeometryPicks optional, if set to true picks that aren't on tileset geometry return undefined
-   * @return the corresponding position in world coordinates, or undefined if no value exists in the depth buffer for the specified point
-   */
-  public pickDepthBuffer(_mousePos: Point3d, _result?: Point3d, _enforceGeometryPicks?: boolean): Point3d | undefined {
-    // var depthIntersection;
-    // if (this.scene.pickPositionSupported) {
-    //   depthIntersection = this.scene.pickPosition(mousePos, scratchDepthBufferIntersection);
-    // }
-
-    // if (!Cesium.defined(depthIntersection))
-    //   return undefined;
-
-    // if (enforceGeometryPicks) {
-    //   let isTilesetGeometry = this.pickEntity(mousePos) instanceof Cesium.Cesium3DTileFeature
-    //   if (!isTilesetGeometry)
-    //     return undefined
-    // }
-
-    // var npcPt = this.worldToNpc(depthIntersection, scratchDepthNpcPt);
-    // var viewPt = this.npcToView(npcPt);
-    // viewPt.x = mousePos.x;
-    // viewPt.y = mousePos.y;
-    // this.viewToWorld(viewPt, depthIntersection);
-
-    // return depthIntersection;
-    return undefined;
-  }
-
-  private static roundGrid(num: number, units: number): number {
-    const sign = ((num * units) < 0.0) ? -1.0 : 1.0;
-    num = (num * sign) / units + 0.5;
-    num = units * sign * Math.floor(num);
-    return num;
-  }
-
-  private getGridOrientation(origin: Point3d, rMatrix: RotMatrix) {
-    if (this.view.isSpatialView())
-      origin.setFrom(this.iModel!.globalOrigin);
-
-    switch (this.gridOrientation) {
-      case GridOrientationType.View: {
-        const center = this.view.getCenter();
-        this.toView(center);
-        this.toView(origin);
-        origin.z = center.z;
-        this.fromView(origin);
-        break;
-      }
-
-      case GridOrientationType.WorldXY:
-        break;
-
-      case GridOrientationType.WorldYZ: {
-        RotMatrix.createRows(rMatrix.getRow(1), rMatrix.getRow(2), rMatrix.getRow(0), rMatrix);
-        break;
-      }
-
-      case GridOrientationType.WorldXZ: {
-        RotMatrix.createRows(rMatrix.getRow(0), rMatrix.getRow(2), rMatrix.getRow(1), rMatrix);
-        break;
-      }
-    }
-  }
-
-  private pointToStandardGrid(point: Point3d, rMatrix: RotMatrix, origin: Point3d): void {
-    const planeNormal = rMatrix.getRow(2);
-
-    let eyeVec: Vector3d;
-    if (this.view.is3d() && this.isCameraOn())
-      eyeVec = this.view.camera.eye.vectorTo(point);
-    else
-      eyeVec = this.rotMatrix.getRow(2).clone();
-
-    eyeVec.normalizeInPlace();
-    LegacyMath.linePlaneIntersect(point, point, eyeVec, origin, planeNormal, false);
-
-    // // get origin and point in view coordinate system
-    const pointView = point.clone();
-    const originView = origin.clone();
-    this.toView(pointView);
-    this.toView(originView);
-
-    // subtract off the origin
-    pointView.y -= originView.y;
-    pointView.x -= originView.x;
-
-    // round off the remainder to the grid distances
-    pointView.x = Viewport.roundGrid(pointView.x, this.gridSpacing.x);
-    pointView.y = Viewport.roundGrid(pointView.y, this.gridSpacing.y);
-
-    // add the origin back in
-    pointView.x += originView.x;
-    pointView.y += originView.y;
-
-    // go back to root coordinate system
-    this.fromView(pointView);
-    point.setFrom(pointView);
-  }
-
-  public pointToGrid(point: Point3d): void {
-    if (GridOrientationType.AuxCoord === this.gridOrientation) {
-      this.pointToStandardGrid(point, this.getAuxCoordRotation(), this.getAuxCoordOrigin());
-      return;
-    }
-
-    const origin = new Point3d();
-    const rMatrix = RotMatrix.createIdentity();
-    this.getGridOrientation(origin, rMatrix);
-    this.pointToStandardGrid(point, rMatrix, origin);
-  }
-
-  public getPixelSizeAtPoint(point?: Point3d, coordSys: CoordSystem = CoordSystem.World): number {
-    if (!point) {
-      point = NpcCenter.clone(); // if undefined, use center of view
-      this.npcToWorld(point, point);
-    }
-
-    const worldPts: Point3d[] = [];
-    const viewPts: Point4d[] = [];
-    viewPts[0] = this.worldToView4d(point);
-    viewPts[1] = viewPts[0].clone();
-    viewPts[1].x += viewPts[1].w; // form a vector one pixel wide in x direction.
-    this.view4dToWorldArray(viewPts, worldPts);
-
-    switch (coordSys) {
-      case CoordSystem.View:
-        this.worldToViewArray(worldPts);
-        break;
-
-      case CoordSystem.Npc:
-        this.worldToNpcArray(worldPts);
-        break;
-
-      case CoordSystem.World:
-      default:
-        break;
-    }
-
-    return worldPts[0].distance(worldPts[1]);
-  }
-
-  /** Show the surface normal for geometry under the cursor when snapping. */
-  private static drawLocateHitDetail(context: DecorateContext, aperture: number, hit: HitDetail): void {
-    // NEEDS_WORK: Need to decide the fate of this...when/if to show it, etc.
-    const vp = context.viewport!;
-    if (!vp.view.is3d())
-      return; // Not valuable in 2d...
-
-    if (!(hit instanceof SnapDetail))
-      return; // Don't display unless snapped...
-
-    if (!hit.geomDetail.isValidSurfaceHit())
-      return; // AccuSnap will flash edge/segment geometry...
-
-    if (SnapMode.Nearest !== hit.snapMode && hit.isHot)
-      return; // Only display if snap is nearest or NOT hot...surface normal is for hit location, not snap location...
-
-    const color = new ColorDef(~vp.hilite.color.getRgb); // Invert hilite color for good contrast...
-    const colorFill = color.clone();
-    const pt = hit.getHitPoint();
-    const radius = (2.5 * aperture) * vp.getPixelSizeAtPoint(pt);
-    const normal = hit.geomDetail.normal;
-    const rMatrix = RotMatrix.createRigidHeadsUp(normal);
-    color.setAlpha(100);
-    colorFill.setAlpha(200);
-
-    const ellipse = Arc3d.createScaledXYColumns(pt, rMatrix, radius, radius, AngleSweep.create360())!;
-    const graphic = context.createWorldOverlay();
-    graphic.setSymbology(color, colorFill, 1);
-    graphic.addArc(ellipse, true, true);
-    graphic.addArc(ellipse, false, false);
-
-    const length = (0.6 * radius);
-    ellipse.vector0.normalize(normal);
-    const pt1 = pt.plusScaled(normal, length);
-    const pt2 = pt.plusScaled(normal, -length);
-    graphic.addLineString([pt1, pt2]);
-    ellipse.vector90.normalize(normal);
-    pt.plusScaled(normal, length, pt1);
-    pt.plusScaled(normal, -length, pt2);
-    graphic.addLineString([pt1, pt2]);
-    context.addWorldOverlay(graphic.finish()!);
-  }
-
-  /** draw a filled and outlined circle to represent the size of the location tolerance in the current view. */
-  private static drawLocateCircle(context: DecorateContext, aperture: number, pt: Point3d): void {
-    const radius = (aperture / 2.0) + .5;
-    const center = context.viewport!.worldToView(pt);
-    const ellipse = Arc3d.createXYEllipse(center, radius, radius);
-    const ellipse2 = Arc3d.createXYEllipse(center, radius + 1, radius + 1);
-    const graphic = context.createViewOverlay();
-    const white = ColorDef.white.clone();
-    const black = ColorDef.black.clone();
-    white.setAlpha(165);
-    graphic.setSymbology(white, white, 1);
-    graphic.addArc2d(ellipse, true, true, 0.0);
-    black.setAlpha(100);
-    graphic.setSymbology(black, black, 1);
-    graphic.addArc2d(ellipse2, false, false, 0.0);
-    white.setAlpha(20);
-    graphic.setSymbology(white, white, 1);
-    graphic.addArc2d(ellipse, false, false, 0.0);
-    context.addViewOverlay(graphic.finish()!);
-  }
-
-  /** @hidden */
-  public drawLocateCursor(context: DecorateContext, pt: Point3d, aperture: number, isLocateCircleOn: boolean, hit?: HitDetail): void {
-    if (hit)
-      Viewport.drawLocateHitDetail(context, aperture, hit);
-
-    if (isLocateCircleOn)
-      Viewport.drawLocateCircle(context, aperture, pt);
-  }
-
-  /** Get a color that will contrast to the current background color of this Viewport. Either Black or White depending on which will have the most contrast. */
-  public getContrastToBackgroundColor(): ColorDef {
-    const bgColor = this.view.backgroundColor.colors;
-    const invert = ((bgColor.r + bgColor.g + bgColor.b) > (255 * 3) / 2);
-    return invert ? ColorDef.black : ColorDef.white; // should we use black or white?
-  }
-}
->>>>>>> b125362b
+/*---------------------------------------------------------------------------------------------
+| $Copyright: (c) 2018 Bentley Systems, Incorporated. All rights reserved. $
+ *--------------------------------------------------------------------------------------------*/
+import {
+  Vector3d, XYZ, Point3d, Point2d, XAndY, LowAndHighXY, LowAndHighXYZ, Arc3d, Range3d, AxisOrder, Angle, AngleSweep,
+  RotMatrix, Transform, Map4d, Point4d, Constant,
+} from "@bentley/geometry-core";
+import { ViewState, ViewStatus, MarginPercent, GridOrientationType } from "./ViewState";
+import { BeEvent, BeDuration, BeTimePoint } from "@bentley/bentleyjs-core";
+import { BeButtonEvent, BeCursor } from "./tools/Tool";
+import { EventController } from "./tools/EventController";
+import { AuxCoordSystemState } from "./AuxCoordSys";
+import { IModelConnection } from "./IModelConnection";
+import { Id64 } from "@bentley/bentleyjs-core";
+import { HitDetail, SnapDetail, SnapMode } from "./HitDetail";
+import { DecorateContext } from "./ViewContext";
+import { LegacyMath } from "@bentley/imodeljs-common/lib/LegacyMath";
+import { DecorationList, Hilite, Camera, ColorDef, Frustum, Npc, NpcCorners, NpcCenter, Placement3dProps, Placement2dProps, Placement2d, Placement3d, AntiAliasPref, ViewFlags } from "@bentley/imodeljs-common";
+import { IModelApp } from "./IModelApp";
+import { RenderTarget } from "./render/System";
+
+/** viewport synchronization flags */
+export class SyncFlags {
+  public get isValidDecorations(): boolean { return this.decorations; }
+  public get isValidScene(): boolean { return this.scene; }
+  public get isValidController(): boolean { return this.controller; }
+  public get isValidRenderPlan(): boolean { return this.renderPlan; }
+  public get isValidRotatePoint(): boolean { return this.rotatePoint; }
+  public get isFirstDrawComplete(): boolean { return this.firstDrawComplete; }
+  public get isRedrawPending(): boolean { return this.redrawPending; }
+  constructor(private decorations: boolean = false,
+              private scene: boolean = false,
+              private renderPlan: boolean = false,
+              private controller: boolean = false,
+              private rotatePoint: boolean = false,
+              private firstDrawComplete: boolean = false,
+              private redrawPending: boolean = false) {}
+  public invalidateDecorations(): void { this.decorations = false; }
+  public invalidateScene(): void { this.scene = false; this.invalidateDecorations(); }
+  public invalidateRenderPlan(): void { this.renderPlan = false; this.invalidateScene(); }
+  public invalidateController(): void { this.controller = false; this.invalidateRenderPlan(); this.invalidateFirstDrawComplete(); }
+  public invalidateRotatePoint(): void { this.rotatePoint = false; }
+  public invalidateFirstDrawComplete(): void { this.firstDrawComplete = false; }
+  public invalidateRedrawPending(): void { this.redrawPending = false; }
+  public setValidDecorations(): void { this.decorations = true; }
+  public setFirstDrawComplete(): void { this.firstDrawComplete = true; }
+  public setValidScene(): void { this.scene = true; }
+  public setValidController(): void { this.controller = true; }
+  public setValidRenderPlan(): void { this.renderPlan = true; }
+  public setValidRotatePoint(): void { this.rotatePoint = true; }
+  public setRedrawPending(): void { this.redrawPending = true; }
+  /** enables setting instance as readonly so reference is preserved when resetting */
+  public initFrom(other: SyncFlags): void { this.decorations = other.decorations; this.scene = other.scene; this.renderPlan = other.renderPlan; this.controller = other.controller; this.rotatePoint = other.rotatePoint; this.firstDrawComplete = other.firstDrawComplete; this.redrawPending = other.redrawPending; }
+}
+
+/** A rectangle in view coordinates. */
+export class ViewRect {
+  public constructor(public left = 0, public bottom = 0, public right = 0, public top = 0) { }
+  public isNull(): boolean { return this.right < this.left || this.top < this.bottom; }
+  public get width() { return this.right - this.left; }
+  public get height() { return this.top - this.bottom; }
+  public get aspect() { return this.isNull() ? 1.0 : this.width / this.height; }
+  public get area() { return this.isNull() ? 0 : this.width * this.height; }
+  public init(left = 0, bottom = 0, right = 1, top = 1) { this.left = left, this.bottom = bottom, this.right = right, this.top = top; }
+  public initFromPoint(low: XAndY, high: XAndY): void { this.init(low.x, low.y, high.x, high.y); }
+  public initFromRange(input: LowAndHighXY): void { this.initFromPoint(input.low, input.high); }
+}
+
+/** the minimum and maximum values for the "depth" of a rectangle of screen space. Values are in "npc" so they will be between 0 and 1.0 */
+export class DepthRangeNpc {
+  constructor(public minimum = 0, public maximum = 1.0) { }
+  public middle(): number { return this.minimum + ((this.maximum - this.minimum) / 2.0); }
+}
+
+/** Coordinate system types */
+export const enum CoordSystem {
+  /** Coordinates are relative to the origin of the view */
+  View,
+  /** Coordinates are relative to normalized plane coordinates. */
+  Npc,
+  /** Coordinates are relative to the world coordinate system for the physical elements in the iModel */
+  World,
+}
+
+/** object to animate frustum transition of a viewport */
+class Animator {
+  private currFrustum = new Frustum();
+  private startTime?: BeTimePoint;
+
+  public constructor(public totalTime: BeDuration, public viewport: Viewport, public startFrustum: Frustum, public endFrustum: Frustum) { }
+
+  public interpolateFrustum(fraction: number): void {
+    for (let i = 0; i < Npc.CORNER_COUNT; ++i) {
+      this.startFrustum.points[i].interpolate(fraction, this.endFrustum.points[i], this.currFrustum.points[i]);
+    }
+    this.viewport.setupFromFrustum(this.currFrustum);
+  }
+
+  private moveToTime(time: number) {
+    const fraction = time / this.totalTime.milliseconds;
+    this.interpolateFrustum(fraction);
+  }
+
+  /**
+   * move to the appropriate frame, based on the current time, for the current animation.
+   * @return true when finished
+   */
+  public animate(): boolean {
+    const currTime = BeTimePoint.now();
+    if (!this.startTime)
+      this.startTime = currTime;
+
+    const totalTime = this.totalTime;
+    const endTime = this.startTime.milliseconds + totalTime.milliseconds;
+
+    if (endTime <= currTime.milliseconds) {
+      this.moveToTime(totalTime.milliseconds);
+      return true;
+    }
+
+    let done = false;
+    let index = currTime.milliseconds - this.startTime.milliseconds;
+    if (index > totalTime.milliseconds) {
+      done = true;
+      index = totalTime.milliseconds;
+    }
+
+    this.moveToTime(index);
+    return done;
+  }
+
+  /** Abort this animation, moving to the final frame. */
+  public interrupt(): void {
+    if (this.startTime) {
+      // We've been interrupted after animation began. Skip to the final animation state
+      this.moveToTime(this.totalTime.milliseconds);
+    }
+  }
+}
+
+export const enum RemoveMe { No = 0, Yes = 1 }
+
+/**
+ * An object to animate a transition of viewport.
+ * Only one animator may be associated with a viewport at a time. Registering a new
+ * animator replaces any existing animator.
+ * The animator's animate() function will be invoked just prior to the rendering of each frame.
+ * The return value of animate() indicates whether to keep the animator active or to remove it.
+ * The animator may also be removed in response to certain changes to the viewport - e.g., when
+ * the viewport is closed, or its view controller changed, etc.
+ */
+export interface ViewportAnimator {
+  /** Apply animation to the viewport. Return RemoveMe.Yes when animation is completed, causing the animator to be removed from the viewport. */
+  animate(viewport: Viewport): RemoveMe;
+
+  /**
+   * Invoked when this ViewportAnimator is removed from the viewport, e.g. because it was replaced by a new animator, the viewport was closed -
+   * that is, for any reason other than returning RemoveMe.Yes from animate()
+   */
+  onInterrupted(viewport: Viewport): void;
+}
+
+/**
+ * A ViewportAnimator that animated decorations. While the animator is
+ * active, decorations will be invalidated on each frame. The animator's
+ * animateDecorations() function will be invoked to update any animation state; then
+ * decorations will be re-requested and rendered.
+ * decorations each frame for a set duration.
+ */
+export class DecorationAnimator implements ViewportAnimator {
+  private start: BeTimePoint;
+  private stop: BeTimePoint;
+
+  constructor(duration: BeDuration) {
+    this.start = BeTimePoint.now();
+    this.stop = this.start.plus(duration);
+  }
+
+  /**
+   * Override to update animation state, which can then be used on the next call to produce decorations.
+   * @param viewport The viewport being animated
+   * @param durationPercent The ratio of duration elapsed, in [0.0,1.0]
+   * @returns RemoveMe.Yes to immediately remove this animator, RemoveMe::No to continue animating until duration elapsed or animator interrupted.
+   * If this animator is interrupted, this function will be immediately invoked with durationPercent=1.0.
+   */
+  public animateDecorations(_viewport: Viewport, _durationPercent: number): RemoveMe { return RemoveMe.No; }
+
+  public animate(vp: Viewport): RemoveMe {
+    vp.invalidateDecorations();
+    const total = this.stop.milliseconds - this.start.milliseconds;
+    const elapsed = BeTimePoint.now().milliseconds - this.start.milliseconds;
+    const ratio = Math.min(elapsed / total, 1.0);
+    const removeMe = this.animateDecorations(vp, ratio);
+    return (RemoveMe.Yes === removeMe || ratio === 1.0) ? RemoveMe.Yes : RemoveMe.No;
+  }
+
+  public onInterrupted(vp: Viewport): void {
+    vp.invalidateDecorations();
+    this.animateDecorations(vp, 1.0);
+  }
+}
+
+/**
+ * A Viewport maps a set of one or more Models to an output device. It holds a ViewState that defines
+ * the viewing parameters.
+ */
+export class Viewport {
+  private iModel?: IModelConnection;
+  /** Called whenever this viewport is synchronized with its ViewState */
+  public readonly onViewChanged = new BeEvent<(vp: Viewport) => void>();
+  public readonly hilite = new Hilite.Settings();
+  private zClipAdjusted = false;    // were the view z clip planes adjusted due to front/back clipping off?
+  /** view origin, potentially expanded */
+  public readonly viewOrg = new Point3d();
+  /** view delta, potentially expanded */
+  public readonly viewDelta = new Vector3d();
+  /** view origin (from ViewState, un-expanded) */
+  public readonly viewOrgUnexpanded = new Point3d();
+  /** view delta (from ViewState, un-expanded) */
+  public readonly viewDeltaUnexpanded = new Vector3d();
+  /** View rotation matrix (copied from ViewState) */
+  public readonly rotMatrix = new RotMatrix();
+  public readonly rootToView = Map4d.createIdentity();
+  public readonly rootToNpc = Map4d.createIdentity();
+  private readonly viewCorners: Range3d = new Range3d();
+  private animator?: Animator;
+  public flashUpdateTime?: BeTimePoint;  // time the current flash started
+  public flashIntensity = 0;        // current flash intensity from [0..1]
+  public flashDuration = 0;         // the length of time that the flash intensity will increase (in seconds)
+  private flashedElem?: string;         // id of currently flashed element
+  public lastFlashedElem?: string;      // id of last flashed element
+  private _viewCmdTargetCenter?: Point3d;
+  public frustFraction: number = 1.0;
+  public maxUndoSteps = 20;
+  private _auxCoordSystem?: AuxCoordSystemState;
+  public gridOrientation = GridOrientationType.WorldXY;
+  public readonly gridSpacing = new Point2d(1.0, 1.0);
+  public gridsPerRef = 10;
+  private readonly forwardStack: ViewState[] = [];
+  private readonly backStack: ViewState[] = [];
+  private currentBaseline?: ViewState;
+  private static nearScale24 = 0.0003; // max ratio of frontplane to backplane distance for 24 bit zbuffer
+  private _evController?: EventController;
+  private static get2dFrustumDepth() { return Constant.oneMeter; }
+
+  public get target(): RenderTarget { return this._target!; }
+  public get viewFlags(): ViewFlags { return this.view.viewFlags; }
+  public get wantAntiAliasLines(): AntiAliasPref { return AntiAliasPref.Off; }
+  public get wantAntiAliasText(): AntiAliasPref { return AntiAliasPref.Detect; }
+
+  public isPointAdjustmentRequired(): boolean { return this.view.is3d(); }
+  public isSnapAdjustmentRequired(): boolean { return IModelApp.toolAdmin.acsPlaneSnapLock && this.view.is3d(); }
+  public isContextRotationRequired(): boolean { return IModelApp.toolAdmin.acsContextLock; }
+
+  constructor(public canvas?: HTMLCanvasElement, private _view?: ViewState, private _target?: RenderTarget) { this.setCursor(); this.saveViewUndo(); }
+
+  /** Get the ClientRect of the canvas for this Viewport. */
+  public getClientRect(): ClientRect { return this.canvas!.getBoundingClientRect(); }
+
+  /** Set the event controller for this Viewport. Destroys previous controller, if one was defined. */
+  public setEventController(controller: EventController | undefined) { if (this._evController) { this._evController.destroy(); } this._evController = controller; }
+
+  /** the current ViewState controlling this Viewport */
+  public get view(): ViewState { return this._view!; }
+  public get pixelsPerInch() { /* ###TODO: This is apparently unobtainable information in a browser... */ return 96; }
+  public get viewCmdTargetCenter(): Point3d | undefined { return this._viewCmdTargetCenter; }
+  public set viewCmdTargetCenter(center: Point3d | undefined) { this._viewCmdTargetCenter = center ? center.clone() : undefined; }
+  public isCameraOn(): boolean { return this.view.is3d() && this.view.isCameraOn(); }
+  public invalidateDecorations() { }
+
+  public changeDynamics(_list: DecorationList | undefined, _priority: number): void {
+    //    RenderQueue().AddTask(* new ChangeDynamicsTask(* GetRenderTarget(), priority, list));
+    this.invalidateDecorations();
+  }
+
+  /** change the cursor for this Viewport */
+  public setCursor(cursor: BeCursor = BeCursor.Default) { if (this.canvas) this.canvas.style.cursor = cursor; }
+
+  public setFlashed(id: string | undefined, duration: number): void {
+    if (id !== this.flashedElem) {
+      this.lastFlashedElem = this.flashedElem;
+      this.flashedElem = id;
+    }
+    this.flashDuration = duration;
+  }
+
+  public getAuxCoordSystem(): AuxCoordSystemState { if (!this._auxCoordSystem) this._auxCoordSystem = this.view.createAuxCoordSystem(""); return this._auxCoordSystem; }
+  public setAuxCoordSystem(val: AuxCoordSystemState | undefined) { this._auxCoordSystem = val; this.view.setAuxiliaryCoordinateSystemId(Id64.fromJSON(val ? val.id : undefined)); }
+  public getAuxCoordRotation(result?: RotMatrix) { return this._auxCoordSystem ? this._auxCoordSystem.getRotation(result) : RotMatrix.createIdentity(result); }
+  public getAuxCoordOrigin(result?: Point3d) { return this._auxCoordSystem ? this._auxCoordSystem.getOrigin(result) : Point3d.createZero(result); }
+
+  private static copyOutput = (from: XYZ, to?: XYZ) => { let pt = from; if (to) { to.setFrom(from); pt = to; } return pt; };
+  public toView(from: XYZ, to?: XYZ) { this.rotMatrix.multiplyVectorInPlace(Viewport.copyOutput(from, to)); }
+  public fromView(from: XYZ, to?: XYZ) { this.rotMatrix.multiplyTransposeVectorInPlace(Viewport.copyOutput(from, to)); }
+
+  /** adjust the front and back planes to encompass the entire viewed volume */
+  private adjustZPlanes(origin: Point3d, delta: Vector3d): void {
+    const view = this.view;
+    if (!view.is3d()) // only necessary for 3d views
+      return;
+
+    let extents = view.getViewedExtents() as Range3d;
+    if (extents.isNull())
+      return;
+
+    // convert viewed extents in world coordinates to min/max in view aligned coordinates
+    const viewTransform = Transform.createOriginAndMatrix(Point3d.createZero(), this.rotMatrix);
+    const extFrust = Frustum.fromRange(extents);
+    extFrust.multiply(viewTransform);
+    extents = extFrust.toRange();
+
+    this.rotMatrix.multiplyVectorInPlace(origin);       // put origin in view coordinates
+    origin.z = extents.low.z;           // set origin to back of viewed extents
+    delta.z = extents.high.z - origin.z; // and delta to front of viewed extents
+    this.rotMatrix.multiplyTransposeVectorInPlace(origin);
+
+    if (!view.isCameraOn())
+      return;
+
+    // if the camera is on, we need to make sure that the viewed volume is not behind the eye
+    const eyeOrg = view.camera.getEyePoint().minus(origin);
+    this.rotMatrix.multiplyVectorInPlace(eyeOrg);
+
+    // if the distance from the eye to origin in less than 1 meter, move the origin away from the eye. Usually, this means
+    // that the camera is outside the viewed extents and pointed away from it. There's nothing to see anyway.
+    if (eyeOrg.z < 1.0) {
+      this.rotMatrix.multiplyVectorInPlace(origin);
+      origin.z -= (2.0 - eyeOrg.z);
+      this.rotMatrix.multiplyTransposeVectorInPlace(origin);
+      delta.z = 1.0;
+      return;
+    }
+
+    // if part of the viewed extents are behind the eye, don't include that.
+    if (delta.z > eyeOrg.z)
+      delta.z = eyeOrg.z;
+  }
+
+  private validateCamera() {
+    const view = this.view;
+    if (!view.is3d())
+      return;
+
+    const camera = view.camera;
+    camera.validateLens();
+    if (camera.isFocusValid())
+      return;
+
+    const vDelta = view.getExtents();
+    const maxDelta = vDelta.x > vDelta.y ? vDelta.x : vDelta.y;
+    let focusDistance = maxDelta / (2.0 * Math.tan(camera.getLensAngle().radians / 2.0));
+
+    if (focusDistance < vDelta.z / 2.0)
+      focusDistance = vDelta.z / 2.0;
+
+    const eyePoint = new Point3d(vDelta.x / 2.0, vDelta.y / 2.0, (vDelta.z / 2.0) + focusDistance);
+
+    this.fromView(eyePoint);
+    eyePoint.plus(view.getOrigin(), eyePoint);
+    camera.setEyePoint(eyePoint);
+    camera.setFocusDistance(focusDistance);
+  }
+
+  public async changeView(view: ViewState) {
+    this.clearUndo();
+    this._view = view;
+    this.iModel = view.iModel;
+    this.setupFromView();
+    this.saveViewUndo();
+
+    const auxCoordSysId = view.getAuxiliaryCoordinateSystemId();
+    if (auxCoordSysId.isValid()) {
+      const props = await this.iModel.elements.getProps(auxCoordSysId);
+      this._auxCoordSystem = AuxCoordSystemState.fromProps(props[0], this.iModel);
+    } else { this._auxCoordSystem = undefined; }
+
+    this.gridOrientation = view.getGridOrientation();
+    this.gridsPerRef = view.getGridsPerRef();
+    view.getGridSpacing(this.gridSpacing);
+    return view.load(); // load the view's state, if necessary
+  }
+
+  private static readonly fullRangeNpc = new Range3d(0, 1, 0, 1, 0, 1); // full range of view
+  private static readonly depthRect = new ViewRect();
+  public determineVisibleDepthNpc(subRectNpc?: Range3d, result?: DepthRangeNpc): DepthRangeNpc | undefined {
+    subRectNpc = subRectNpc || Viewport.fullRangeNpc;
+
+    // Determine screen rectangle in which to query visible depth min + max
+    const viewRect = Viewport.depthRect;
+    viewRect.initFromPoint(this.npcToView(subRectNpc.low), this.npcToView(subRectNpc.high));
+    return this.pickRange(viewRect, result);
+  }
+
+  /** Computes the range of depth values for a region of the screen
+   * @param origin the top-left corner of the region in screen coordinates
+   * @param extents the width (x) and height (y) of the region in screen coordinates
+   * @returns the minimum and maximum depth values within the region, or undefined.
+   */
+  public pickRange(_rect: ViewRect, _result?: DepthRangeNpc): DepthRangeNpc | undefined {
+    return undefined;
+  }
+
+  private static readonly scratchDefaultRotatePointLow = new Point3d(.5, .5, .5);
+  private static readonly scratchDefaultRotatePointHigh = new Point3d(.5, .5, .5);
+  public determineDefaultRotatePoint(result?: Point3d): Point3d {
+    result = result ? result : new Point3d();
+    const view = this.view;
+    const depth = this.determineVisibleDepthNpc();
+
+    // if there are no elements in the view and the camera is on, use the camera target point
+    if (!depth && view.is3d() && view.isCameraOn())
+      return view.getTargetPoint(result);
+
+    Viewport.scratchDefaultRotatePointLow.z = depth ? depth.minimum : 0;
+    Viewport.scratchDefaultRotatePointHigh.z = depth ? depth.maximum : 1.0;
+    return Viewport.scratchDefaultRotatePointLow.interpolate(.5, Viewport.scratchDefaultRotatePointHigh, result);
+  }
+
+  public getFocusPlaneNpc(): number {
+    const cameraTarget = this.view.getTargetPoint();
+    let npcZ = this.worldToNpc(cameraTarget, cameraTarget).z;
+    if (npcZ < 0.0 || npcZ > 1.0) {
+      Viewport.scratchDefaultRotatePointHigh.z = 1.0;
+      Viewport.scratchDefaultRotatePointLow.z = 0.0;
+      const npcLow = this.npcToWorld(Viewport.scratchDefaultRotatePointLow);
+      const npcHigh = this.npcToWorld(Viewport.scratchDefaultRotatePointHigh);
+      const center = npcLow.interpolate(0.5, npcHigh);
+      npcZ = this.worldToNpc(center, center).z;
+    }
+
+    return npcZ;
+  }
+
+  public turnCameraOn(lensAngle?: Angle): ViewStatus {
+    const view = this.view;
+    if (!view.is3d())
+      return ViewStatus.InvalidViewport;
+
+    if (!lensAngle)
+      lensAngle = view.camera.lens;
+
+    Camera.validateLensAngle(lensAngle);
+
+    if (view.isCameraOn())
+      return view.lookAtUsingLensAngle(view.getEyePoint(), view.getTargetPoint(), view.getYVector(), lensAngle);
+
+    // We need to figure out a new camera target. To do that, we need to know where the geometry is in the view.
+    // We use the depth of the center of the view for that.
+    let depthRange = this.determineVisibleDepthNpc();
+    if (!depthRange)
+      depthRange = new DepthRangeNpc();
+    const middle = depthRange.middle();
+    const corners = [
+      new Point3d(0.0, 0.0, middle), // lower left, at target depth
+      new Point3d(1.0, 1.0, middle), // upper right at target depth
+      new Point3d(0.0, 0.0, depthRange.maximum), // lower left, at closest npc
+      new Point3d(1.0, 1.0, depthRange.maximum), // upper right at closest
+    ];
+
+    this.npcToWorldArray(corners);
+
+    const eye = corners[2].interpolate(0.5, corners[3]); // middle of closest plane
+    const target = corners[0].interpolate(0.5, corners[1]); // middle of halfway plane
+    const backDist = eye.distance(target) * 2.0;
+    const frontDist = view.minimumFrontDistance();
+    return view.lookAtUsingLensAngle(eye, target, view.getYVector(), lensAngle, frontDist, backDist);
+  }
+
+  /* get the extents of this view, in ViewCoordinates, as a Range3d */
+  private getViewCorners(): Range3d {
+    const corners = this.viewCorners;
+    const viewRect = this.viewRect;
+    corners.high.x = viewRect.right;
+    corners.low.y = viewRect.top;    // y's are swapped on the screen!
+    corners.low.x = 0;
+    corners.high.y = 0;
+    corners.low.z = -32767;
+    corners.high.z = 32767;
+    return corners;
+  }
+
+  private calcNpcToView(): Map4d {
+    const corners = this.getViewCorners();
+    return Map4d.createBoxMap(NpcCorners[Npc._000], NpcCorners[Npc._111], corners.low, corners.high)!;
+  }
+
+  /** adjust the aspect ratio of the view volume to match the aspect ratio of the window of this Viewport.
+   *  modifies the point and vector given
+   */
+  private adjustAspectRatio(origin: Point3d, delta: Vector3d) {
+    const windowAspect = this.viewRect.aspect * this.view.getAspectRatioSkew();
+    const viewAspect = delta.x / delta.y;
+
+    if (Math.abs(1.0 - (viewAspect / windowAspect)) < 1.0e-9)
+      return;
+
+    const oldDelta = delta.clone();
+    if (viewAspect > windowAspect)
+      delta.y = delta.x / windowAspect;
+    else
+      delta.x = delta.y * windowAspect;
+
+    const newOrigin = origin.clone();
+    this.toView(newOrigin);
+    newOrigin.x += ((oldDelta.x - delta.x) / 2.0);
+    newOrigin.y += ((oldDelta.y - delta.y) / 2.0);
+    this.fromView(newOrigin, origin);
+  }
+
+  /** Ensure the rotation matrix for this view is aligns the root z with the view out (i.e. a "2d view"). */
+  private alignWithRootZ() {
+    const zUp = Vector3d.unitZ();
+    if (zUp.isAlmostEqual(this.rotMatrix.rowZ()))
+      return;
+    const r = this.rotMatrix.transpose();
+    r.setColumn(2, zUp);
+    RotMatrix.createRigidFromRotMatrix(r, AxisOrder.ZXY, r);
+    r.transpose(this.rotMatrix);
+  }
+
+  private readonly _viewRange: ViewRect = new ViewRect();
+  /** get the rectangle of this Viewport in ViewCoordinates. */
+  public get viewRect(): ViewRect { const r = this._viewRange; const rect = this.getClientRect(); r.right = rect.width; r.top = rect.height; return r; }
+
+  /** True if an undoable viewing operation exists on the stack */
+  public get isUndoPossible(): boolean { return 0 < this.backStack.length; }
+
+  /** True if an redoable viewing operation exists on the stack */
+  public get isRedoPossible(): boolean { return 0 < this.forwardStack.length; }
+
+  /** clear the view-undo buffers of this Viewport */
+  public clearUndo(): void {
+    this.currentBaseline = undefined;
+    this.forwardStack.length = 0;
+    this.backStack.length = 0;
+  }
+
+  /** Establish the parameters of this Viewport from the current information in its ViewState */
+  public setupFromView(): ViewStatus {
+    const view = this.view;
+    if (!view)
+      return ViewStatus.InvalidViewport;
+
+    const origin = view.getOrigin().clone();
+    const delta = view.getExtents().clone();
+    this.rotMatrix.setFrom(view.getRotation());
+
+    // first, make sure none of the deltas are negative
+    delta.x = Math.abs(delta.x);
+    delta.y = Math.abs(delta.y);
+    delta.z = Math.abs(delta.z);
+
+    const limits = this.view.getExtentLimits();
+    const clampRange = (val: number) => Math.min(Math.max(limits.minExtent, val), limits.maxExtent);
+    delta.x = clampRange(delta.x);
+    delta.y = clampRange(delta.y);
+
+    this.adjustAspectRatio(origin, delta);
+
+    this.viewOrgUnexpanded.setFrom(origin);
+    this.viewDeltaUnexpanded.setFrom(delta);
+    this.viewOrg.setFrom(origin);
+    this.viewDelta.setFrom(delta);
+    this.zClipAdjusted = false;
+
+    if (view.is3d()) {
+      if (!view.allow3dManipulations()) {
+        // we're in a "2d" view of a physical model. That means that we must have our orientation with z out of the screen with z=0 at the center.
+        this.alignWithRootZ(); // make sure we're in a z Up view
+
+        const extents = view.getViewedExtents();
+        if (extents.isNull()) {
+          extents.low.z = -Viewport.get2dFrustumDepth();
+          extents.high.z = Viewport.get2dFrustumDepth();
+        }
+
+        let zMax = Math.max(Math.abs(extents.low.z), Math.abs(extents.high.z));
+        zMax = Math.max(zMax, 1.0); // make sure we have at least +-1m. Data may be purely planar
+        delta.z = 2.0 * zMax;
+        origin.z = -zMax;
+      } else {
+        if (view.isCameraOn())
+          this.validateCamera();
+
+        this.adjustZPlanes(origin, delta); // make sure view volume includes entire volume of view
+
+        // if the camera is on, don't allow front plane behind camera
+        if (view.isCameraOn()) {
+          const eyeOrg = view.camera.getEyePoint().minus(origin); // vector from eye to origin
+          this.toView(eyeOrg);
+
+          const frontDist = eyeOrg.z - delta.z; // front distance is backDist - delta.z
+
+          // allow ViewState to specify a minimum front dist, but in no case less than 6 inches
+          const minFrontDist = Math.max(15.2 * Constant.oneCentimeter, view.forceMinFrontDist);
+          if (frontDist < minFrontDist) {
+            // camera is too close to front plane, move origin away from eye to maintain a minimum front distance.
+            this.toView(origin);
+            origin.z -= (minFrontDist - frontDist);
+            this.fromView(origin);
+          }
+        }
+
+        // if we moved the z planes, set the "zClipAdjusted" flag.
+        if (!origin.isExactEqual(this.viewOrgUnexpanded) || !delta.isExactEqual(this.viewDeltaUnexpanded))
+          this.zClipAdjusted = true;
+      }
+    } else { // 2d viewport
+      this.alignWithRootZ();
+      delta.z = 2 * Viewport.get2dFrustumDepth();
+      origin.z = -Viewport.get2dFrustumDepth();
+    }
+
+    this.viewOrg.setFrom(origin);
+    this.viewDelta.setFrom(delta);
+
+    const frustFraction = this.rootToNpcFromViewDef(this.rootToNpc, origin, delta);
+    if (frustFraction === undefined)
+      return ViewStatus.InvalidViewport;
+
+    this.frustFraction = frustFraction;
+    this.rootToView.setFrom(this.calcNpcToView().multiplyMapMap(this.rootToNpc));
+
+    this.onViewChanged.raiseEvent(this);
+    return ViewStatus.Success;
+  }
+
+  /** Compute the root-to-npc map given an origin and delta. View orientation and camera comes from member variables. */
+  private rootToNpcFromViewDef(rootToNpc: Map4d, inOrigin: Point3d, delta: Vector3d): number | undefined {
+    const view = this.view;
+    const viewRot = this.rotMatrix;
+    const xVector = viewRot.rowX();
+    const yVector = viewRot.rowY();
+    const zVector = viewRot.rowZ();
+
+    let frustFraction = 1.0;
+    let xExtent: Vector3d;
+    let yExtent: Vector3d;
+    let zExtent: Vector3d;
+    let origin: Point3d;
+
+    // Compute root vectors along edges of view frustum.
+    if (view.is3d() && view.isCameraOn()) {
+      const camera = view.camera;
+      const eyeToOrigin = Vector3d.createStartEnd(camera.eye, inOrigin); // vector from origin on backplane to eye
+      this.toView(eyeToOrigin);                            // align with view coordinates.
+
+      const focusDistance = camera.focusDist;
+      let zDelta = delta.z;
+      let zBack = eyeToOrigin.z;              // Distance from eye to backplane.
+      let zFront = zBack + zDelta;            // Distance from eye to frontplane.
+
+      if (zFront / zBack < Viewport.nearScale24) {
+        const maximumBackClip = 10000 * Constant.oneKilometer;
+        if (-zBack > maximumBackClip) {
+          zBack = -maximumBackClip;
+          eyeToOrigin.z = zBack;
+        }
+
+        zFront = zBack * Viewport.nearScale24;
+        zDelta = zFront - eyeToOrigin.z;
+      }
+
+      // z out back of eye ====> origin z coordinates are negative.  (Back plane more negative than front plane)
+      const backFraction = -zBack / focusDistance;    // Perspective fraction at back clip plane.
+      const frontFraction = -zFront / focusDistance;  // Perspective fraction at front clip plane.
+      frustFraction = frontFraction / backFraction;
+
+      // delta.x,delta.y are view rectangle sizes at focus distance.  Scale to back plane:
+      xExtent = xVector.scale(delta.x * backFraction);   // xExtent at back == delta.x * backFraction.
+      yExtent = yVector.scale(delta.y * backFraction);   // yExtent at back == delta.y * backFraction.
+
+      // Calculate the zExtent in the View coordinate system.
+      zExtent = new Vector3d(
+        eyeToOrigin.x * (frontFraction - backFraction), // eyeToOrigin.x * frontFraction - eyeToOrigin.x * backFraction
+        eyeToOrigin.y * (frontFraction - backFraction), // eyeToOrigin.y * frontFraction - eyeToOrigin.y * backFraction
+        zDelta);
+      this.fromView(zExtent);   // rotate back to root coordinates.
+
+      origin = new Point3d(
+        eyeToOrigin.x * backFraction,   // Calculate origin in eye coordinates
+        eyeToOrigin.y * backFraction,
+        eyeToOrigin.z);
+
+      this.fromView(origin);  // Rotate back to root coordinates
+      origin.plus(camera.eye, origin); // Add the eye point.
+    } else {
+      origin = inOrigin.clone();
+      xExtent = xVector.scale(delta.x);
+      yExtent = yVector.scale(delta.y);
+      zExtent = zVector.scale(delta.z);
+    }
+
+    // calculate the root-to-npc mapping (using expanded frustum)
+    const newRootToNpc = Map4d.createVectorFrustum(origin, xExtent, yExtent, zExtent, frustFraction);
+    if (!newRootToNpc)
+      return undefined;
+
+    rootToNpc.setFrom(newRootToNpc);  // Don't screw this up if we are returning ERROR (TR# 251771).
+    this.frustFraction = frustFraction;
+    return frustFraction;
+  }
+
+  /**
+   * Check whether the ViewState of this Viewport has changed since the last call to this function.
+   * If so, save a *clone* of the previous state in the view undo stack to permit View Undo.
+   */
+  private saveViewUndo(): void {
+    if (!this._view)
+      return;
+
+    // the first time we're called we need to establish the "baseline"
+    if (!this.currentBaseline) { this.currentBaseline = this.view.clone<ViewState>(); return; }
+
+    if (this.view.equals(this.currentBaseline)) // this does a deep compare of the ViewState plus DisplayStyle, CategorySelector, and ModelSelector
+      return; // nothing changed, we're done
+
+    if (this.backStack.length >= this.maxUndoSteps) // don't save more than max
+      this.backStack.shift(); // remove the oldest entry
+
+    this.backStack.push(this.currentBaseline); // save previous state
+    this.forwardStack.length = 0; // not possible to do redo now
+
+    this.currentBaseline = this.view.clone<ViewState>(); // now update our baseline to match the current state
+  }
+
+  /** Call setupFrom view on this Viewport. Optionally, save previous state in view undo stack */
+  public synchWithView(saveInUndo: boolean): void {
+    this.setupFromView();
+    if (saveInUndo)
+      this.saveViewUndo();
+  }
+
+  /** Convert an array of points from CoordSystem.View to CoordSystem.Npc */
+  public viewToNpcArray(pts: Point3d[]): void {
+    const corners = this.getViewCorners();
+    const scrToNpcTran = Transform.createIdentity();
+    Transform.initFromRange(corners.low, corners.high, undefined, scrToNpcTran);
+    scrToNpcTran.multiplyPoint3dArrayInPlace(pts);
+  }
+  /** Convert an array of points from CoordSystem.Npc to CoordSystem.View */
+  public npcToViewArray(pts: Point3d[]): void {
+    const corners = this.getViewCorners();
+    for (const p of pts)
+      corners.fractionToPoint(p.x, p.y, p.z, p);
+  }
+  /**
+   * Convert a point from CoordSystem.View to CoordSystem.Npc
+   * @param pt the point to convert
+   * @param out optional location for result. If undefined, a new Point3d is created.
+   */
+  public viewToNpc(pt: Point3d, out?: Point3d): Point3d {
+    const corners = this.getViewCorners();
+    const scrToNpcTran = Transform.createIdentity();
+    Transform.initFromRange(corners.low, corners.high, undefined, scrToNpcTran);
+    return scrToNpcTran.multiplyPoint(pt, out);
+  }
+  /**
+   * Convert a point from CoordSystem.Npc to CoordSystem.View
+   * @param pt the point to convert
+   * @param out optional location for result. If undefined, a new Point3d is created.
+   */
+  public npcToView(pt: Point3d, out?: Point3d): Point3d {
+    const corners = this.getViewCorners();
+    return corners.fractionToPoint(pt.x, pt.y, pt.z, out);
+  }
+  /** Convert an array of points from CoordSystem.World to CoordSystem.Npc */
+  public worldToNpcArray(pts: Point3d[]): void { this.rootToNpc.transform0.multiplyPoint3dArrayQuietNormalize(pts); }
+  /** Convert an array of points from CoordSystem.Npc to CoordSystem.World */
+  public npcToWorldArray(pts: Point3d[]): void { this.rootToNpc.transform1.multiplyPoint3dArrayQuietNormalize(pts); }
+  /** Convert an array of points from CoordSystem.World to CoordSystem.View */
+  public worldToViewArray(pts: Point3d[]): void { this.rootToView.transform0.multiplyPoint3dArrayQuietNormalize(pts); }
+  /** Convert an array of points from CoordSystem.World to CoordSystem.View, as Point4ds */
+  public worldToView4dArray(worldPts: Point3d[], viewPts: Point4d[]): void { this.rootToView.transform0.multiplyPoint3dArray(worldPts, viewPts); }
+  /** Convert an array of points from CoordSystem.View to CoordSystem.World */
+  public viewToWorldArray(pts: Point3d[]) { this.rootToView.transform1.multiplyPoint3dArrayQuietNormalize(pts); }
+  /** Convert an array of points from CoordSystem.View as Point4ds to CoordSystem.World */
+  public view4dToWorldArray(viewPts: Point4d[], worldPts: Point3d[]): void { this.rootToView.transform1.multiplyPoint4dArrayQuietRenormalize(viewPts, worldPts); }
+  /**
+   * Convert a point from CoordSystem.World to CoordSystem.Npc
+   * @param pt the point to convert
+   * @param out optional location for result. If undefined, a new Point3d is created.
+   */
+  public worldToNpc(pt: Point3d, out?: Point3d): Point3d { return this.rootToNpc.transform0.multiplyPoint3dQuietNormalize(pt, out); }
+  /**
+   * Convert a point from CoordSystem.Npc to CoordSystem.World
+   * @param pt the point to convert
+   * @param out optional location for result. If undefined, a new Point3d is created.
+   */
+  public npcToWorld(pt: Point3d, out?: Point3d): Point3d { return this.rootToNpc.transform1.multiplyPoint3dQuietNormalize(pt, out); }
+  /**
+   * Convert a point from CoordSystem.World to CoordSystem.View
+   * @param pt the point to convert
+   * @param out optional location for result. If undefined, a new Point3d is created.
+   */
+  public worldToView(input: Point3d, out?: Point3d): Point3d { return this.rootToView.transform0.multiplyPoint3dQuietNormalize(input, out); }
+  /**
+   * Convert a point from CoordSystem.World to CoordSystem.View as Point4d
+   * @param input the point to convert
+   * @param out optional location for result. If undefined, a new Point4d is created.
+   */
+  public worldToView4d(input: Point3d, out?: Point4d): Point4d { return this.rootToView.transform0.multiplyPoint3d(input, 1.0, out); }
+  /**
+   * Convert a point from CoordSystem.View to CoordSystem.World
+   * @param pt the point to convert
+   * @param out optional location for result. If undefined, a new Point3d is created.
+   */
+  public viewToWorld(input: Point3d, out?: Point3d): Point3d { return this.rootToView.transform1.multiplyPoint3dQuietNormalize(input, out); }
+  /**
+   * Convert a point from CoordSystem.View as a Point4d to CoordSystem.View
+   * @param input the point to convert
+   * @param out optional location for result. If undefined, a new Point3d is created.
+   */
+  public view4dToWorld(input: Point4d, out?: Point3d): Point3d { return this.rootToView.transform1.multiplyXYZWQuietRenormalize(input.x, input.y, input.z, input.w, out); }
+
+  /** Converts inches to pixels based on screen DPI.
+   * @Note this information may not be accurate in some browsers.
+   * @param inches the number of inches to convert
+   * @returns the corresponding number of pixels
+   */
+  public pixelsFromInches(inches: number): number { return inches * this.pixelsPerInch; }
+
+  /**
+   * Get an 8-point frustum corresponding to the 8 corners of the Viewport in the specified coordinate system.
+   * There are two sets of corners that may be of interest.
+   * The "adjusted" box is the one that is computed by examining the "viewed extents" and moving
+   * the front and back planes to enclose everything in the view [N.B. this is the way that views implement
+   * the concept of "no front/back clipping", since there always must be a view frustum].
+   * The "unadjusted" box is the one that is stored in the ViewState.
+   * @param sys Coordinate system for points
+   * @param adjustedBox If true, retrieve the adjusted box. Otherwise retrieve the box that came from the view definition.
+   * @param box optional Frustum for return value
+   * @return the view frustum
+   * @note The "adjusted" box may be either larger or smaller than the "unadjusted" box.
+   */
+  public getFrustum(sys: CoordSystem = CoordSystem.World, adjustedBox: boolean = true, box?: Frustum): Frustum {
+    box = box ? box.initNpc() : new Frustum();
+
+    // if they are looking for the "unexpanded" (that is before f/b clipping expansion) box, we need to get the npc
+    // coordinates that correspond to the unexpanded box in the npc space of the Expanded view (that's the basis for all
+    // of the root-based maps.)
+    if (!adjustedBox && this.zClipAdjusted) {
+      // to get unexpanded box, we have to go recompute rootToNpc from original View.
+      const ueRootToNpc = Map4d.createIdentity();
+      const compression = this.rootToNpcFromViewDef(ueRootToNpc, this.viewOrgUnexpanded, this.viewDeltaUnexpanded);
+      if (!compression)
+        return box;
+
+      // get the root corners of the unexpanded box
+      const ueRootBox = new Frustum();
+      ueRootToNpc.transform1.multiplyPoint3dArrayQuietNormalize(ueRootBox.points);
+
+      // and convert them to npc coordinates of the expanded view
+      this.worldToNpcArray(ueRootBox.points);
+      box.setFrom(ueRootBox);
+    }
+
+    // now convert from NPC space to the specified coordinate system.
+    switch (sys) {
+      case CoordSystem.View:
+        this.npcToViewArray(box.points);
+        break;
+
+      case CoordSystem.World:
+        this.npcToWorldArray(box.points);
+        break;
+
+      // case CoordSystem.Screen:
+    }
+    return box;
+  }
+
+  /** get a copy of the current (adjusted) frustum of this viewport, in world coordinates. */
+  public getWorldFrustum(box?: Frustum): Frustum { return this.getFrustum(CoordSystem.World, true, box); }
+
+  /**
+   * scroll the view by a given number of pixels.
+   * @param screenDist distance to scroll in pixels
+   */
+  public scroll(screenDist: Point2d): ViewStatus {
+    const view = this.view;
+    if (!view)
+      return ViewStatus.InvalidViewport;
+
+    if (view.is3d() && view.isCameraOn()) {
+      const offset = new Vector3d(screenDist.x, screenDist.y, 0.0);
+      const frust = this.getFrustum(CoordSystem.View, false)!;
+      frust.translate(offset);
+      this.viewToWorldArray(frust.points);
+
+      view.setupFromFrustum(frust);
+      view.centerEyePoint();
+      return this.setupFromView();
+    }
+
+    const pts = [new Point3d(), new Point3d(screenDist.x, screenDist.y, 0)];
+    this.viewToWorldArray(pts);
+    const dist = pts[1].minus(pts[0]);
+    const newOrg = view.getOrigin().plus(dist);
+    view.setOrigin(newOrg);
+
+    return this.setupFromView();
+  }
+
+  /**
+   * Get the anchor point for a Zoom operation, based on a button event.
+   * @return the center point for a zoom operation, in world coordinates
+   */
+  public getZoomCenter(ev: BeButtonEvent, result?: Point3d): Point3d {
+    const vp = ev.viewport!;
+    return vp.viewToWorld(ev.viewPoint, result); // NEEDS_WORK
+  }
+
+  /**
+   * Zoom the view by a scale factor, placing the new center at the projection of the given point (world coordinates)
+   * on the focal plane.
+   * Updates ViewState and re-synchs Viewport. Does not save in view undo buffer.
+   */
+  public zoom(newCenter: Point3d | undefined, factor: number): ViewStatus {
+    const view = this.view;
+    if (!view)
+      return ViewStatus.InvalidViewport;
+
+    if (view.is3d() && view.isCameraOn()) {
+      const centerNpc = newCenter ? this.worldToNpc(newCenter) : NpcCenter.clone();
+      const scaleTransform = Transform.createFixedPointAndMatrix(centerNpc, RotMatrix.createScale(factor, factor, 1.0));
+
+      const offset = centerNpc.minus(NpcCenter); // offset by difference of old/new center
+      offset.z = 0.0;     // z center stays the same.
+
+      const offsetTransform = Transform.createTranslationXYZ(offset.x, offset.y, offset.z);
+      const product = offsetTransform.multiplyTransformTransform(scaleTransform);
+
+      const frust = new Frustum();
+      product.multiplyPoint3dArrayInPlace(frust.points);
+
+      this.npcToWorldArray(frust.points);
+      view.setupFromFrustum(frust);
+      view.centerEyePoint();
+      return this.setupFromView();
+    }
+
+    // for non-camera views, do the zooming by adjusting the origin and delta directly so there can be no
+    // chance of the rotation changing due to numerical precision errors calculating it from the frustum corners.
+    const delta = view.getExtents().clone();
+    delta.x *= factor;
+    delta.y *= factor;
+
+    // first check to see whether the zoom operation results in an invalid view. If so, make sure we don't change anything
+    const validSize = view.validateViewDelta(delta, false);
+    if (ViewStatus.Success !== validSize)
+      return validSize;
+
+    const center = newCenter ? newCenter.clone() : view.getCenter().clone();
+
+    if (!view.allow3dManipulations())
+      center.z = 0.0;
+
+    const newOrg = view.getOrigin().clone();
+    this.toView(newOrg);
+    this.toView(center);
+
+    view.setExtents(delta);
+
+    newOrg.x = center.x - delta.x / 2.0;
+    newOrg.y = center.y - delta.y / 2.0;
+    this.fromView(newOrg);
+    view.setOrigin(newOrg);
+    return this.setupFromView();
+  }
+
+  /**
+   * Zoom the view to a show the tightest box around a given set of elements. Does not change view rotation.
+   * @param placements element placement(s). Will zoom to the union of the placements.
+   * @param margin the amount of white space to leave around elements
+   * @note Updates ViewState and re-synchs Viewport. Does not save in view undo buffer.
+   */
+  public zoomToElements(placements: Placement3dProps[] | Placement2dProps[] | Placement2dProps | Placement3dProps, margin?: MarginPercent) {
+    const viewTransform = Transform.createOriginAndMatrix(Point3d.createZero(), this.rotMatrix);
+    const elemRange = Array.isArray(placements) ? placements : [placements];
+    const hasAngle = (arg: any): arg is Placement2dProps => arg.angle !== undefined;
+
+    const viewRange = new Range3d();
+    for (const elRange of elemRange) {
+      const placement = hasAngle(elRange) ? Placement2d.fromJSON(elRange) : Placement3d.fromJSON(elRange);
+      const frust = Frustum.fromRange(placement.bbox);
+      viewRange.extendArray(frust.points, viewTransform);
+    }
+
+    this.view.lookAtViewAlignedVolume(viewRange, this.viewRect.aspect, margin);
+    this.setupFromView();
+  }
+
+  /**
+   * Zoom the view to a volume of space, in world coordinates.
+   * @param volume The low and high corners, in world coordinates.
+   * @param margin the amount of white space to leave around elements
+   * @note Updates ViewState and re-synchs Viewport. Does not save in view undo buffer.
+   */
+  public zoomToVolume(volume: LowAndHighXYZ | LowAndHighXY, margin?: MarginPercent) {
+    const range = Range3d.fromJSON(volume);
+    this.view.lookAtVolume(range, this.viewRect.aspect, margin);
+    this.setupFromView();
+  }
+
+  /**
+   * Set up this Viewport's viewing parameters based on a Frustum
+   * @param inFrustum the new viewing frustum
+   * @returns true if successful
+   */
+  public setupFromFrustum(inFrustum: Frustum): boolean {
+    const validSize = this.view.setupFromFrustum(inFrustum);
+    return this.setupFromView() ? validSize === ViewStatus.Success : false;
+  }
+
+  public resetUndo() {
+    this.clearUndo();
+    this.saveViewUndo();  // Set up new baseline state
+    // Notify event listeners
+    // this.historyChanged.raiseEvent();
+  }
+
+  public computeViewRange(): Range3d {
+    this.setupFromView();
+    const viewRange = new Range3d();
+    // // NB: This is the range of all models currently in the scene. Doesn't account for toggling display of categories.
+    // const geomRange = this.geometry.range;
+    // const geomMatrix = this.geometry.modelMatrix;
+    // geomMatrix.multiply(geomRange.low);
+    // geomMatrix.multiply(geomRange.high);
+    // const center = geomRange.getCenter();
+    // const high = geomRange.high;
+    // const delta = Cartesian3.fromDifferenceOf(high, center);
+
+    // //addDebugRange(this, center, delta);
+
+    // const geomScale = Matrix3.fromScaleFactors(delta.x, delta.y, delta.z);
+    // const modelMatrix = Matrix4.fromRotationTranslation(geomScale, center);
+
+    // const scaleFactor = 1.0;
+    // const range = new Range3(new Cartesian3(-scaleFactor, -scaleFactor, -scaleFactor), new Cartesian3(scaleFactor, scaleFactor, scaleFactor));
+    // modelMatrix.multiplyByPoint(range.low, range.low);
+    // modelMatrix.multiplyByPoint(range.high, range.high);
+
+    // const rangeBox = range.get8Corners();
+    // this.rotMatrix.multiplyArray(rangeBox);
+
+    // const viewRange = Range3.fromArray(rangeBox);
+    return viewRange;
+  }
+
+  /**
+   * Reverses the most recent change to the Viewport from the undo stack.
+   */
+  public doUndo(animationTime?: BeDuration) {
+    if (0 === this.backStack.length)
+      return;
+
+    this.forwardStack.push(this.currentBaseline!);
+    this.currentBaseline = this.backStack.pop()!;
+    this.applyViewState(this.currentBaseline, animationTime);
+  }
+
+  /**
+   * Re-applies the most recently un-done change to the Viewport from the redo stack
+   */
+  public doRedo(animationTime?: BeDuration) {
+    if (0 === this.forwardStack.length)
+      return;
+
+    this.backStack.push(this.currentBaseline!);
+    this.currentBaseline = this.forwardStack.pop()!;
+    this.applyViewState(this.currentBaseline, animationTime);
+  }
+
+  public animate() {
+    if (this.animator && this.animator.animate()) {
+      this.animator = undefined;
+    }
+  }
+
+  public removeAnimator() {
+    if (this.animator) {
+      this.animator.interrupt(); // will be destroyed
+      this.animator = undefined;
+    }
+  }
+
+  private setAnimator(animator: Animator) {
+    this.removeAnimator();
+    this.animator = animator;
+  }
+
+  public animateFrustumChange(start: Frustum, end: Frustum, animationTime?: BeDuration) {
+    if (!animationTime || 0.0 >= animationTime.milliseconds) {
+      this.setupFromFrustum(end);
+      return;
+    }
+
+    this.setAnimator(new Animator(animationTime, this, start, end));
+  }
+
+  public applyViewState(val: ViewState, animationTime?: BeDuration) {
+    const startFrust = this.getFrustum();
+    this._view = val.clone<ViewState>();
+    this.synchWithView(false);
+    this.animateFrustumChange(startFrust, this.getFrustum(), animationTime);
+  }
+
+  public pickEntity(_mousePos: Point3d, _radius: number, _result?: Point3d): Point3d | undefined {
+    return undefined;
+  }
+
+  /**
+   * Converts an {x,y} position in screen coordinates to world coordinates by picking against
+   * the depth buffer.
+   * @param  mousePos the position in screen coordinates
+   * @param result optional output point
+   * @param enforceGeometryPicks optional, if set to true picks that aren't on tileset geometry return undefined
+   * @return the corresponding position in world coordinates, or undefined if no value exists in the depth buffer for the specified point
+   */
+  public pickDepthBuffer(_mousePos: Point3d, _result?: Point3d, _enforceGeometryPicks?: boolean): Point3d | undefined {
+    // var depthIntersection;
+    // if (this.scene.pickPositionSupported) {
+    //   depthIntersection = this.scene.pickPosition(mousePos, scratchDepthBufferIntersection);
+    // }
+
+    // if (!Cesium.defined(depthIntersection))
+    //   return undefined;
+
+    // if (enforceGeometryPicks) {
+    //   let isTilesetGeometry = this.pickEntity(mousePos) instanceof Cesium.Cesium3DTileFeature
+    //   if (!isTilesetGeometry)
+    //     return undefined
+    // }
+
+    // var npcPt = this.worldToNpc(depthIntersection, scratchDepthNpcPt);
+    // var viewPt = this.npcToView(npcPt);
+    // viewPt.x = mousePos.x;
+    // viewPt.y = mousePos.y;
+    // this.viewToWorld(viewPt, depthIntersection);
+
+    // return depthIntersection;
+    return undefined;
+  }
+
+  private static roundGrid(num: number, units: number): number {
+    const sign = ((num * units) < 0.0) ? -1.0 : 1.0;
+    num = (num * sign) / units + 0.5;
+    num = units * sign * Math.floor(num);
+    return num;
+  }
+
+  private getGridOrientation(origin: Point3d, rMatrix: RotMatrix) {
+    if (this.view.isSpatialView())
+      origin.setFrom(this.iModel!.globalOrigin);
+
+    switch (this.gridOrientation) {
+      case GridOrientationType.View: {
+        const center = this.view.getCenter();
+        this.toView(center);
+        this.toView(origin);
+        origin.z = center.z;
+        this.fromView(origin);
+        break;
+      }
+
+      case GridOrientationType.WorldXY:
+        break;
+
+      case GridOrientationType.WorldYZ: {
+        RotMatrix.createRows(rMatrix.getRow(1), rMatrix.getRow(2), rMatrix.getRow(0), rMatrix);
+        break;
+      }
+
+      case GridOrientationType.WorldXZ: {
+        RotMatrix.createRows(rMatrix.getRow(0), rMatrix.getRow(2), rMatrix.getRow(1), rMatrix);
+        break;
+      }
+    }
+  }
+
+  private pointToStandardGrid(point: Point3d, rMatrix: RotMatrix, origin: Point3d): void {
+    const planeNormal = rMatrix.getRow(2);
+
+    let eyeVec: Vector3d;
+    if (this.view.is3d() && this.isCameraOn())
+      eyeVec = this.view.camera.eye.vectorTo(point);
+    else
+      eyeVec = this.rotMatrix.getRow(2).clone();
+
+    eyeVec.normalizeInPlace();
+    LegacyMath.linePlaneIntersect(point, point, eyeVec, origin, planeNormal, false);
+
+    // // get origin and point in view coordinate system
+    const pointView = point.clone();
+    const originView = origin.clone();
+    this.toView(pointView);
+    this.toView(originView);
+
+    // subtract off the origin
+    pointView.y -= originView.y;
+    pointView.x -= originView.x;
+
+    // round off the remainder to the grid distances
+    pointView.x = Viewport.roundGrid(pointView.x, this.gridSpacing.x);
+    pointView.y = Viewport.roundGrid(pointView.y, this.gridSpacing.y);
+
+    // add the origin back in
+    pointView.x += originView.x;
+    pointView.y += originView.y;
+
+    // go back to root coordinate system
+    this.fromView(pointView);
+    point.setFrom(pointView);
+  }
+
+  public pointToGrid(point: Point3d): void {
+    if (GridOrientationType.AuxCoord === this.gridOrientation) {
+      this.pointToStandardGrid(point, this.getAuxCoordRotation(), this.getAuxCoordOrigin());
+      return;
+    }
+
+    const origin = new Point3d();
+    const rMatrix = RotMatrix.createIdentity();
+    this.getGridOrientation(origin, rMatrix);
+    this.pointToStandardGrid(point, rMatrix, origin);
+  }
+
+  public getPixelSizeAtPoint(point?: Point3d, coordSys: CoordSystem = CoordSystem.World): number {
+    if (!point) {
+      point = NpcCenter.clone(); // if undefined, use center of view
+      this.npcToWorld(point, point);
+    }
+
+    const worldPts: Point3d[] = [];
+    const viewPts: Point4d[] = [];
+    viewPts[0] = this.worldToView4d(point);
+    viewPts[1] = viewPts[0].clone();
+    viewPts[1].x += viewPts[1].w; // form a vector one pixel wide in x direction.
+    this.view4dToWorldArray(viewPts, worldPts);
+
+    switch (coordSys) {
+      case CoordSystem.View:
+        this.worldToViewArray(worldPts);
+        break;
+
+      case CoordSystem.Npc:
+        this.worldToNpcArray(worldPts);
+        break;
+
+      case CoordSystem.World:
+      default:
+        break;
+    }
+
+    return worldPts[0].distance(worldPts[1]);
+  }
+
+  /** Show the surface normal for geometry under the cursor when snapping. */
+  private static drawLocateHitDetail(context: DecorateContext, aperture: number, hit: HitDetail): void {
+    // NEEDS_WORK: Need to decide the fate of this...when/if to show it, etc.
+    const vp = context.viewport!;
+    if (!vp.view.is3d())
+      return; // Not valuable in 2d...
+
+    if (!(hit instanceof SnapDetail))
+      return; // Don't display unless snapped...
+
+    if (!hit.geomDetail.isValidSurfaceHit())
+      return; // AccuSnap will flash edge/segment geometry...
+
+    if (SnapMode.Nearest !== hit.snapMode && hit.isHot)
+      return; // Only display if snap is nearest or NOT hot...surface normal is for hit location, not snap location...
+
+    const color = new ColorDef(~vp.hilite.color.getRgb); // Invert hilite color for good contrast...
+    const colorFill = color.clone();
+    const pt = hit.getHitPoint();
+    const radius = (2.5 * aperture) * vp.getPixelSizeAtPoint(pt);
+    const normal = hit.geomDetail.normal;
+    const rMatrix = RotMatrix.createRigidHeadsUp(normal);
+    color.setAlpha(100);
+    colorFill.setAlpha(200);
+
+    const ellipse = Arc3d.createScaledXYColumns(pt, rMatrix, radius, radius, AngleSweep.create360())!;
+    const graphic = context.createWorldOverlay();
+    graphic.setSymbology(color, colorFill, 1);
+    graphic.addArc(ellipse, true, true);
+    graphic.addArc(ellipse, false, false);
+
+    const length = (0.6 * radius);
+    ellipse.vector0.normalize(normal);
+    const pt1 = pt.plusScaled(normal, length);
+    const pt2 = pt.plusScaled(normal, -length);
+    graphic.addLineString([pt1, pt2]);
+    ellipse.vector90.normalize(normal);
+    pt.plusScaled(normal, length, pt1);
+    pt.plusScaled(normal, -length, pt2);
+    graphic.addLineString([pt1, pt2]);
+    context.addWorldOverlay(graphic.finish()!);
+  }
+
+  /** draw a filled and outlined circle to represent the size of the location tolerance in the current view. */
+  private static drawLocateCircle(context: DecorateContext, aperture: number, pt: Point3d): void {
+    const radius = (aperture / 2.0) + .5;
+    const center = context.viewport!.worldToView(pt);
+    const ellipse = Arc3d.createXYEllipse(center, radius, radius);
+    const ellipse2 = Arc3d.createXYEllipse(center, radius + 1, radius + 1);
+    const graphic = context.createViewOverlay();
+    const white = ColorDef.white.clone();
+    const black = ColorDef.black.clone();
+    white.setAlpha(165);
+    graphic.setSymbology(white, white, 1);
+    graphic.addArc2d(ellipse, true, true, 0.0);
+    black.setAlpha(100);
+    graphic.setSymbology(black, black, 1);
+    graphic.addArc2d(ellipse2, false, false, 0.0);
+    white.setAlpha(20);
+    graphic.setSymbology(white, white, 1);
+    graphic.addArc2d(ellipse, false, false, 0.0);
+    context.addViewOverlay(graphic.finish()!);
+  }
+
+  /** @hidden */
+  public drawLocateCursor(context: DecorateContext, pt: Point3d, aperture: number, isLocateCircleOn: boolean, hit?: HitDetail): void {
+    if (hit)
+      Viewport.drawLocateHitDetail(context, aperture, hit);
+
+    if (isLocateCircleOn)
+      Viewport.drawLocateCircle(context, aperture, pt);
+  }
+
+  /** Get a color that will contrast to the current background color of this Viewport. Either Black or White depending on which will have the most contrast. */
+  public getContrastToBackgroundColor(): ColorDef {
+    const bgColor = this.view.backgroundColor.colors;
+    const invert = ((bgColor.r + bgColor.g + bgColor.b) > (255 * 3) / 2);
+    return invert ? ColorDef.black : ColorDef.white; // should we use black or white?
+  }
+}