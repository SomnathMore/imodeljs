/*---------------------------------------------------------------------------------------------
* Copyright (c) Bentley Systems, Incorporated. All rights reserved.
* See LICENSE.md in the project root for license terms and full copyright notice.
*--------------------------------------------------------------------------------------------*/
/** @packageDocumentation
 * @module Tiles
 */

import { assert, compareStrings, Id64String } from "@bentley/bentleyjs-core";
import { Range3d, StringifiedClipVector, Transform } from "@bentley/geometry-core";
import {
  BatchType,
  compareIModelTileTreeIds,
  FeatureAppearance,
  FeatureAppearanceProvider,
  HiddenLine,
  iModelTileTreeIdToString,
  PrimaryTileTreeId,
  ViewFlagOverrides,
} from "@bentley/imodeljs-common";
import { IModelApp } from "../IModelApp";
import { IModelConnection } from "../IModelConnection";
import { GeometricModel3dState, GeometricModelState } from "../ModelState";
import { RenderClipVolume } from "../render/RenderClipVolume";
import { SceneContext } from "../ViewContext";
import { ViewState, ViewState3d } from "../ViewState";
import { SpatialViewState } from "../SpatialViewState";
import { RenderScheduleState } from "../RenderScheduleState";
import { InteractiveEditingSession } from "../InteractiveEditingSession";
import {
  IModelTileTree, IModelTileTreeParams, iModelTileTreeParamsFromJSON, TileDrawArgs, TileGraphicType, TileTree, TileTreeOwner, TileTreeReference,
  TileTreeSupplier,
} from "./internal";

interface PrimaryTreeId {
  readonly treeId: PrimaryTileTreeId;
  readonly modelId: Id64String;
  readonly is3d: boolean;
  readonly isPlanProjection: boolean;
}

class PlanProjectionTileTree extends IModelTileTree {
  public readonly baseElevation: number;

  public constructor(params: IModelTileTreeParams, baseElevation: number) {
    super(params);
    this.baseElevation = baseElevation;
  }
}

class PrimaryTreeSupplier implements TileTreeSupplier {
  public constructor() {
    InteractiveEditingSession.onBegin.addListener((session) => {
      session.onEnded.addOnce((sesh) => {
        assert(sesh === session);
        this.onSessionEnd(session);
      });
    });
  }

  public compareTileTreeIds(lhs: PrimaryTreeId, rhs: PrimaryTreeId): number {
    // NB: we don't compare isPlanProjection or is3d - they should always have the same value for a given modelId.
    let cmp = compareStrings(lhs.modelId, rhs.modelId);
    if (0 === cmp) {
      cmp = compareIModelTileTreeIds(lhs.treeId, rhs.treeId);
    }

    return cmp;
  }

  public async createTileTree(id: PrimaryTreeId, iModel: IModelConnection): Promise<TileTree | undefined> {
    const treeId = id.treeId;
    const idStr = iModelTileTreeIdToString(id.modelId, treeId, IModelApp.tileAdmin);
    const props = await iModel.tiles.getTileTreeProps(idStr);

    const options = {
      edgesRequired: treeId.edgesRequired,
      allowInstancing: undefined === treeId.animationId && !treeId.enforceDisplayPriority && !treeId.sectionCut,
      is3d: id.is3d,
      batchType: BatchType.Primary,
    };

    const params = iModelTileTreeParamsFromJSON(props, iModel, id.modelId, options);
    if (!id.isPlanProjection)
      return new IModelTileTree(params);

    let elevation = 0;
    try {
      const ranges = await iModel.models.queryModelRanges(id.modelId);
      if (1 === ranges.length) {
        const range = Range3d.fromJSON(ranges[0]);
        const lo = range.low.z;
        const hi = range.high.z;
        if (lo <= hi)
          elevation = (lo + hi) / 2;
      }
    } catch (_err) {
      //
    }

    return new PlanProjectionTileTree(params, elevation);
  }

  public getOwner(id: PrimaryTreeId, iModel: IModelConnection): TileTreeOwner {
    return iModel.tiles.getTileTreeOwner(id, this);
  }

  private onSessionEnd(session: InteractiveEditingSession): void {
    // Reset tile trees for any models that were modified during the session.
    const changes = session.getGeometryChanges();
    const trees = session.iModel.tiles.getTreeOwnersForSupplier(this);
    for (const kvp of trees) {
      const id = kvp.id as PrimaryTreeId;
      assert(undefined !== id.modelId);
      for (const change of changes) {
        if (change.id === id.modelId) {
          kvp.owner.dispose();
          break;
        }
      }
    }
  }
}

const primaryTreeSupplier = new PrimaryTreeSupplier();

class PrimaryTreeReference extends TileTreeReference {
  public readonly view: ViewState;
  public readonly model: GeometricModelState;
  protected readonly _viewFlagOverrides: ViewFlagOverrides;
  protected _id: PrimaryTreeId;
  private _owner: TileTreeOwner;
  private readonly _sectionClip?: StringifiedClipVector;
  private readonly _sectionCutAppearanceProvider?: FeatureAppearanceProvider;

  public constructor(view: ViewState, model: GeometricModelState, planProjection: boolean, transformNodeId?: number, sectionClip?: StringifiedClipVector) {
    super();
    this.view = view;
    this.model = model;

    this._sectionClip = sectionClip;
    this._viewFlagOverrides = ViewFlagOverrides.fromJSON(model.jsonProperties.viewFlagOverrides);
    if (sectionClip) {
      // Clipping will be applied on backend; don't clip out cut geometry.
      this._viewFlagOverrides.setShowClipVolume(false);
      this._sectionCutAppearanceProvider = FeatureAppearanceProvider.supplement((app: FeatureAppearance) => {
        const cutApp = this.view.displayStyle.settings.clipStyle.cutStyle.appearance;
        return cutApp ? app.extendAppearance(cutApp) : app;
      });
    }

    this._id = {
      modelId: model.id,
      is3d: model.is3d,
      treeId: this.createTreeId(view, model.id, transformNodeId),
      isPlanProjection: planProjection,
    };

    this._owner = primaryTreeSupplier.getOwner(this._id, model.iModel);
  }

  protected getViewFlagOverrides(_tree: TileTree) {
    return this._viewFlagOverrides;
  }

  protected getAppearanceProvider(_tree: TileTree): FeatureAppearanceProvider | undefined {
    if (this._sectionCutAppearanceProvider && this.view.displayStyle.settings.clipStyle.cutStyle.appearance)
      return this._sectionCutAppearanceProvider;

    return undefined;
  }

  protected getHiddenLineSettings(_tree: TileTree): HiddenLine.Settings | undefined {
    return this._sectionClip ? this.view.displayStyle.settings.clipStyle.cutStyle.hiddenLine : undefined;
  }

  public get castsShadows() {
    return true;
  }

<<<<<<< HEAD
  public get isPrimary() {
    return true;
=======
  protected get isPlanProjection(): boolean {
    return false;
>>>>>>> 3e4c2e3d
  }

  protected getClipVolume(_tree: TileTree): RenderClipVolume | undefined {
    // ###TODO: reduce frequency with which getModelClip() is called
    return this.view.is3d() && !this._sectionClip ? this.view.getModelClip(this.model.id) : undefined;
  }

  public createDrawArgs(context: SceneContext): TileDrawArgs | undefined {
    const args = super.createDrawArgs(context);
    if (args)
      args.intersectionClip = this._sectionClip;

    return args;
  }

  public get treeOwner(): TileTreeOwner {
    const newId = this.createTreeId(this.view, this._id.modelId, this._id.treeId.animationTransformNodeId);
    if (0 !== compareIModelTileTreeIds(newId, this._id.treeId)) {
      this._id = {
        modelId: this._id.modelId,
        is3d: this._id.is3d,
        treeId: newId,
        isPlanProjection: this._id.isPlanProjection,
      };

      this._owner = primaryTreeSupplier.getOwner(this._id, this.model.iModel);
    }

    return this._owner;
  }

  protected createTreeId(view: ViewState, modelId: Id64String, animationTransformNodeId: number | undefined): PrimaryTileTreeId {
    if (this._sectionClip) {
      // We do this each time in case the ClipStyle's overrides are modified.
      // ###TODO: can we avoid that? Event listeners maybe?
      this.view.displayStyle.settings.clipStyle.cutStyle.viewflags.clone(this._viewFlagOverrides);

      // Do not clip out the cut geometry intersecting the clip planes.
      this._viewFlagOverrides.setShowClipVolume(false);

      // The cut geometry is planar - it should win a z-fight.
      // Also we need to preserve this flag if this is a plan projection tile tree reference.
      this._viewFlagOverrides.setForceSurfaceDiscard(true);
    }

    const script = view.scheduleScript;
    const animationId = undefined !== script ? script.getModelAnimationId(modelId) : undefined;
    const edgesRequired = true === IModelApp.tileAdmin.alwaysRequestEdges || this._viewFlagOverrides.edgesRequired(view.viewFlags);
    const sectionCut = this._sectionClip?.clipString;
    return { type: BatchType.Primary, edgesRequired, animationId, animationTransformNodeId, sectionCut };
  }

  protected computeBaseTransform(tree: TileTree): Transform {
    return super.computeTransform(tree);
  }

  protected computeTransform(tree: TileTree): Transform {
    const tf = this.computeBaseTransform(tree);
    return this.view.getModelDisplayTransform(this.model.id, tf);
  }
}

/** @internal */
export class AnimatedTreeReference extends PrimaryTreeReference {
  protected computeBaseTransform(tree: TileTree): Transform {
    const tf = super.computeBaseTransform(tree);
    const style = this.view.displayStyle;
    const script = style.scheduleScript;
    if (undefined === script || undefined === this._id.treeId.animationTransformNodeId)
      return tf;

    const timePoint = style.settings.timePoint ?? script.getCachedDuration().low;
    const animTf = script.getTransform(this._id.modelId, this._id.treeId.animationTransformNodeId, timePoint);
    if (animTf)
      animTf.multiplyTransformTransform(tf, tf);

    return tf;
  }
}

class PlanProjectionTreeReference extends PrimaryTreeReference {
  private get _view3d() { return this.view as ViewState3d; }
  private _curTransform?: { transform: Transform, elevation: number };

  public constructor(view: ViewState3d, model: GeometricModelState, sectionCut?: StringifiedClipVector) {
    super(view, model, true, undefined, sectionCut);
    this._viewFlagOverrides.setForceSurfaceDiscard(true);
  }

  public get castsShadows() {
    return false;
  }

  protected get isPlanProjection(): boolean {
    return true;
  }

  public createDrawArgs(context: SceneContext): TileDrawArgs | undefined {
    const args = super.createDrawArgs(context);
    if (undefined !== args && this._id.treeId.enforceDisplayPriority) {
      args.drawGraphics = () => { // eslint-disable-line @typescript-eslint/unbound-method
        const graphics = args.produceGraphics();
        if (undefined !== graphics) {
          const settings = this.getSettings();
          const asOverlay = undefined !== settings && settings.overlay;
          const transparency = settings?.transparency || 0;

          assert(undefined !== this._curTransform);
          context.outputGraphic(context.target.renderSystem.createGraphicLayerContainer(graphics, asOverlay, transparency, this._curTransform.elevation));
        }
      };
    }

    return args;
  }

  protected computeBaseTransform(tree: TileTree): Transform {
    assert(tree instanceof PlanProjectionTileTree);
    const baseElevation = tree.baseElevation;
    if (undefined === this._curTransform)
      this._curTransform = { transform: tree.iModelTransform.clone(), elevation: baseElevation };

    const settings = this.getSettings();
    const elevation = settings?.elevation ?? baseElevation;

    if (this._curTransform.elevation !== elevation) {
      const transform = tree.iModelTransform.clone();
      if (undefined !== settings?.elevation)
        transform.origin.z = elevation;

      this._curTransform.transform = transform;
      this._curTransform.elevation = elevation;
    }

    return this._curTransform.transform;
  }

  public draw(args: TileDrawArgs): void {
    const settings = this.getSettings();
    if (undefined === settings || settings.enforceDisplayPriority || !settings.overlay)
      super.draw(args);
    else
      args.context.withGraphicType(TileGraphicType.Overlay, () => args.tree.draw(args));
  }

  private getSettings() {
    return this._view3d.getDisplayStyle3d().settings.getPlanProjectionSettings(this.model.id);
  }

  protected createTreeId(view: ViewState, modelId: Id64String): PrimaryTileTreeId {
    const id = super.createTreeId(view, modelId, undefined);
    const settings = this.getSettings();
    if (undefined !== settings && settings.enforceDisplayPriority)
      id.enforceDisplayPriority = true;

    return id;
  }
}

function isPlanProjection(view: ViewState, model: GeometricModelState): boolean {
  const model3d = view.is3d() ? model.asGeometricModel3d : undefined;
  return undefined !== model3d && model3d.isPlanProjection;
}

function createTreeRef(view: ViewState, model: GeometricModelState, sectionCut: StringifiedClipVector | undefined): TileTreeReference {
  if (false !== IModelApp.renderSystem.options.planProjections && isPlanProjection(view, model))
    return new PlanProjectionTreeReference(view as ViewState3d, model, sectionCut);

  return new PrimaryTreeReference(view, model, false, undefined, sectionCut);
}

/** @internal */
export function createPrimaryTileTreeReference(view: ViewState, model: GeometricModelState): TileTreeReference {
  return createTreeRef(view, model, undefined);
}

/** Provides [[TileTreeReference]]s for the loaded models present in a [[SpatialViewState]]'s [[ModelSelectorState]].
 * @internal
 */
export interface SpatialTileTreeReferences extends Iterable<TileTreeReference> {
  /** Supplies an iterator over all of the [[TileTreeReference]]s. */
  readonly [Symbol.iterator]: () => Iterator<TileTreeReference>;
  /** Requests that the set of [[TileTreeReference]]s be updated to match the current state of the view, e.g., after the model selector's contents have changed. */
  readonly update: () => void;
}

/** Provides [[TileTreeReference]]s for the loaded models present in a [[SpatialViewState]]'s [[ModelSelectorState]].
 * @internal
 */
export namespace SpatialTileTreeReferences {
  /** Create a SpatialTileTreeReferences object reflecting the contents of the specified view. */
  export function create(view: SpatialViewState): SpatialTileTreeReferences {
    return new SpatialRefs(view);
  }
}

/** Represents the [[TileTreeReference]]s associated with one model in a [[SpatialTileTreeReferences]]. */
class SpatialModelRefs implements Iterable<TileTreeReference> {
  /** The TileTreeReference representing the model's primary content. */
  private readonly _modelRef: TileTreeReference;
  /** TileTreeReferences representing nodes transformed by the view's schedule script. */
  private readonly _animatedRefs: TileTreeReference[] = [];
  /** TileTreeReference providing cut geometry intersecting the view's clip volume. */
  private _sectionCutRef?: TileTreeReference;
  /** Whether `this._modelRef` is a [[PrimaryTreeReference]] (as opposed to, e.g., a reality model tree reference). */
  private readonly _isPrimaryRef: boolean;

  public constructor(model: GeometricModel3dState, view: SpatialViewState) {
    this._modelRef = model.createTileTreeReference(view);
    this._isPrimaryRef = this._modelRef instanceof PrimaryTreeReference;
  }

  public * [Symbol.iterator](): Iterator<TileTreeReference> {
    yield this._modelRef;
    for (const animated of this._animatedRefs)
      yield animated;

    if (this._sectionCutRef)
      yield this._sectionCutRef;
  }

  public updateAnimated(script: RenderScheduleState.Script | undefined): void {
    const ref = this._primaryRef;
    if (!ref)
      return;

    this._animatedRefs.length = 0;
    const nodeIds = script?.getTransformNodeIds(ref.model.id);
    if (nodeIds)
      for (const nodeId of nodeIds)
        this._animatedRefs.push(new AnimatedTreeReference(ref.view, ref.model, false, nodeId));
  }

  public updateSectionCut(clip: StringifiedClipVector | undefined): void {
    const ref = this._primaryRef;
    if (!ref) {
      assert(undefined === this._sectionCutRef);
      return;
    }

    // If the clip isn't supposed to apply to this model, don't produce cut geometry.
    const vfJson = clip ? ref.model.jsonProperties.viewFlagOverrides : undefined;
    const vfOvrs = vfJson ? ViewFlagOverrides.fromJSON(vfJson) : undefined;
    if (vfOvrs && !vfOvrs.clipVolumeOverride)
      clip = undefined;

    this._sectionCutRef = clip ? createTreeRef(ref.view, ref.model, clip) : undefined;
  }

  private get _primaryRef(): PrimaryTreeReference | undefined {
    if (!this._isPrimaryRef)
      return undefined;

    assert(this._modelRef instanceof PrimaryTreeReference);
    return this._modelRef;
  }
}

/** Provides [[TileTreeReference]]s for the loaded models present in a [[SpatialViewState]]'s [[ModelSelectorState]]. */
class SpatialRefs implements SpatialTileTreeReferences {
  private _allLoaded = false;
  private readonly _view: SpatialViewState;
  private _refs = new Map<Id64String, SpatialModelRefs>();
  private _swapRefs = new Map<Id64String, SpatialModelRefs>();
  private _scheduleScript?: RenderScheduleState.Script;
  private _sectionCut?: StringifiedClipVector;

  public constructor(view: SpatialViewState) {
    this._view = view;
    this._scheduleScript = view.displayStyle.scheduleScript;
    this._sectionCut = this.getSectionCutFromView();
  }

  public update(): void {
    this._allLoaded = false;
  }

  public * [Symbol.iterator](): Iterator<TileTreeReference> {
    this.load();
    for (const modelRef of this._refs.values())
      for (const ref of modelRef)
        yield ref;
  }

  private load(): void {
    if (!this._allLoaded) {
      this._allLoaded = true;
      this.updateModels();
    }

    const script = this._view.displayStyle.scheduleScript;
    if (script !== this._scheduleScript) {
      this._scheduleScript = script;
      for (const ref of this._refs.values())
        ref.updateAnimated(script);
    }

    const sectionCut = this.getSectionCutFromView();
    if (sectionCut?.clipString !== this._sectionCut?.clipString) {
      this._sectionCut = sectionCut;
      for (const ref of this._refs.values())
        ref.updateSectionCut(sectionCut);
    }
  }

  private getSectionCutFromView(): StringifiedClipVector | undefined {
    const wantCut = this._view.viewFlags.clipVolume && this._view.displayStyle.settings.clipStyle.produceCutGeometry;
    const clip = wantCut ? this._view.getViewClip() : undefined;
    return StringifiedClipVector.fromClipVector(clip);
  }

  /** Ensure this._refs contains a SpatialModelRefs for all loaded models in the model selector. */
  private updateModels(): void {
    const prev = this._refs;
    const cur = this._swapRefs;
    this._refs = cur;
    this._swapRefs = prev;
    cur.clear();

    for (const modelId of this._view.modelSelector.models) {
      let modelRefs = prev.get(modelId);
      if (!modelRefs) {
        const model = this._view.iModel.models.getLoaded(modelId)?.asGeometricModel3d;
        if (model) {
          modelRefs = new SpatialModelRefs(model, this._view);
          modelRefs.updateAnimated(this._scheduleScript);
          modelRefs.updateSectionCut(this._sectionCut);
        }
      }

      if (modelRefs)
        cur.set(modelId, modelRefs);
    }
  }
}
<|MERGE_RESOLUTION|>--- conflicted
+++ resolved
@@ -1,522 +1,517 @@
-/*---------------------------------------------------------------------------------------------
-* Copyright (c) Bentley Systems, Incorporated. All rights reserved.
-* See LICENSE.md in the project root for license terms and full copyright notice.
-*--------------------------------------------------------------------------------------------*/
-/** @packageDocumentation
- * @module Tiles
- */
-
-import { assert, compareStrings, Id64String } from "@bentley/bentleyjs-core";
-import { Range3d, StringifiedClipVector, Transform } from "@bentley/geometry-core";
-import {
-  BatchType,
-  compareIModelTileTreeIds,
-  FeatureAppearance,
-  FeatureAppearanceProvider,
-  HiddenLine,
-  iModelTileTreeIdToString,
-  PrimaryTileTreeId,
-  ViewFlagOverrides,
-} from "@bentley/imodeljs-common";
-import { IModelApp } from "../IModelApp";
-import { IModelConnection } from "../IModelConnection";
-import { GeometricModel3dState, GeometricModelState } from "../ModelState";
-import { RenderClipVolume } from "../render/RenderClipVolume";
-import { SceneContext } from "../ViewContext";
-import { ViewState, ViewState3d } from "../ViewState";
-import { SpatialViewState } from "../SpatialViewState";
-import { RenderScheduleState } from "../RenderScheduleState";
-import { InteractiveEditingSession } from "../InteractiveEditingSession";
-import {
-  IModelTileTree, IModelTileTreeParams, iModelTileTreeParamsFromJSON, TileDrawArgs, TileGraphicType, TileTree, TileTreeOwner, TileTreeReference,
-  TileTreeSupplier,
-} from "./internal";
-
-interface PrimaryTreeId {
-  readonly treeId: PrimaryTileTreeId;
-  readonly modelId: Id64String;
-  readonly is3d: boolean;
-  readonly isPlanProjection: boolean;
-}
-
-class PlanProjectionTileTree extends IModelTileTree {
-  public readonly baseElevation: number;
-
-  public constructor(params: IModelTileTreeParams, baseElevation: number) {
-    super(params);
-    this.baseElevation = baseElevation;
-  }
-}
-
-class PrimaryTreeSupplier implements TileTreeSupplier {
-  public constructor() {
-    InteractiveEditingSession.onBegin.addListener((session) => {
-      session.onEnded.addOnce((sesh) => {
-        assert(sesh === session);
-        this.onSessionEnd(session);
-      });
-    });
-  }
-
-  public compareTileTreeIds(lhs: PrimaryTreeId, rhs: PrimaryTreeId): number {
-    // NB: we don't compare isPlanProjection or is3d - they should always have the same value for a given modelId.
-    let cmp = compareStrings(lhs.modelId, rhs.modelId);
-    if (0 === cmp) {
-      cmp = compareIModelTileTreeIds(lhs.treeId, rhs.treeId);
-    }
-
-    return cmp;
-  }
-
-  public async createTileTree(id: PrimaryTreeId, iModel: IModelConnection): Promise<TileTree | undefined> {
-    const treeId = id.treeId;
-    const idStr = iModelTileTreeIdToString(id.modelId, treeId, IModelApp.tileAdmin);
-    const props = await iModel.tiles.getTileTreeProps(idStr);
-
-    const options = {
-      edgesRequired: treeId.edgesRequired,
-      allowInstancing: undefined === treeId.animationId && !treeId.enforceDisplayPriority && !treeId.sectionCut,
-      is3d: id.is3d,
-      batchType: BatchType.Primary,
-    };
-
-    const params = iModelTileTreeParamsFromJSON(props, iModel, id.modelId, options);
-    if (!id.isPlanProjection)
-      return new IModelTileTree(params);
-
-    let elevation = 0;
-    try {
-      const ranges = await iModel.models.queryModelRanges(id.modelId);
-      if (1 === ranges.length) {
-        const range = Range3d.fromJSON(ranges[0]);
-        const lo = range.low.z;
-        const hi = range.high.z;
-        if (lo <= hi)
-          elevation = (lo + hi) / 2;
-      }
-    } catch (_err) {
-      //
-    }
-
-    return new PlanProjectionTileTree(params, elevation);
-  }
-
-  public getOwner(id: PrimaryTreeId, iModel: IModelConnection): TileTreeOwner {
-    return iModel.tiles.getTileTreeOwner(id, this);
-  }
-
-  private onSessionEnd(session: InteractiveEditingSession): void {
-    // Reset tile trees for any models that were modified during the session.
-    const changes = session.getGeometryChanges();
-    const trees = session.iModel.tiles.getTreeOwnersForSupplier(this);
-    for (const kvp of trees) {
-      const id = kvp.id as PrimaryTreeId;
-      assert(undefined !== id.modelId);
-      for (const change of changes) {
-        if (change.id === id.modelId) {
-          kvp.owner.dispose();
-          break;
-        }
-      }
-    }
-  }
-}
-
-const primaryTreeSupplier = new PrimaryTreeSupplier();
-
-class PrimaryTreeReference extends TileTreeReference {
-  public readonly view: ViewState;
-  public readonly model: GeometricModelState;
-  protected readonly _viewFlagOverrides: ViewFlagOverrides;
-  protected _id: PrimaryTreeId;
-  private _owner: TileTreeOwner;
-  private readonly _sectionClip?: StringifiedClipVector;
-  private readonly _sectionCutAppearanceProvider?: FeatureAppearanceProvider;
-
-  public constructor(view: ViewState, model: GeometricModelState, planProjection: boolean, transformNodeId?: number, sectionClip?: StringifiedClipVector) {
-    super();
-    this.view = view;
-    this.model = model;
-
-    this._sectionClip = sectionClip;
-    this._viewFlagOverrides = ViewFlagOverrides.fromJSON(model.jsonProperties.viewFlagOverrides);
-    if (sectionClip) {
-      // Clipping will be applied on backend; don't clip out cut geometry.
-      this._viewFlagOverrides.setShowClipVolume(false);
-      this._sectionCutAppearanceProvider = FeatureAppearanceProvider.supplement((app: FeatureAppearance) => {
-        const cutApp = this.view.displayStyle.settings.clipStyle.cutStyle.appearance;
-        return cutApp ? app.extendAppearance(cutApp) : app;
-      });
-    }
-
-    this._id = {
-      modelId: model.id,
-      is3d: model.is3d,
-      treeId: this.createTreeId(view, model.id, transformNodeId),
-      isPlanProjection: planProjection,
-    };
-
-    this._owner = primaryTreeSupplier.getOwner(this._id, model.iModel);
-  }
-
-  protected getViewFlagOverrides(_tree: TileTree) {
-    return this._viewFlagOverrides;
-  }
-
-  protected getAppearanceProvider(_tree: TileTree): FeatureAppearanceProvider | undefined {
-    if (this._sectionCutAppearanceProvider && this.view.displayStyle.settings.clipStyle.cutStyle.appearance)
-      return this._sectionCutAppearanceProvider;
-
-    return undefined;
-  }
-
-  protected getHiddenLineSettings(_tree: TileTree): HiddenLine.Settings | undefined {
-    return this._sectionClip ? this.view.displayStyle.settings.clipStyle.cutStyle.hiddenLine : undefined;
-  }
-
-  public get castsShadows() {
-    return true;
-  }
-
-<<<<<<< HEAD
-  public get isPrimary() {
-    return true;
-=======
-  protected get isPlanProjection(): boolean {
-    return false;
->>>>>>> 3e4c2e3d
-  }
-
-  protected getClipVolume(_tree: TileTree): RenderClipVolume | undefined {
-    // ###TODO: reduce frequency with which getModelClip() is called
-    return this.view.is3d() && !this._sectionClip ? this.view.getModelClip(this.model.id) : undefined;
-  }
-
-  public createDrawArgs(context: SceneContext): TileDrawArgs | undefined {
-    const args = super.createDrawArgs(context);
-    if (args)
-      args.intersectionClip = this._sectionClip;
-
-    return args;
-  }
-
-  public get treeOwner(): TileTreeOwner {
-    const newId = this.createTreeId(this.view, this._id.modelId, this._id.treeId.animationTransformNodeId);
-    if (0 !== compareIModelTileTreeIds(newId, this._id.treeId)) {
-      this._id = {
-        modelId: this._id.modelId,
-        is3d: this._id.is3d,
-        treeId: newId,
-        isPlanProjection: this._id.isPlanProjection,
-      };
-
-      this._owner = primaryTreeSupplier.getOwner(this._id, this.model.iModel);
-    }
-
-    return this._owner;
-  }
-
-  protected createTreeId(view: ViewState, modelId: Id64String, animationTransformNodeId: number | undefined): PrimaryTileTreeId {
-    if (this._sectionClip) {
-      // We do this each time in case the ClipStyle's overrides are modified.
-      // ###TODO: can we avoid that? Event listeners maybe?
-      this.view.displayStyle.settings.clipStyle.cutStyle.viewflags.clone(this._viewFlagOverrides);
-
-      // Do not clip out the cut geometry intersecting the clip planes.
-      this._viewFlagOverrides.setShowClipVolume(false);
-
-      // The cut geometry is planar - it should win a z-fight.
-      // Also we need to preserve this flag if this is a plan projection tile tree reference.
-      this._viewFlagOverrides.setForceSurfaceDiscard(true);
-    }
-
-    const script = view.scheduleScript;
-    const animationId = undefined !== script ? script.getModelAnimationId(modelId) : undefined;
-    const edgesRequired = true === IModelApp.tileAdmin.alwaysRequestEdges || this._viewFlagOverrides.edgesRequired(view.viewFlags);
-    const sectionCut = this._sectionClip?.clipString;
-    return { type: BatchType.Primary, edgesRequired, animationId, animationTransformNodeId, sectionCut };
-  }
-
-  protected computeBaseTransform(tree: TileTree): Transform {
-    return super.computeTransform(tree);
-  }
-
-  protected computeTransform(tree: TileTree): Transform {
-    const tf = this.computeBaseTransform(tree);
-    return this.view.getModelDisplayTransform(this.model.id, tf);
-  }
-}
-
-/** @internal */
-export class AnimatedTreeReference extends PrimaryTreeReference {
-  protected computeBaseTransform(tree: TileTree): Transform {
-    const tf = super.computeBaseTransform(tree);
-    const style = this.view.displayStyle;
-    const script = style.scheduleScript;
-    if (undefined === script || undefined === this._id.treeId.animationTransformNodeId)
-      return tf;
-
-    const timePoint = style.settings.timePoint ?? script.getCachedDuration().low;
-    const animTf = script.getTransform(this._id.modelId, this._id.treeId.animationTransformNodeId, timePoint);
-    if (animTf)
-      animTf.multiplyTransformTransform(tf, tf);
-
-    return tf;
-  }
-}
-
-class PlanProjectionTreeReference extends PrimaryTreeReference {
-  private get _view3d() { return this.view as ViewState3d; }
-  private _curTransform?: { transform: Transform, elevation: number };
-
-  public constructor(view: ViewState3d, model: GeometricModelState, sectionCut?: StringifiedClipVector) {
-    super(view, model, true, undefined, sectionCut);
-    this._viewFlagOverrides.setForceSurfaceDiscard(true);
-  }
-
-  public get castsShadows() {
-    return false;
-  }
-
-  protected get isPlanProjection(): boolean {
-    return true;
-  }
-
-  public createDrawArgs(context: SceneContext): TileDrawArgs | undefined {
-    const args = super.createDrawArgs(context);
-    if (undefined !== args && this._id.treeId.enforceDisplayPriority) {
-      args.drawGraphics = () => { // eslint-disable-line @typescript-eslint/unbound-method
-        const graphics = args.produceGraphics();
-        if (undefined !== graphics) {
-          const settings = this.getSettings();
-          const asOverlay = undefined !== settings && settings.overlay;
-          const transparency = settings?.transparency || 0;
-
-          assert(undefined !== this._curTransform);
-          context.outputGraphic(context.target.renderSystem.createGraphicLayerContainer(graphics, asOverlay, transparency, this._curTransform.elevation));
-        }
-      };
-    }
-
-    return args;
-  }
-
-  protected computeBaseTransform(tree: TileTree): Transform {
-    assert(tree instanceof PlanProjectionTileTree);
-    const baseElevation = tree.baseElevation;
-    if (undefined === this._curTransform)
-      this._curTransform = { transform: tree.iModelTransform.clone(), elevation: baseElevation };
-
-    const settings = this.getSettings();
-    const elevation = settings?.elevation ?? baseElevation;
-
-    if (this._curTransform.elevation !== elevation) {
-      const transform = tree.iModelTransform.clone();
-      if (undefined !== settings?.elevation)
-        transform.origin.z = elevation;
-
-      this._curTransform.transform = transform;
-      this._curTransform.elevation = elevation;
-    }
-
-    return this._curTransform.transform;
-  }
-
-  public draw(args: TileDrawArgs): void {
-    const settings = this.getSettings();
-    if (undefined === settings || settings.enforceDisplayPriority || !settings.overlay)
-      super.draw(args);
-    else
-      args.context.withGraphicType(TileGraphicType.Overlay, () => args.tree.draw(args));
-  }
-
-  private getSettings() {
-    return this._view3d.getDisplayStyle3d().settings.getPlanProjectionSettings(this.model.id);
-  }
-
-  protected createTreeId(view: ViewState, modelId: Id64String): PrimaryTileTreeId {
-    const id = super.createTreeId(view, modelId, undefined);
-    const settings = this.getSettings();
-    if (undefined !== settings && settings.enforceDisplayPriority)
-      id.enforceDisplayPriority = true;
-
-    return id;
-  }
-}
-
-function isPlanProjection(view: ViewState, model: GeometricModelState): boolean {
-  const model3d = view.is3d() ? model.asGeometricModel3d : undefined;
-  return undefined !== model3d && model3d.isPlanProjection;
-}
-
-function createTreeRef(view: ViewState, model: GeometricModelState, sectionCut: StringifiedClipVector | undefined): TileTreeReference {
-  if (false !== IModelApp.renderSystem.options.planProjections && isPlanProjection(view, model))
-    return new PlanProjectionTreeReference(view as ViewState3d, model, sectionCut);
-
-  return new PrimaryTreeReference(view, model, false, undefined, sectionCut);
-}
-
-/** @internal */
-export function createPrimaryTileTreeReference(view: ViewState, model: GeometricModelState): TileTreeReference {
-  return createTreeRef(view, model, undefined);
-}
-
-/** Provides [[TileTreeReference]]s for the loaded models present in a [[SpatialViewState]]'s [[ModelSelectorState]].
- * @internal
- */
-export interface SpatialTileTreeReferences extends Iterable<TileTreeReference> {
-  /** Supplies an iterator over all of the [[TileTreeReference]]s. */
-  readonly [Symbol.iterator]: () => Iterator<TileTreeReference>;
-  /** Requests that the set of [[TileTreeReference]]s be updated to match the current state of the view, e.g., after the model selector's contents have changed. */
-  readonly update: () => void;
-}
-
-/** Provides [[TileTreeReference]]s for the loaded models present in a [[SpatialViewState]]'s [[ModelSelectorState]].
- * @internal
- */
-export namespace SpatialTileTreeReferences {
-  /** Create a SpatialTileTreeReferences object reflecting the contents of the specified view. */
-  export function create(view: SpatialViewState): SpatialTileTreeReferences {
-    return new SpatialRefs(view);
-  }
-}
-
-/** Represents the [[TileTreeReference]]s associated with one model in a [[SpatialTileTreeReferences]]. */
-class SpatialModelRefs implements Iterable<TileTreeReference> {
-  /** The TileTreeReference representing the model's primary content. */
-  private readonly _modelRef: TileTreeReference;
-  /** TileTreeReferences representing nodes transformed by the view's schedule script. */
-  private readonly _animatedRefs: TileTreeReference[] = [];
-  /** TileTreeReference providing cut geometry intersecting the view's clip volume. */
-  private _sectionCutRef?: TileTreeReference;
-  /** Whether `this._modelRef` is a [[PrimaryTreeReference]] (as opposed to, e.g., a reality model tree reference). */
-  private readonly _isPrimaryRef: boolean;
-
-  public constructor(model: GeometricModel3dState, view: SpatialViewState) {
-    this._modelRef = model.createTileTreeReference(view);
-    this._isPrimaryRef = this._modelRef instanceof PrimaryTreeReference;
-  }
-
-  public * [Symbol.iterator](): Iterator<TileTreeReference> {
-    yield this._modelRef;
-    for (const animated of this._animatedRefs)
-      yield animated;
-
-    if (this._sectionCutRef)
-      yield this._sectionCutRef;
-  }
-
-  public updateAnimated(script: RenderScheduleState.Script | undefined): void {
-    const ref = this._primaryRef;
-    if (!ref)
-      return;
-
-    this._animatedRefs.length = 0;
-    const nodeIds = script?.getTransformNodeIds(ref.model.id);
-    if (nodeIds)
-      for (const nodeId of nodeIds)
-        this._animatedRefs.push(new AnimatedTreeReference(ref.view, ref.model, false, nodeId));
-  }
-
-  public updateSectionCut(clip: StringifiedClipVector | undefined): void {
-    const ref = this._primaryRef;
-    if (!ref) {
-      assert(undefined === this._sectionCutRef);
-      return;
-    }
-
-    // If the clip isn't supposed to apply to this model, don't produce cut geometry.
-    const vfJson = clip ? ref.model.jsonProperties.viewFlagOverrides : undefined;
-    const vfOvrs = vfJson ? ViewFlagOverrides.fromJSON(vfJson) : undefined;
-    if (vfOvrs && !vfOvrs.clipVolumeOverride)
-      clip = undefined;
-
-    this._sectionCutRef = clip ? createTreeRef(ref.view, ref.model, clip) : undefined;
-  }
-
-  private get _primaryRef(): PrimaryTreeReference | undefined {
-    if (!this._isPrimaryRef)
-      return undefined;
-
-    assert(this._modelRef instanceof PrimaryTreeReference);
-    return this._modelRef;
-  }
-}
-
-/** Provides [[TileTreeReference]]s for the loaded models present in a [[SpatialViewState]]'s [[ModelSelectorState]]. */
-class SpatialRefs implements SpatialTileTreeReferences {
-  private _allLoaded = false;
-  private readonly _view: SpatialViewState;
-  private _refs = new Map<Id64String, SpatialModelRefs>();
-  private _swapRefs = new Map<Id64String, SpatialModelRefs>();
-  private _scheduleScript?: RenderScheduleState.Script;
-  private _sectionCut?: StringifiedClipVector;
-
-  public constructor(view: SpatialViewState) {
-    this._view = view;
-    this._scheduleScript = view.displayStyle.scheduleScript;
-    this._sectionCut = this.getSectionCutFromView();
-  }
-
-  public update(): void {
-    this._allLoaded = false;
-  }
-
-  public * [Symbol.iterator](): Iterator<TileTreeReference> {
-    this.load();
-    for (const modelRef of this._refs.values())
-      for (const ref of modelRef)
-        yield ref;
-  }
-
-  private load(): void {
-    if (!this._allLoaded) {
-      this._allLoaded = true;
-      this.updateModels();
-    }
-
-    const script = this._view.displayStyle.scheduleScript;
-    if (script !== this._scheduleScript) {
-      this._scheduleScript = script;
-      for (const ref of this._refs.values())
-        ref.updateAnimated(script);
-    }
-
-    const sectionCut = this.getSectionCutFromView();
-    if (sectionCut?.clipString !== this._sectionCut?.clipString) {
-      this._sectionCut = sectionCut;
-      for (const ref of this._refs.values())
-        ref.updateSectionCut(sectionCut);
-    }
-  }
-
-  private getSectionCutFromView(): StringifiedClipVector | undefined {
-    const wantCut = this._view.viewFlags.clipVolume && this._view.displayStyle.settings.clipStyle.produceCutGeometry;
-    const clip = wantCut ? this._view.getViewClip() : undefined;
-    return StringifiedClipVector.fromClipVector(clip);
-  }
-
-  /** Ensure this._refs contains a SpatialModelRefs for all loaded models in the model selector. */
-  private updateModels(): void {
-    const prev = this._refs;
-    const cur = this._swapRefs;
-    this._refs = cur;
-    this._swapRefs = prev;
-    cur.clear();
-
-    for (const modelId of this._view.modelSelector.models) {
-      let modelRefs = prev.get(modelId);
-      if (!modelRefs) {
-        const model = this._view.iModel.models.getLoaded(modelId)?.asGeometricModel3d;
-        if (model) {
-          modelRefs = new SpatialModelRefs(model, this._view);
-          modelRefs.updateAnimated(this._scheduleScript);
-          modelRefs.updateSectionCut(this._sectionCut);
-        }
-      }
-
-      if (modelRefs)
-        cur.set(modelId, modelRefs);
-    }
-  }
-}
+/*---------------------------------------------------------------------------------------------
+* Copyright (c) Bentley Systems, Incorporated. All rights reserved.
+* See LICENSE.md in the project root for license terms and full copyright notice.
+*--------------------------------------------------------------------------------------------*/
+/** @packageDocumentation
+ * @module Tiles
+ */
+
+import { assert, compareStrings, Id64String } from "@bentley/bentleyjs-core";
+import { Range3d, StringifiedClipVector, Transform } from "@bentley/geometry-core";
+import {
+  BatchType,
+  compareIModelTileTreeIds,
+  FeatureAppearance,
+  FeatureAppearanceProvider,
+  HiddenLine,
+  iModelTileTreeIdToString,
+  PrimaryTileTreeId,
+  ViewFlagOverrides,
+} from "@bentley/imodeljs-common";
+import { IModelApp } from "../IModelApp";
+import { IModelConnection } from "../IModelConnection";
+import { GeometricModel3dState, GeometricModelState } from "../ModelState";
+import { RenderClipVolume } from "../render/RenderClipVolume";
+import { SceneContext } from "../ViewContext";
+import { ViewState, ViewState3d } from "../ViewState";
+import { SpatialViewState } from "../SpatialViewState";
+import { RenderScheduleState } from "../RenderScheduleState";
+import { InteractiveEditingSession } from "../InteractiveEditingSession";
+import {
+  IModelTileTree, IModelTileTreeParams, iModelTileTreeParamsFromJSON, TileDrawArgs, TileGraphicType, TileTree, TileTreeOwner, TileTreeReference,
+  TileTreeSupplier,
+} from "./internal";
+
+interface PrimaryTreeId {
+  readonly treeId: PrimaryTileTreeId;
+  readonly modelId: Id64String;
+  readonly is3d: boolean;
+  readonly isPlanProjection: boolean;
+}
+
+class PlanProjectionTileTree extends IModelTileTree {
+  public readonly baseElevation: number;
+
+  public constructor(params: IModelTileTreeParams, baseElevation: number) {
+    super(params);
+    this.baseElevation = baseElevation;
+  }
+}
+
+class PrimaryTreeSupplier implements TileTreeSupplier {
+  public constructor() {
+    InteractiveEditingSession.onBegin.addListener((session) => {
+      session.onEnded.addOnce((sesh) => {
+        assert(sesh === session);
+        this.onSessionEnd(session);
+      });
+    });
+  }
+
+  public compareTileTreeIds(lhs: PrimaryTreeId, rhs: PrimaryTreeId): number {
+    // NB: we don't compare isPlanProjection or is3d - they should always have the same value for a given modelId.
+    let cmp = compareStrings(lhs.modelId, rhs.modelId);
+    if (0 === cmp) {
+      cmp = compareIModelTileTreeIds(lhs.treeId, rhs.treeId);
+    }
+
+    return cmp;
+  }
+
+  public async createTileTree(id: PrimaryTreeId, iModel: IModelConnection): Promise<TileTree | undefined> {
+    const treeId = id.treeId;
+    const idStr = iModelTileTreeIdToString(id.modelId, treeId, IModelApp.tileAdmin);
+    const props = await iModel.tiles.getTileTreeProps(idStr);
+
+    const options = {
+      edgesRequired: treeId.edgesRequired,
+      allowInstancing: undefined === treeId.animationId && !treeId.enforceDisplayPriority && !treeId.sectionCut,
+      is3d: id.is3d,
+      batchType: BatchType.Primary,
+    };
+
+    const params = iModelTileTreeParamsFromJSON(props, iModel, id.modelId, options);
+    if (!id.isPlanProjection)
+      return new IModelTileTree(params);
+
+    let elevation = 0;
+    try {
+      const ranges = await iModel.models.queryModelRanges(id.modelId);
+      if (1 === ranges.length) {
+        const range = Range3d.fromJSON(ranges[0]);
+        const lo = range.low.z;
+        const hi = range.high.z;
+        if (lo <= hi)
+          elevation = (lo + hi) / 2;
+      }
+    } catch (_err) {
+      //
+    }
+
+    return new PlanProjectionTileTree(params, elevation);
+  }
+
+  public getOwner(id: PrimaryTreeId, iModel: IModelConnection): TileTreeOwner {
+    return iModel.tiles.getTileTreeOwner(id, this);
+  }
+
+  private onSessionEnd(session: InteractiveEditingSession): void {
+    // Reset tile trees for any models that were modified during the session.
+    const changes = session.getGeometryChanges();
+    const trees = session.iModel.tiles.getTreeOwnersForSupplier(this);
+    for (const kvp of trees) {
+      const id = kvp.id as PrimaryTreeId;
+      assert(undefined !== id.modelId);
+      for (const change of changes) {
+        if (change.id === id.modelId) {
+          kvp.owner.dispose();
+          break;
+        }
+      }
+    }
+  }
+}
+
+const primaryTreeSupplier = new PrimaryTreeSupplier();
+
+class PrimaryTreeReference extends TileTreeReference {
+  public readonly view: ViewState;
+  public readonly model: GeometricModelState;
+  protected readonly _viewFlagOverrides: ViewFlagOverrides;
+  protected _id: PrimaryTreeId;
+  private _owner: TileTreeOwner;
+  private readonly _sectionClip?: StringifiedClipVector;
+  private readonly _sectionCutAppearanceProvider?: FeatureAppearanceProvider;
+
+  public constructor(view: ViewState, model: GeometricModelState, planProjection: boolean, transformNodeId?: number, sectionClip?: StringifiedClipVector) {
+    super();
+    this.view = view;
+    this.model = model;
+
+    this._sectionClip = sectionClip;
+    this._viewFlagOverrides = ViewFlagOverrides.fromJSON(model.jsonProperties.viewFlagOverrides);
+    if (sectionClip) {
+      // Clipping will be applied on backend; don't clip out cut geometry.
+      this._viewFlagOverrides.setShowClipVolume(false);
+      this._sectionCutAppearanceProvider = FeatureAppearanceProvider.supplement((app: FeatureAppearance) => {
+        const cutApp = this.view.displayStyle.settings.clipStyle.cutStyle.appearance;
+        return cutApp ? app.extendAppearance(cutApp) : app;
+      });
+    }
+
+    this._id = {
+      modelId: model.id,
+      is3d: model.is3d,
+      treeId: this.createTreeId(view, model.id, transformNodeId),
+      isPlanProjection: planProjection,
+    };
+
+    this._owner = primaryTreeSupplier.getOwner(this._id, model.iModel);
+  }
+
+  protected getViewFlagOverrides(_tree: TileTree) {
+    return this._viewFlagOverrides;
+  }
+
+  protected getAppearanceProvider(_tree: TileTree): FeatureAppearanceProvider | undefined {
+    if (this._sectionCutAppearanceProvider && this.view.displayStyle.settings.clipStyle.cutStyle.appearance)
+      return this._sectionCutAppearanceProvider;
+
+    return undefined;
+  }
+
+  protected getHiddenLineSettings(_tree: TileTree): HiddenLine.Settings | undefined {
+    return this._sectionClip ? this.view.displayStyle.settings.clipStyle.cutStyle.hiddenLine : undefined;
+  }
+
+  public get castsShadows() {
+    return true;
+  }
+
+  protected get isPlanProjection(): boolean {
+    return false;
+  }
+
+  protected getClipVolume(_tree: TileTree): RenderClipVolume | undefined {
+    // ###TODO: reduce frequency with which getModelClip() is called
+    return this.view.is3d() && !this._sectionClip ? this.view.getModelClip(this.model.id) : undefined;
+  }
+
+  public createDrawArgs(context: SceneContext): TileDrawArgs | undefined {
+    const args = super.createDrawArgs(context);
+    if (args)
+      args.intersectionClip = this._sectionClip;
+
+    return args;
+  }
+
+  public get treeOwner(): TileTreeOwner {
+    const newId = this.createTreeId(this.view, this._id.modelId, this._id.treeId.animationTransformNodeId);
+    if (0 !== compareIModelTileTreeIds(newId, this._id.treeId)) {
+      this._id = {
+        modelId: this._id.modelId,
+        is3d: this._id.is3d,
+        treeId: newId,
+        isPlanProjection: this._id.isPlanProjection,
+      };
+
+      this._owner = primaryTreeSupplier.getOwner(this._id, this.model.iModel);
+    }
+
+    return this._owner;
+  }
+
+  protected createTreeId(view: ViewState, modelId: Id64String, animationTransformNodeId: number | undefined): PrimaryTileTreeId {
+    if (this._sectionClip) {
+      // We do this each time in case the ClipStyle's overrides are modified.
+      // ###TODO: can we avoid that? Event listeners maybe?
+      this.view.displayStyle.settings.clipStyle.cutStyle.viewflags.clone(this._viewFlagOverrides);
+
+      // Do not clip out the cut geometry intersecting the clip planes.
+      this._viewFlagOverrides.setShowClipVolume(false);
+
+      // The cut geometry is planar - it should win a z-fight.
+      // Also we need to preserve this flag if this is a plan projection tile tree reference.
+      this._viewFlagOverrides.setForceSurfaceDiscard(true);
+    }
+
+    const script = view.scheduleScript;
+    const animationId = undefined !== script ? script.getModelAnimationId(modelId) : undefined;
+    const edgesRequired = true === IModelApp.tileAdmin.alwaysRequestEdges || this._viewFlagOverrides.edgesRequired(view.viewFlags);
+    const sectionCut = this._sectionClip?.clipString;
+    return { type: BatchType.Primary, edgesRequired, animationId, animationTransformNodeId, sectionCut };
+  }
+
+  protected computeBaseTransform(tree: TileTree): Transform {
+    return super.computeTransform(tree);
+  }
+
+  protected computeTransform(tree: TileTree): Transform {
+    const tf = this.computeBaseTransform(tree);
+    return this.view.getModelDisplayTransform(this.model.id, tf);
+  }
+}
+
+/** @internal */
+export class AnimatedTreeReference extends PrimaryTreeReference {
+  protected computeBaseTransform(tree: TileTree): Transform {
+    const tf = super.computeBaseTransform(tree);
+    const style = this.view.displayStyle;
+    const script = style.scheduleScript;
+    if (undefined === script || undefined === this._id.treeId.animationTransformNodeId)
+      return tf;
+
+    const timePoint = style.settings.timePoint ?? script.getCachedDuration().low;
+    const animTf = script.getTransform(this._id.modelId, this._id.treeId.animationTransformNodeId, timePoint);
+    if (animTf)
+      animTf.multiplyTransformTransform(tf, tf);
+
+    return tf;
+  }
+}
+
+class PlanProjectionTreeReference extends PrimaryTreeReference {
+  private get _view3d() { return this.view as ViewState3d; }
+  private _curTransform?: { transform: Transform, elevation: number };
+
+  public constructor(view: ViewState3d, model: GeometricModelState, sectionCut?: StringifiedClipVector) {
+    super(view, model, true, undefined, sectionCut);
+    this._viewFlagOverrides.setForceSurfaceDiscard(true);
+  }
+
+  public get castsShadows() {
+    return false;
+  }
+
+  protected get isPlanProjection(): boolean {
+    return true;
+  }
+
+  public createDrawArgs(context: SceneContext): TileDrawArgs | undefined {
+    const args = super.createDrawArgs(context);
+    if (undefined !== args && this._id.treeId.enforceDisplayPriority) {
+      args.drawGraphics = () => { // eslint-disable-line @typescript-eslint/unbound-method
+        const graphics = args.produceGraphics();
+        if (undefined !== graphics) {
+          const settings = this.getSettings();
+          const asOverlay = undefined !== settings && settings.overlay;
+          const transparency = settings?.transparency || 0;
+
+          assert(undefined !== this._curTransform);
+          context.outputGraphic(context.target.renderSystem.createGraphicLayerContainer(graphics, asOverlay, transparency, this._curTransform.elevation));
+        }
+      };
+    }
+
+    return args;
+  }
+
+  protected computeBaseTransform(tree: TileTree): Transform {
+    assert(tree instanceof PlanProjectionTileTree);
+    const baseElevation = tree.baseElevation;
+    if (undefined === this._curTransform)
+      this._curTransform = { transform: tree.iModelTransform.clone(), elevation: baseElevation };
+
+    const settings = this.getSettings();
+    const elevation = settings?.elevation ?? baseElevation;
+
+    if (this._curTransform.elevation !== elevation) {
+      const transform = tree.iModelTransform.clone();
+      if (undefined !== settings?.elevation)
+        transform.origin.z = elevation;
+
+      this._curTransform.transform = transform;
+      this._curTransform.elevation = elevation;
+    }
+
+    return this._curTransform.transform;
+  }
+
+  public draw(args: TileDrawArgs): void {
+    const settings = this.getSettings();
+    if (undefined === settings || settings.enforceDisplayPriority || !settings.overlay)
+      super.draw(args);
+    else
+      args.context.withGraphicType(TileGraphicType.Overlay, () => args.tree.draw(args));
+  }
+
+  private getSettings() {
+    return this._view3d.getDisplayStyle3d().settings.getPlanProjectionSettings(this.model.id);
+  }
+
+  protected createTreeId(view: ViewState, modelId: Id64String): PrimaryTileTreeId {
+    const id = super.createTreeId(view, modelId, undefined);
+    const settings = this.getSettings();
+    if (undefined !== settings && settings.enforceDisplayPriority)
+      id.enforceDisplayPriority = true;
+
+    return id;
+  }
+}
+
+function isPlanProjection(view: ViewState, model: GeometricModelState): boolean {
+  const model3d = view.is3d() ? model.asGeometricModel3d : undefined;
+  return undefined !== model3d && model3d.isPlanProjection;
+}
+
+function createTreeRef(view: ViewState, model: GeometricModelState, sectionCut: StringifiedClipVector | undefined): TileTreeReference {
+  if (false !== IModelApp.renderSystem.options.planProjections && isPlanProjection(view, model))
+    return new PlanProjectionTreeReference(view as ViewState3d, model, sectionCut);
+
+  return new PrimaryTreeReference(view, model, false, undefined, sectionCut);
+}
+
+/** @internal */
+export function createPrimaryTileTreeReference(view: ViewState, model: GeometricModelState): TileTreeReference {
+  return createTreeRef(view, model, undefined);
+}
+
+/** Provides [[TileTreeReference]]s for the loaded models present in a [[SpatialViewState]]'s [[ModelSelectorState]].
+ * @internal
+ */
+export interface SpatialTileTreeReferences extends Iterable<TileTreeReference> {
+  /** Supplies an iterator over all of the [[TileTreeReference]]s. */
+  readonly [Symbol.iterator]: () => Iterator<TileTreeReference>;
+  /** Requests that the set of [[TileTreeReference]]s be updated to match the current state of the view, e.g., after the model selector's contents have changed. */
+  readonly update: () => void;
+}
+
+/** Provides [[TileTreeReference]]s for the loaded models present in a [[SpatialViewState]]'s [[ModelSelectorState]].
+ * @internal
+ */
+export namespace SpatialTileTreeReferences {
+  /** Create a SpatialTileTreeReferences object reflecting the contents of the specified view. */
+  export function create(view: SpatialViewState): SpatialTileTreeReferences {
+    return new SpatialRefs(view);
+  }
+}
+
+/** Represents the [[TileTreeReference]]s associated with one model in a [[SpatialTileTreeReferences]]. */
+class SpatialModelRefs implements Iterable<TileTreeReference> {
+  /** The TileTreeReference representing the model's primary content. */
+  private readonly _modelRef: TileTreeReference;
+  /** TileTreeReferences representing nodes transformed by the view's schedule script. */
+  private readonly _animatedRefs: TileTreeReference[] = [];
+  /** TileTreeReference providing cut geometry intersecting the view's clip volume. */
+  private _sectionCutRef?: TileTreeReference;
+  /** Whether `this._modelRef` is a [[PrimaryTreeReference]] (as opposed to, e.g., a reality model tree reference). */
+  private readonly _isPrimaryRef: boolean;
+
+  public constructor(model: GeometricModel3dState, view: SpatialViewState) {
+    this._modelRef = model.createTileTreeReference(view);
+    this._isPrimaryRef = this._modelRef instanceof PrimaryTreeReference;
+  }
+
+  public * [Symbol.iterator](): Iterator<TileTreeReference> {
+    yield this._modelRef;
+    for (const animated of this._animatedRefs)
+      yield animated;
+
+    if (this._sectionCutRef)
+      yield this._sectionCutRef;
+  }
+
+  public updateAnimated(script: RenderScheduleState.Script | undefined): void {
+    const ref = this._primaryRef;
+    if (!ref)
+      return;
+
+    this._animatedRefs.length = 0;
+    const nodeIds = script?.getTransformNodeIds(ref.model.id);
+    if (nodeIds)
+      for (const nodeId of nodeIds)
+        this._animatedRefs.push(new AnimatedTreeReference(ref.view, ref.model, false, nodeId));
+  }
+
+  public updateSectionCut(clip: StringifiedClipVector | undefined): void {
+    const ref = this._primaryRef;
+    if (!ref) {
+      assert(undefined === this._sectionCutRef);
+      return;
+    }
+
+    // If the clip isn't supposed to apply to this model, don't produce cut geometry.
+    const vfJson = clip ? ref.model.jsonProperties.viewFlagOverrides : undefined;
+    const vfOvrs = vfJson ? ViewFlagOverrides.fromJSON(vfJson) : undefined;
+    if (vfOvrs && !vfOvrs.clipVolumeOverride)
+      clip = undefined;
+
+    this._sectionCutRef = clip ? createTreeRef(ref.view, ref.model, clip) : undefined;
+  }
+
+  private get _primaryRef(): PrimaryTreeReference | undefined {
+    if (!this._isPrimaryRef)
+      return undefined;
+
+    assert(this._modelRef instanceof PrimaryTreeReference);
+    return this._modelRef;
+  }
+}
+
+/** Provides [[TileTreeReference]]s for the loaded models present in a [[SpatialViewState]]'s [[ModelSelectorState]]. */
+class SpatialRefs implements SpatialTileTreeReferences {
+  private _allLoaded = false;
+  private readonly _view: SpatialViewState;
+  private _refs = new Map<Id64String, SpatialModelRefs>();
+  private _swapRefs = new Map<Id64String, SpatialModelRefs>();
+  private _scheduleScript?: RenderScheduleState.Script;
+  private _sectionCut?: StringifiedClipVector;
+
+  public constructor(view: SpatialViewState) {
+    this._view = view;
+    this._scheduleScript = view.displayStyle.scheduleScript;
+    this._sectionCut = this.getSectionCutFromView();
+  }
+
+  public update(): void {
+    this._allLoaded = false;
+  }
+
+  public * [Symbol.iterator](): Iterator<TileTreeReference> {
+    this.load();
+    for (const modelRef of this._refs.values())
+      for (const ref of modelRef)
+        yield ref;
+  }
+
+  private load(): void {
+    if (!this._allLoaded) {
+      this._allLoaded = true;
+      this.updateModels();
+    }
+
+    const script = this._view.displayStyle.scheduleScript;
+    if (script !== this._scheduleScript) {
+      this._scheduleScript = script;
+      for (const ref of this._refs.values())
+        ref.updateAnimated(script);
+    }
+
+    const sectionCut = this.getSectionCutFromView();
+    if (sectionCut?.clipString !== this._sectionCut?.clipString) {
+      this._sectionCut = sectionCut;
+      for (const ref of this._refs.values())
+        ref.updateSectionCut(sectionCut);
+    }
+  }
+
+  private getSectionCutFromView(): StringifiedClipVector | undefined {
+    const wantCut = this._view.viewFlags.clipVolume && this._view.displayStyle.settings.clipStyle.produceCutGeometry;
+    const clip = wantCut ? this._view.getViewClip() : undefined;
+    return StringifiedClipVector.fromClipVector(clip);
+  }
+
+  /** Ensure this._refs contains a SpatialModelRefs for all loaded models in the model selector. */
+  private updateModels(): void {
+    const prev = this._refs;
+    const cur = this._swapRefs;
+    this._refs = cur;
+    this._swapRefs = prev;
+    cur.clear();
+
+    for (const modelId of this._view.modelSelector.models) {
+      let modelRefs = prev.get(modelId);
+      if (!modelRefs) {
+        const model = this._view.iModel.models.getLoaded(modelId)?.asGeometricModel3d;
+        if (model) {
+          modelRefs = new SpatialModelRefs(model, this._view);
+          modelRefs.updateAnimated(this._scheduleScript);
+          modelRefs.updateSectionCut(this._sectionCut);
+        }
+      }
+
+      if (modelRefs)
+        cur.set(modelId, modelRefs);
+    }
+  }
+}