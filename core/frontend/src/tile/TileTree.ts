/*---------------------------------------------------------------------------------------------
* Copyright (c) 2019 Bentley Systems, Incorporated. All rights reserved.
* Licensed under the MIT License. See LICENSE.md in the project root for license terms.
*--------------------------------------------------------------------------------------------*/
/** @module Tile */

import {
  assert,
  BeDuration,
  BeTimePoint,
  dispose,
  Id64,
  Id64String,
  IDisposable,
  JsonUtils,
} from "@bentley/bentleyjs-core";
import {
  Arc3d,
  ClipPlaneContainment,
  ClipVector,
  Point2d,
  Point3d,
  Range3d,
  Transform,
  Vector3d,
} from "@bentley/geometry-core";
import {
  BatchType,
  BoundingSphere,
  ColorDef,
  ElementAlignedBox3d,
  Frustum,
  FrustumPlanes,
  RenderMode,
  TileProps,
  TileTreeProps,
  ViewFlag,
  ViewFlags,
} from "@bentley/imodeljs-common";
import { IModelApp } from "../IModelApp";
import { IModelConnection } from "../IModelConnection";
import { GraphicBranch, RenderGraphic, RenderMemory, RenderPlanarClassifier } from "../render/System";
<<<<<<< HEAD
=======
import { GraphicBuilder } from "../render/GraphicBuilder";
>>>>>>> 16a7b892
import { SceneContext } from "../ViewContext";
import { ViewFrustum } from "../Viewport";
import { B3dmTileIO } from "./B3dmTileIO";
import { CompositeTileIO } from "./CompositeTileIO";
import { GltfTileIO } from "./GltfTileIO";
import { I3dmTileIO } from "./I3dmTileIO";
import { IModelTileIO } from "./IModelTileIO";
import { computeChildRanges } from "./IModelTile";
import { PntsTileIO } from "./PntsTileIO";
import { TileIO } from "./TileIO";
import { TileRequest } from "./TileRequest";
<<<<<<< HEAD
=======

const scratchRange2d = [ new Point2d(), new Point2d(), new Point2d(), new Point2d() ];
function addRangeGraphic(builder: GraphicBuilder, range: Range3d, is2d: boolean): void {
  if (!is2d) {
    builder.addRangeBox(range);
    return;
  }

  // 3d box is useless in 2d and will be clipped by near/far planes anyway
  const pts = scratchRange2d;
  pts[0].set(range.low.x, range.low.y);
  pts[1].set(range.high.x, range.low.y);
  pts[2].set(range.high.x, range.high.y);
  pts[3].set(range.low.x, range.high.y);
  builder.addLineString2d(pts, 0);
}
>>>>>>> 16a7b892

/** A 3d tile within a [[TileTree]].
 * @internal
 */
export class Tile implements IDisposable, RenderMemory.Consumer {
  public readonly root: TileTree;
  public readonly range: ElementAlignedBox3d;
  public readonly parent: Tile | undefined;
  public readonly depth: number;
  public contentId: string;
  public readonly center: Point3d;
  public readonly radius: number;
  public readonly transformToRoot?: Transform;
  protected _maximumSize: number;
  protected _isLeaf: boolean;
  protected _childrenLastUsed: BeTimePoint;
  protected _childrenLoadStatus: TileTree.LoadStatus;
  protected _children?: Tile[];
  protected _contentRange?: ElementAlignedBox3d;
  protected _graphic?: RenderGraphic;
  protected _rangeGraphic?: RenderGraphic;
  protected _rangeGraphicType: Tile.DebugBoundingBoxes = Tile.DebugBoundingBoxes.None;
  protected _sizeMultiplier?: number;
  protected _request?: TileRequest;
  protected _transformToRoot?: Transform;
  protected _localRange?: ElementAlignedBox3d;
  protected _localContentRange?: ElementAlignedBox3d;
  protected _emptySubRangeMask?: number;
  private _state: TileState;

  public constructor(props: Tile.Params) {
    this.root = props.root;
    this.range = props.range;
    this.parent = props.parent;
    this.depth = undefined !== this.parent ? this.parent.depth + 1 : 0;
    this._state = TileState.NotReady;
    this.contentId = props.contentId;
    this._maximumSize = props.maximumSize;
    this._isLeaf = (true === props.isLeaf);
    this._childrenLastUsed = BeTimePoint.now();
    this._contentRange = props.contentRange;
    this._sizeMultiplier = props.sizeMultiplier;
    if (undefined !== (this.transformToRoot = props.transformToRoot)) {
      this.transformToRoot.multiplyRange(props.range, this.range);
      this._localRange = this.range;
      if (undefined !== props.contentRange) {
        this.transformToRoot.multiplyRange(props.contentRange, this._contentRange);
        this._localContentRange = props.contentRange;
      }
    }
    if (!this.root.loader.tileRequiresLoading(props)) {
      this.setIsReady();    // If no contents, this node is for structure only and no content loading is required.
    }

    this.center = this.range.low.interpolate(0.5, this.range.high);
    this.radius = 0.5 * this.range.low.distance(this.range.high);

    this._childrenLoadStatus = this.hasChildren && this.depth < this.root.loader.maxDepth ? TileTree.LoadStatus.NotLoaded : TileTree.LoadStatus.Loaded;
  }

  public dispose() {
    this._graphic = dispose(this._graphic);
    this._rangeGraphic = dispose(this._rangeGraphic);
    this._rangeGraphicType = Tile.DebugBoundingBoxes.None;

    if (this._children)
      for (const child of this._children)
        dispose(child);

    this._children = undefined;
    this._state = TileState.Abandoned;
  }

  public collectStatistics(stats: RenderMemory.Statistics): void {
    if (undefined !== this._graphic)
      this._graphic.collectStatistics(stats);

    if (undefined !== this._children)
      for (const child of this._children)
        child.collectStatistics(stats);
  }

  /* ###TODO
  public cancelAllLoads(): void {
    if (this.isLoading) {
      this.loadStatus = Tile.LoadStatus.NotLoaded;
      if (this._children !== undefined) {
        for (const child of this._children)
          child.cancelAllLoads();
      }
    }
  }
  */

  public get loadStatus(): Tile.LoadStatus {
    switch (this._state) {
      case TileState.NotReady: {
        if (undefined === this.request)
          return Tile.LoadStatus.NotLoaded;
        else if (TileRequest.State.Loading === this.request.state)
          return Tile.LoadStatus.Loading;

        assert(TileRequest.State.Completed !== this.request.state && TileRequest.State.Failed !== this.request.state); // this.request should be undefined in these cases...
        return Tile.LoadStatus.Queued;
      }
      case TileState.Ready: {
        assert(undefined === this.request);
        return Tile.LoadStatus.Ready;
      }
      case TileState.NotFound: {
        assert(undefined === this.request);
        return Tile.LoadStatus.NotFound;
      }
      default: {
        assert(TileState.Abandoned === this._state);
        return Tile.LoadStatus.Abandoned;
      }
    }
  }

  public get isQueued(): boolean { return Tile.LoadStatus.Queued === this.loadStatus; }
  public get isAbandoned(): boolean { return Tile.LoadStatus.Abandoned === this.loadStatus; }
  public get isNotLoaded(): boolean { return Tile.LoadStatus.NotLoaded === this.loadStatus; }
  public get isLoading(): boolean { return Tile.LoadStatus.Loading === this.loadStatus; }
  public get isNotFound(): boolean { return Tile.LoadStatus.NotFound === this.loadStatus; }
  public get isReady(): boolean { return Tile.LoadStatus.Ready === this.loadStatus; }

  public setContent(content: Tile.Content): void {
    const { graphic, isLeaf, contentRange, sizeMultiplier } = content;

    this._graphic = graphic;

    // NB: If this tile has no graphics, it may or may not have children - but we don't want to load the children until
    // this tile is too coarse for view based on its size in pixels.
    // That is different than an "undisplayable" tile (maximumSize=0) whose children should be loaded immediately.
    if (undefined !== graphic && 0 === this._maximumSize)
      this._maximumSize = 512;

    if (undefined !== isLeaf && isLeaf !== this._isLeaf) {
      this._isLeaf = isLeaf;
      this.unloadChildren();
    }

    if (undefined !== sizeMultiplier && (undefined === this._sizeMultiplier || sizeMultiplier > this._sizeMultiplier)) {
      this._sizeMultiplier = sizeMultiplier;
      this.contentId = this.loader.adjustContentIdSizeMultiplier(this.contentId, sizeMultiplier);
      if (undefined !== this._children && this._children.length > 1)
        this.unloadChildren();
    }

    if (undefined !== contentRange)
      this._contentRange = contentRange;

    this._emptySubRangeMask = content.emptySubRangeMask;

    this.setIsReady();
  }

  public setIsReady(): void { this._state = TileState.Ready; IModelApp.viewManager.onNewTilesReady(); }
  public setNotFound(): void { this._state = TileState.NotFound; }
  public setAbandoned(): void {
    const children = this.children;
    if (undefined !== children)
      for (const child of children)
        child.setAbandoned();

    this._state = TileState.Abandoned;
  }

  public get maximumSize(): number { return this._maximumSize * this.sizeMultiplier; }
  public get isEmpty(): boolean { return this.isReady && !this.hasGraphics && !this.hasChildren; }
  public get hasChildren(): boolean { return !this.isLeaf; }
  public get contentRange(): ElementAlignedBox3d { return undefined !== this._contentRange ? this._contentRange : this.range; }
  public get isLeaf(): boolean { return this._isLeaf; }
  public get isDisplayable(): boolean { return this.maximumSize > 0; }
  public get isParentDisplayable(): boolean { return undefined !== this.parent && this.parent.isDisplayable; }
  public get emptySubRangeMask(): number { return undefined !== this._emptySubRangeMask ? this._emptySubRangeMask : 0; }

  public get graphics(): RenderGraphic | undefined { return this._graphic; }
  public get hasGraphics(): boolean { return undefined !== this.graphics; }
  public get sizeMultiplier(): number { return undefined !== this._sizeMultiplier ? this._sizeMultiplier : 1.0; }
  public get hasSizeMultiplier(): boolean { return undefined !== this._sizeMultiplier; }
  public get children(): Tile[] | undefined { return this._children; }
  public get iModel(): IModelConnection { return this.root.iModel; }
  public get yAxisUp(): boolean { return this.root.yAxisUp; }
  public get loader(): TileLoader { return this.root.loader; }

  public get hasContentRange(): boolean { return undefined !== this._contentRange; }
  public isRegionCulled(args: Tile.DrawArgs): boolean { return Tile._scratchRootSphere.init(this.center, this.radius), this.isCulled(this.range, args, Tile._scratchRootSphere); }
  public isContentCulled(args: Tile.DrawArgs): boolean { return this.isCulled(this.contentRange, args); }

  private getRangeGraphic(context: SceneContext): RenderGraphic | undefined {
    const type = context.viewport.debugBoundingBoxes;
    if (type === this._rangeGraphicType)
      return this._rangeGraphic;

    this._rangeGraphicType = type;
    this._rangeGraphic = dispose(this._rangeGraphic);
    if (Tile.DebugBoundingBoxes.None !== type) {
      const builder = context.createSceneGraphicBuilder();
      if (Tile.DebugBoundingBoxes.Both === type) {
        builder.setSymbology(ColorDef.blue, ColorDef.blue, 1);
        addRangeGraphic(builder, this.range, this.root.is2d);
        if (this.hasContentRange) {
          builder.setSymbology(ColorDef.red, ColorDef.red, 1);
          addRangeGraphic(builder, this.contentRange, this.root.is2d);
        }
      } else if (Tile.DebugBoundingBoxes.ChildVolumes === type) {
        const ranges = computeChildRanges(this);
        for (const range of ranges) {
          const color = range.isEmpty ? ColorDef.blue : ColorDef.green;
          builder.setSymbology(color, color, 1);
          addRangeGraphic(builder, range.range, this.root.is2d);
        }
      } else if (Tile.DebugBoundingBoxes.Sphere === type) {
        builder.setSymbology(ColorDef.green, ColorDef.green, 1);

        const x = new Vector3d(this.radius, 0, 0);
        const y = new Vector3d(0, this.radius, 0);
        const z = new Vector3d(0, 0, this.radius);
        builder.addArc(Arc3d.create(this.center, x, y), false, false);
        builder.addArc(Arc3d.create(this.center, x, z), false, false);
        builder.addArc(Arc3d.create(this.center, y, z), false, false);
      } else {
        const color = this.hasSizeMultiplier ? ColorDef.red : (this.isLeaf ? ColorDef.blue : ColorDef.green);
        builder.setSymbology(color, color, 1);
        const range = Tile.DebugBoundingBoxes.Content === type ? this.contentRange : this.range;
        addRangeGraphic(builder, range, this.root.is2d);
      }

      this._rangeGraphic = builder.finish();
    }

    return this._rangeGraphic;
  }

  /** Returns the range of this tile's contents in world coordinates. */
  public computeWorldContentRange(): ElementAlignedBox3d {
    const range = new Range3d();
    if (!this.contentRange.isNull)
      this.root.location.multiplyRange(this.contentRange, range);

    return range;
  }

  public computeVisibility(args: Tile.DrawArgs): Tile.Visibility {
    const forcedDepth = this.root.debugForcedDepth;
    if (undefined !== forcedDepth) {
      if (this.depth === forcedDepth)
        return Tile.Visibility.Visible;
      else
        return Tile.Visibility.TooCoarse;
    }

    // NB: We test for region culling before isDisplayable - otherwise we will never unload children of undisplayed tiles when
    // they are outside frustum
    if (this.isEmpty || this.isRegionCulled(args))
      return Tile.Visibility.OutsideFrustum;

    // some nodes are merely for structure and don't have any geometry
    if (!this.isDisplayable)
      return Tile.Visibility.TooCoarse;

    const hasContentRange = this.hasContentRange;
    if (!this.hasChildren) {
      if (hasContentRange && this.isContentCulled(args))
        return Tile.Visibility.OutsideFrustum;
      else
        return Tile.Visibility.Visible; // it's a leaf node
    }

    const radius = args.getTileRadius(this); // use a sphere to test pixel size. We don't know the orientation of the image within the bounding box.
    const center = args.getTileCenter(this);

    const pixelSizeAtPt = args.getPixelSizeAtPoint(center);
    const pixelSize = 0 !== pixelSizeAtPt ? radius / pixelSizeAtPt : 1.0e-3;

    if (pixelSize > this.maximumSize * args.tileSizeModifier)
      return Tile.Visibility.TooCoarse;
    else if (hasContentRange && this.isContentCulled(args))
      return Tile.Visibility.OutsideFrustum;
    else
      return Tile.Visibility.Visible;
  }

  public selectTiles(selected: Tile[], args: Tile.DrawArgs, numSkipped: number = 0): Tile.SelectParent {
    const vis = this.computeVisibility(args);
    if (Tile.Visibility.OutsideFrustum === vis) {
      this.unloadChildren(args.purgeOlderThan);
      return Tile.SelectParent.No;
    }
    if (Tile.Visibility.Visible === vis) {
      // This tile is of appropriate resolution to draw. If need loading or refinement, enqueue.
      if (!this.isReady) {
        args.insertMissing(this);
      }

      if (this.hasGraphics) {
        // It can be drawn - select it
        ++args.context.viewport.numReadyTiles;
        selected.push(this);
        this.unloadChildren(args.purgeOlderThan);
      } else {
        // It can't be drawn. If direct children are drawable, draw them in this tile's place; otherwise draw the parent.
        // Do not load/request the children for this purpose.
        const initialSize = selected.length;
        const kids = this.children;
        if (undefined === kids)
          return Tile.SelectParent.Yes;

        for (const kid of kids) {
          if (Tile.Visibility.OutsideFrustum !== kid.computeVisibility(args)) {
            if (!kid.hasGraphics) {
              selected.length = initialSize;
              return Tile.SelectParent.Yes;
            } else {
              selected.push(kid);
            }
          }
        }

        this._childrenLastUsed = args.now;
      }

      // We're drawing either this tile, or its direct children.
      return Tile.SelectParent.No;
    }

    // This tile is too coarse to draw. Try to draw something more appropriate.
    // If it is not ready to draw, we may want to skip loading in favor of loading its descendants.
    let canSkipThisTile = this.isReady || this.isParentDisplayable;
    if (canSkipThisTile && this.isDisplayable) { // skipping an undisplayable tile doesn't count toward the maximum
      // Some tiles do not sub-divide - they only facet the same geometry to a higher resolution. We can skip directly to the correct resolution.
      const isNotReady = !this.hasGraphics && !this.hasSizeMultiplier;
      if (isNotReady) {
        if (numSkipped >= this.root.maxTilesToSkip)
          canSkipThisTile = false;
        else
          numSkipped += 1;
      }
    }

    const childrenLoadStatus = this.loadChildren(); // NB: asynchronous
    const children = canSkipThisTile ? this.children : undefined;
    if (canSkipThisTile && TileTree.LoadStatus.Loading === childrenLoadStatus)
      args.markChildrenLoading();

    if (undefined !== children) {
      this._childrenLastUsed = args.now;
      let allChildrenDrawable = true;
      const initialSize = selected.length;
      for (const child of children) {
        if (Tile.SelectParent.Yes === child.selectTiles(selected, args, numSkipped))
          allChildrenDrawable = false; // NB: We must continue iterating children so that they can be requested if missing.
      }

      if (allChildrenDrawable)
        return Tile.SelectParent.No;

      // Some types of tiles (like maps) allow the ready children to be drawn on top of the parent while other children are not yet loaded.
      if (this.root.loader.parentsAndChildrenExclusive)
        selected.length = initialSize;
    }

    if (this.hasGraphics) {
      if (!canSkipThisTile) {
        // This tile is too coarse, but we require loading it before we can start loading higher-res children.
        ++args.context.viewport.numReadyTiles;
      }

      selected.push(this);
      return Tile.SelectParent.No;
    }

    // This tile is not ready to be drawn. Request it *only* if we cannot skip it.
    if (!this.isReady && !canSkipThisTile)
      args.insertMissing(this);

    return this.isParentDisplayable ? Tile.SelectParent.Yes : Tile.SelectParent.No;
  }

  public drawGraphics(args: Tile.DrawArgs): void {
    if (undefined !== this.graphics) {
      args.graphics.add(this.graphics);
      const rangeGraphics = this.getRangeGraphic(args.context);
      if (undefined !== rangeGraphics)
        args.graphics.add(rangeGraphics);
    }
  }

  protected unloadChildren(olderThan?: BeTimePoint): void {
    const children = this.children;
    if (undefined === children) {
      return;
    }

    if (undefined !== olderThan && this._childrenLastUsed.milliseconds > olderThan.milliseconds) {
      // this node has been used recently. Keep it, but potentially unload its grandchildren.
      for (const child of children)
        child.unloadChildren(olderThan);
    } else {
      for (const child of children) {
        child.setAbandoned();
        child.dispose();
      }

      this._children = undefined;
      this._childrenLoadStatus = TileTree.LoadStatus.NotLoaded;
    }
  }

  private static _scratchWorldFrustum = new Frustum();
  private static _scratchRootFrustum = new Frustum();
  private static _scratchWorldSphere = new BoundingSphere();
  private static _scratchRootSphere = new BoundingSphere();
  private isCulled(range: ElementAlignedBox3d, args: Tile.DrawArgs, sphere?: BoundingSphere) {
    const box = Frustum.fromRange(range, Tile._scratchRootFrustum);
    const worldBox = box.transformBy(args.location, Tile._scratchWorldFrustum);
    const worldSphere = sphere ? sphere.transformBy(args.location, Tile._scratchWorldSphere) : undefined;
    const isOutside = FrustumPlanes.Containment.Outside === args.frustumPlanes.computeFrustumContainment(worldBox, worldSphere);
    const isClipped = !isOutside && undefined !== args.clip && ClipPlaneContainment.StronglyOutside === args.clip.classifyPointContainment(box.points);
    const isCulled = isOutside || isClipped;
    return isCulled;
  }

  private loadChildren(): TileTree.LoadStatus {
    if (TileTree.LoadStatus.NotLoaded === this._childrenLoadStatus) {
      this._childrenLoadStatus = TileTree.LoadStatus.Loading;
      this.root.loader.getChildrenProps(this).then((props: TileProps[]) => {
        this._children = [];
        this._childrenLoadStatus = TileTree.LoadStatus.Loaded;
        if (undefined !== props) {
          // If this tile is undisplayable, update its content range based on children's content ranges.
          const parentRange = this.hasContentRange ? undefined : new Range3d();
          for (const prop of props) {
            const child = new Tile(Tile.Params.fromJSON(prop, this.root, this));

            // stick the corners on the Tile (used only by WebMercator Tiles)
            if ((prop as any).corners)
              (child as any).corners = (prop as any).corners;

            this._children.push(child);
            if (undefined !== parentRange && !child.isEmpty)
              parentRange.extendRange(child.contentRange);
          }

          if (undefined !== parentRange)
            this._contentRange = parentRange;
        }

        if (0 === this._children.length) {
          this._children = undefined;
          this._isLeaf = true;
        } else {
          IModelApp.viewManager.onNewTilesReady();
        }
      }).catch((_err) => {
        this._childrenLoadStatus = TileTree.LoadStatus.NotFound;
        this._children = undefined;
        this._isLeaf = true;
      });
    }

    return this._childrenLoadStatus;
  }

  public debugDump(): string {
    let str = "  ".repeat(this.depth);
    str += this.contentId;
    if (undefined !== this._children) {
      str += " " + this._children.length + "\n";
      for (const child of this._children)
        str += child.debugDump();
    } else {
      str += "\n";
    }

    return str;
  }

  public get request(): TileRequest | undefined { return this._request; }
  public set request(request: TileRequest | undefined) {
    assert(undefined === request || undefined === this.request);
    this._request = request;
  }
}

/** @internal */
export namespace Tile {
  /**
   * Describes the current status of a Tile. Tiles are loaded by making asynchronous requests to the backend.
   * @internal
   */
  export const enum LoadStatus {
    NotLoaded = 0, // No attempt to load the tile has been made, or the tile has since been unloaded. It currently has no graphics.
    Queued = 1, // A request has been made to load the tile from the backend, and a response is pending.
    Loading = 2, // A response has been received and the tile's graphics and other data are being loaded on the frontend.
    Ready = 3, // The tile has been loaded, and if the tile is displayable it has graphics.
    NotFound = 4, // The tile was requested, and the response from the backend indicated the tile could not be found.
    Abandoned = 5, // A request was made to the backend, then later cancelled as it was determined that the tile is no longer needed on the frontend.
  }

  /**
   * Describes the visibility of a tile based on its size and a view frustum.
   * @internal
   */
  export const enum Visibility {
    OutsideFrustum, // this tile is entirely outside of the viewing frustum
    TooCoarse, // this tile is too coarse to be drawn
    Visible, // this tile is of the correct size to be drawn
  }

  /**
   * Returned by Tile.selectTiles() to indicate whether a parent tile should be drawn in place of a child tile.
   * @internal
   */
  export const enum SelectParent {
    No,
    Yes,
  }

  /**
   * Loosely describes the "importance" of a tile. Requests for tiles of more "importance" are prioritized for loading.
   * @note A lower LoadPriority value indicates higher importance.
   * @internal
   */
  export const enum LoadPriority {
    /** Typically, tiles generated from the contents of geometric models. */
    Primary = 0,
    /** Typically, context reality models. */
    Context = 1,
    /** Supplementary tiles used to classify the contents of geometric or reality models. */
    Classifier = 2,
    /** Typically, map tiles. */
    Background = 3,
  }

  /**
   * Options for displaying tile bounding boxes for debugging purposes.
   *
   * Bounding boxes are color-coded based on refinement strategy:
   *  - Blue: A leaf tile (has no child tiles).
   *  - Green: An ordinary tile (sub-divides into 4 or 8 child tiles).
   *  - Red: A tile which refines to a single higher-resolution child occupying the same volume.
   * @see [[Viewport.debugBoundingBoxes]]
   * @internal
   */
  export const enum DebugBoundingBoxes {
    /** Display no bounding boxes */
    None = 0,
    /** Display boxes representing the tile's full volume. */
    Volume,
    /** Display boxes representing the range of the tile's contents, which may be tighter than (but never larger than) the tile's full volume. */
    Content,
    /** Display both volume and content boxes. */
    Both,
    /** Display boxes for direct children, where blue boxes indicate empty volumes. */
    ChildVolumes,
    /** Display bounding sphere. */
    Sphere,
  }

  /**
   * Arguments used when selecting and drawing tiles
   * @internal
   */
  export class DrawArgs {
    public readonly location: Transform;
    public readonly root: TileTree;
    public clip?: ClipVector;
    public readonly context: SceneContext;
    public viewFrustum?: ViewFrustum;
    public readonly graphics: GraphicBranch = new GraphicBranch();
    public readonly now: BeTimePoint;
    public readonly purgeOlderThan: BeTimePoint;
    private readonly _frustumPlanes?: FrustumPlanes;
    public planarClassifier?: RenderPlanarClassifier;

    public getPixelSizeAtPoint(inPoint?: Point3d): number {
      return this.viewFrustum !== undefined ? this.viewFrustum.getPixelSizeAtPoint(inPoint) : this.context.getPixelSizeAtPoint();
    }

    public get frustumPlanes(): FrustumPlanes {
      return this._frustumPlanes !== undefined ? this._frustumPlanes : this.context.frustumPlanes;
    }

    public constructor(context: SceneContext, location: Transform, root: TileTree, now: BeTimePoint, purgeOlderThan: BeTimePoint, clip?: ClipVector) {
      this.location = location;
      this.root = root;
      this.clip = clip;
      this.context = context;
      this.now = now;
      this.purgeOlderThan = purgeOlderThan;
      this.graphics.setViewFlagOverrides(root.viewFlagOverrides);
      this.viewFrustum = (undefined !== context.backgroundMap) ? ViewFrustum.createFromViewportAndPlane(context.viewport, context.backgroundMap.getPlane()) : context.viewport.viewFrustum;
      if (this.viewFrustum !== undefined)
        this._frustumPlanes = new FrustumPlanes(this.viewFrustum.getFrustum());
      this.planarClassifier = context.getPlanarClassifierForModel(root.modelId);
    }

    public get tileSizeModifier(): number { return 1.0; } // ###TODO? may adjust for performance, or device pixel density, etc
    public getTileCenter(tile: Tile): Point3d { return this.location.multiplyPoint3d(tile.center); }

    private static _scratchRange = new Range3d();
    public getTileRadius(tile: Tile): number {
      let range: Range3d = tile.range.clone(DrawArgs._scratchRange);
      range = this.location.multiplyRange(range, range);
      return 0.5 * (tile.root.is3d ? range.low.distance(range.high) : range.low.distanceXY(range.high));
    }

    public drawGraphics(): void {
      if (this.graphics.isEmpty)
        return;

      const clipVolume = this.clip !== undefined ? IModelApp.renderSystem.getClipVolume(this.clip, this.root.iModel) : undefined;
      const branch = this.context.createBranch(this.graphics, this.location, clipVolume, this.planarClassifier);

      this.context.outputGraphic(branch);
    }

    public insertMissing(tile: Tile): void {
      this.context.insertMissingTile(tile);
    }

    public markChildrenLoading(): void { this.context.hasMissingTiles = true; }
  }

  /**
   * Parameters used to construct a Tile.
   * @internal
   */
  export class Params {
    public constructor(
      public readonly root: TileTree,
      public readonly contentId: string,
      public readonly range: ElementAlignedBox3d,
      public readonly maximumSize: number,
      public readonly isLeaf?: boolean,
      public readonly parent?: Tile,
      public readonly contentRange?: ElementAlignedBox3d,
      public readonly transformToRoot?: Transform,
      public readonly sizeMultiplier?: number) { }

    public static fromJSON(props: TileProps, root: TileTree, parent?: Tile) {
      const contentRange = undefined !== props.contentRange ? Range3d.fromJSON<ElementAlignedBox3d>(props.contentRange) : undefined;
      const transformToRoot = undefined !== props.transformToRoot ? Transform.fromJSON(props.transformToRoot) : undefined;
      return new Params(root, props.contentId, Range3d.fromJSON(props.range), props.maximumSize, props.isLeaf, parent, contentRange, transformToRoot, props.sizeMultiplier);
    }
  }

  /**
   * Describes the contents of a Tile.
   * @internal
   */
  export interface Content {
    /** Graphical representation of the tile's geometry. */
    graphic?: RenderGraphic;
    /** Bounding box tightly enclosing the tile's geometry. */
    contentRange?: ElementAlignedBox3d;
    /** True if this tile requires no subdivision or refinement. */
    isLeaf?: boolean;
    /** If this tile was produced by refinement, the multiplier applied to its screen size. */
    sizeMultiplier?: number;
    /** A bitfield describing empty sub-volumes of this tile's volume. */
    emptySubRangeMask?: number;
  }
}

// Tile.LoadStatus is computed from the combination of Tile._state and, if Tile.request is defined, Tile.request.state.
const enum TileState {
  NotReady = Tile.LoadStatus.NotLoaded, // Tile requires loading, but no request has yet completed.
  Ready = Tile.LoadStatus.Ready, // request completed successfully, or no loading was required.
  NotFound = Tile.LoadStatus.NotFound, // request failed.
  Abandoned = Tile.LoadStatus.Abandoned, // tile was abandoned.
}

/** A hierarchical level-of-detail tree of 3d [[Tile]]s to be rendered in a [[Viewport]].
 * @internal
 */
export class TileTree implements IDisposable, RenderMemory.Consumer {
  public readonly iModel: IModelConnection;
  public readonly is3d: boolean;
  public readonly location: Transform;
  public readonly id: string;
  public readonly modelId: Id64String;
  public readonly viewFlagOverrides: ViewFlag.Overrides;
  public readonly maxTilesToSkip: number;
  public expirationTime: BeDuration;
  public clipVector?: ClipVector;
  protected _rootTile: Tile;
  public readonly loader: TileLoader;
  public readonly yAxisUp: boolean;

  public constructor(props: TileTree.Params) {
    this.iModel = props.iModel;
    this.is3d = props.is3d;
    this.id = props.id;
    this.modelId = Id64.fromJSON(props.modelId);
    this.location = props.location;
    this.expirationTime = BeDuration.fromSeconds(5); // ###TODO tile purging strategy
    this.clipVector = props.clipVector;
    this.maxTilesToSkip = JsonUtils.asInt(props.maxTilesToSkip, 100);
    this.loader = props.loader;
    this._rootTile = new Tile(Tile.Params.fromJSON(props.rootTile, this)); // causes TileTree to no longer be disposed (assuming the Tile loaded a graphic and/or its children)
    this.viewFlagOverrides = this.loader.viewFlagOverrides;
    this.yAxisUp = props.yAxisUp ? props.yAxisUp : false;
  }

  public get rootTile(): Tile { return this._rootTile; }

  public dispose() {
    dispose(this._rootTile);
  }

  public collectStatistics(stats: RenderMemory.Statistics): void {
    this._rootTile.collectStatistics(stats);
  }

  public get is2d(): boolean { return !this.is3d; }
  public get range(): ElementAlignedBox3d { return this._rootTile !== undefined ? this._rootTile.range : new Range3d(); }

  public selectTilesForScene(context: SceneContext): Tile[] { return this.selectTiles(this.createDrawArgs(context)); }
  public selectTiles(args: Tile.DrawArgs): Tile[] {
    const selected: Tile[] = [];
    if (undefined !== this._rootTile)
      this._rootTile.selectTiles(selected, args);

    return this.loader.processSelectedTiles(selected, args);
  }

  public drawScene(context: SceneContext): void { this.draw(this.createDrawArgs(context)); }
  public draw(args: Tile.DrawArgs): void {
    const selectedTiles = this.selectTiles(args);
    for (const selectedTile of selectedTiles)
      selectedTile.drawGraphics(args);

    args.drawGraphics();
    args.context.viewport.numSelectedTiles += selectedTiles.length;
  }

  public createDrawArgs(context: SceneContext): Tile.DrawArgs {
    const now = BeTimePoint.now();
    const purgeOlderThan = now.minus(this.expirationTime);
    return new Tile.DrawArgs(context, this.location.clone(), this, now, purgeOlderThan, this.clipVector);
  }

  public debugForcedDepth?: number; // For debugging purposes - force selection of tiles of specified depth.
}

const defaultViewFlagOverrides = new ViewFlag.Overrides(ViewFlags.fromJSON({
  renderMode: RenderMode.SmoothShade,
  noCameraLights: true,
  noSourceLights: true,
  noSolarLight: true,
}));

/** Serves as a "handler" for a specific type of [[TileTree]]. Its primary responsibilities involve loading tile content.
 * @internal
 */
export abstract class TileLoader {
  public abstract async getChildrenProps(parent: Tile): Promise<TileProps[]>;
  public abstract async requestTileContent(tile: Tile): Promise<TileRequest.Response>;
  public abstract get maxDepth(): number;
  public abstract get priority(): Tile.LoadPriority;
  protected get _batchType(): BatchType { return BatchType.Primary; }
  protected get _loadEdges(): boolean { return true; }
  public abstract tileRequiresLoading(params: Tile.Params): boolean;
  /** Given two tiles of the same [[Tile.LoadPriority]], determine which should be prioritized.
   * A negative value indicates lhs should load first, positive indicates rhs should load first, and zero indicates no distinction in priority.
   */
  public compareTilePriorities(lhs: Tile, rhs: Tile): number { return lhs.depth - rhs.depth; }
  public get parentsAndChildrenExclusive(): boolean { return true; }

  public processSelectedTiles(selected: Tile[], _args: Tile.DrawArgs): Tile[] { return selected; }

  // NB: The isCanceled arg is chiefly for tests...in usual case it just returns false if the tile is no longer in 'loading' state.
  public async loadTileContent(tile: Tile, data: TileRequest.ResponseData, isCanceled?: () => boolean): Promise<Tile.Content> {
    assert(data instanceof Uint8Array);
    const blob = data as Uint8Array;
    const streamBuffer: TileIO.StreamBuffer = new TileIO.StreamBuffer(blob.buffer);
    return this.loadTileContentFromStream(tile, streamBuffer, isCanceled);
  }
  public async loadTileContentFromStream(tile: Tile, streamBuffer: TileIO.StreamBuffer, isCanceled?: () => boolean): Promise<Tile.Content> {

    const position = streamBuffer.curPos;
    const format = streamBuffer.nextUint32;
    streamBuffer.curPos = position;

    if (undefined === isCanceled)
      isCanceled = () => !tile.isLoading;

    let reader: GltfTileIO.Reader | undefined;
    switch (format) {
      case TileIO.Format.Pnts:
        return { graphic: PntsTileIO.readPointCloud(streamBuffer, tile.root.iModel, tile.root.modelId, tile.root.is3d, tile.range, IModelApp.renderSystem, tile.yAxisUp) };

      case TileIO.Format.B3dm:
        reader = B3dmTileIO.Reader.create(streamBuffer, tile.root.iModel, tile.root.modelId, tile.root.is3d, tile.range, IModelApp.renderSystem, tile.yAxisUp, tile.isLeaf, tile.transformToRoot, isCanceled);
        break;
      case TileIO.Format.IModel:
        reader = IModelTileIO.Reader.create(streamBuffer, tile.root.iModel, tile.root.modelId, tile.root.is3d, IModelApp.renderSystem, this._batchType, this._loadEdges, isCanceled, tile.hasSizeMultiplier ? tile.sizeMultiplier : undefined);
        break;
      case TileIO.Format.I3dm:
        reader = I3dmTileIO.Reader.create(streamBuffer, tile.root.iModel, tile.root.modelId, tile.root.is3d, tile.range, IModelApp.renderSystem, tile.yAxisUp, tile.isLeaf, isCanceled);
        break;
      case TileIO.Format.Cmpt:
        const header = new CompositeTileIO.Header(streamBuffer);
        if (!header.isValid) return {};
        const branch = new GraphicBranch();
        for (let i = 0; i < header.tileCount; i++) {
          const tilePosition = streamBuffer.curPos;
          streamBuffer.advance(8);    // Skip magic and version.
          const tileBytes = streamBuffer.nextUint32;
          streamBuffer.curPos = tilePosition;
          const result = await this.loadTileContentFromStream(tile, streamBuffer, isCanceled);
          if (result.graphic)
            branch.add(result.graphic);
          streamBuffer.curPos = tilePosition + tileBytes;
        }
        return { graphic: branch.isEmpty ? undefined : IModelApp.renderSystem.createBranch(branch, Transform.createIdentity()), isLeaf: tile.isLeaf, sizeMultiplier: tile.sizeMultiplier };

      default:
        assert(false, "unknown tile format " + format);
        break;
    }

    let content: Tile.Content = {};
    if (undefined !== reader) {
      try {
        content = await reader.read();
      } catch (_err) {
        // Failure to load should prevent us from trying to load children
        content.isLeaf = true;
      }
    }

    return content;
  }

  public get viewFlagOverrides(): ViewFlag.Overrides { return defaultViewFlagOverrides; }
  public adjustContentIdSizeMultiplier(contentId: string, _sizeMultipler: number): string { return contentId; }
}

/** A hierarchical level-of-detail tree of 3d [[Tile]]s to be rendered in a [[Viewport]].
 * @internal
 */
export namespace TileTree {
  /**
   * Parameters used to construct a TileTree
   * @internal
   */
  export class Params {
    public constructor(
      public readonly id: string,
      public readonly rootTile: TileProps,
      public readonly iModel: IModelConnection,
      public readonly is3d: boolean,
      public readonly loader: TileLoader,
      public readonly location: Transform,
      public readonly modelId: Id64String,
      public readonly maxTilesToSkip?: number,
      public readonly yAxisUp?: boolean,
      public readonly isTerrain?: boolean,
      public readonly clipVector?: ClipVector) { }

    public static fromJSON(props: TileTreeProps, iModel: IModelConnection, is3d: boolean, loader: TileLoader, modelId: Id64String) {
      return new Params(props.id, props.rootTile, iModel, is3d, loader, Transform.fromJSON(props.location), modelId, props.maxTilesToSkip, props.yAxisUp, props.isTerrain);
    }
  }

  /** @internal */
  export enum LoadStatus {
    NotLoaded,
    Loading,
    Loaded,
    NotFound,
  }
}

/** @internal */
export class TileTreeState {
  public tileTree?: TileTree;
  public loadStatus: TileTree.LoadStatus = TileTree.LoadStatus.NotLoaded;
  public edgesOmitted: boolean = false;
  public get iModel() { return this._iModel; }

  constructor(private _iModel: IModelConnection, private _is3d: boolean, private _modelId: Id64String) { }
  public setTileTree(props: TileTreeProps, loader: TileLoader) {
    const tileTree = new TileTree(TileTree.Params.fromJSON(props, this._iModel, this._is3d, loader, this._modelId));
    if (tileTree.rootTile.contentRange.isNull) {
      // No elements within model's range - don't create a TileTree for this model.
      assert(tileTree.rootTile.isLeaf);
      this.loadStatus = TileTree.LoadStatus.NotFound;
    } else {
      this.tileTree = tileTree;
      this.loadStatus = TileTree.LoadStatus.Loaded;
    }

  }
  public clearTileTree() {
    dispose(this.tileTree);
    this.tileTree = undefined;
    this.loadStatus = TileTree.LoadStatus.NotLoaded;
  }
}<|MERGE_RESOLUTION|>--- conflicted
+++ resolved
@@ -40,10 +40,7 @@
 import { IModelApp } from "../IModelApp";
 import { IModelConnection } from "../IModelConnection";
 import { GraphicBranch, RenderGraphic, RenderMemory, RenderPlanarClassifier } from "../render/System";
-<<<<<<< HEAD
-=======
 import { GraphicBuilder } from "../render/GraphicBuilder";
->>>>>>> 16a7b892
 import { SceneContext } from "../ViewContext";
 import { ViewFrustum } from "../Viewport";
 import { B3dmTileIO } from "./B3dmTileIO";
@@ -55,8 +52,6 @@
 import { PntsTileIO } from "./PntsTileIO";
 import { TileIO } from "./TileIO";
 import { TileRequest } from "./TileRequest";
-<<<<<<< HEAD
-=======
 
 const scratchRange2d = [ new Point2d(), new Point2d(), new Point2d(), new Point2d() ];
 function addRangeGraphic(builder: GraphicBuilder, range: Range3d, is2d: boolean): void {
@@ -73,7 +68,6 @@
   pts[3].set(range.low.x, range.high.y);
   builder.addLineString2d(pts, 0);
 }
->>>>>>> 16a7b892
 
 /** A 3d tile within a [[TileTree]].
  * @internal
