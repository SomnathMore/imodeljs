--- conflicted
+++ resolved
@@ -1,831 +1,820 @@
-/*---------------------------------------------------------------------------------------------
-* Copyright (c) Bentley Systems, Incorporated. All rights reserved.
-* See LICENSE.md in the project root for license terms and full copyright notice.
-*--------------------------------------------------------------------------------------------*/
-/** @packageDocumentation
- * @module Tiles
- */
-
-import { ClientRequestContext, Dictionary, IModelStatus } from "@bentley/bentleyjs-core";
-import { Point2d } from "@bentley/geometry-core";
-import { Cartographic, ImageSource, ImageSourceFormat, MapLayerSettings, MapSubLayerProps, ServerError } from "@bentley/imodeljs-common";
-import { getJson, request, RequestBasicCredentials, RequestOptions, Response } from "@bentley/itwin-client";
-import { IModelApp } from "../../IModelApp";
-import { IModelConnection } from "../../IModelConnection";
-import { ScreenViewport } from "../../Viewport";
-import { ArcGisTokenClientType, BingMapsImageryLayerProvider, ImageryMapLayerTreeReference, ImageryMapTile, ImageryMapTileTree, MapLayerFormat, MapLayerSourceStatus, MapLayerSourceValidation, MapLayerTileTreeReference, QuadId, WmsUtilities } from "../internal";
-import { ArcGisTokenManager } from "./ArcGisTokenManager";
-import { ArcGisUtilities } from "./ArcGisUtilities";
-import { MapCartoRectangle } from "./MapCartoRectangle";
-import { WmsCapabilities, WmsCapability } from "./WmsCapabilities";
-import { WmtsCapabilities, WmtsCapability } from "./WmtsCapabilities";
-
-const tileImageSize = 256, untiledImageSize = 256;
-// eslint-disable-next-line prefer-const
-let doToolTips = true;
-// eslint-disable-next-line prefer-const
-let debugToolTip = false;
-
-const scratchPoint2d = Point2d.createZero();
-
-/** Base class imagery map layer formats.  Subclasses should override formatId and [[MapLayerFormat.createImageryProvider]].
- * @internal
- */
-export class ImageryMapLayerFormat extends MapLayerFormat {
-  public static createMapLayerTree(layerSettings: MapLayerSettings, layerIndex: number, iModel: IModelConnection): MapLayerTileTreeReference | undefined {
-    return new ImageryMapLayerTreeReference(layerSettings, layerIndex, iModel);
-  }
-}
-
-/** Base class for map layer imagery providers.
- * @internal
- */
-export abstract class MapLayerImageryProvider {
-  public get tileSize(): number { return this._usesCachedTiles ? tileImageSize : untiledImageSize; }
-  public get maximumScreenSize() { return 2 * this.tileSize; }
-  public get minimumZoomLevel(): number { return 4; }
-  public get maximumZoomLevel(): number { return 22; }
-  public get usesCachedTiles() { return this._usesCachedTiles; }
-  public get mutualExclusiveSubLayer(): boolean { return false; }
-  public cartoRange?: MapCartoRectangle;
-  protected get _filterByCartoRange() { return true; }
-  constructor(protected readonly _settings: MapLayerSettings, protected _usesCachedTiles: boolean) { }
-
-  public async initialize(): Promise<void> {
-    this.loadTile(0, 0, 22).then((tileData: ImageSource | undefined) => { // eslint-disable-line @typescript-eslint/no-floating-promises
-      if (tileData !== undefined) this._missingTileData = tileData.data as Uint8Array;
-    });
-  }
-  protected _requestContext = new ClientRequestContext("");
-  public abstract async constructUrl(row: number, column: number, zoomLevel: number): Promise<string>;
-
-  public getLogo(_viewport: ScreenViewport): HTMLTableRowElement | undefined { return undefined; }
-  protected _missingTileData?: Uint8Array;
-  public get transparentBackgroundString(): string { return this._settings.transparentBackground ? "true" : "false"; }
-
-  protected async _areChildrenAvailable(_tile: ImageryMapTile): Promise<boolean> { return true; }
-  protected _testChildAvailability(_tile: ImageryMapTile, resolveChildren: () => void) { resolveChildren(); }
-
-  public testChildAvailability(tile: ImageryMapTile, resolveChildren: () => void) {
-    if (tile.depth >= this.maximumZoomLevel || (undefined !== this.cartoRange && this._filterByCartoRange && !this.cartoRange.intersectsRange(tile.rectangle))) {
-      tile.setLeaf();
-      return;
-    }
-    this._testChildAvailability(tile, resolveChildren);
-  }
-
-  public async getToolTip(strings: string[], quadId: QuadId, _carto: Cartographic, tree: ImageryMapTileTree): Promise<void> {
-    if (debugToolTip) {
-      const cartoRectangle = tree.cartoRectangleFromQuadId(quadId);
-      let url = "";
-      try {
-        url = await this.constructUrl(quadId.row, quadId.column, quadId.level);
-      }
-      catch (_error) {
-
-      }
-      const debugString = `QuadId: ${quadId.debugString} Rectangle: ${cartoRectangle.latLongString} EPSG:3857: ${this.getEPSG3857ExtentString(quadId.row, quadId.column, quadId.level)} URL: ${url}`;
-      strings.push(debugString);
-      // eslint-disable-next-line no-console
-      console.log(debugString);
-    }
-  }
-  protected getRequestAuthorization(): RequestBasicCredentials | undefined {
-    return (this._settings.userName && this._settings.password) ? { user: this._settings.userName, password: this._settings.password } : undefined;
-  }
-
-  // returns a Uint8Array with the contents of the tile.
-  public async loadTile(row: number, column: number, zoomLevel: number): Promise<ImageSource | undefined> {
-<<<<<<< HEAD
-=======
-    const tileUrl: string = this.constructUrl(row, column, zoomLevel);
-    if (tileUrl.length === 0)
-      return undefined;
-
->>>>>>> 1694993f
-    const tileRequestOptions: RequestOptions = { method: "GET", responseType: "arraybuffer" };
-    tileRequestOptions.auth = this.getRequestAuthorization();
-    try {
-      const tileUrl: string = await this.constructUrl(row, column, zoomLevel);
-      const tileResponse: Response = await request(this._requestContext, tileUrl, tileRequestOptions);
-      const byteArray: Uint8Array = new Uint8Array(tileResponse.body);
-      if (!byteArray || (byteArray.length === 0))
-        return undefined;
-      if (this.matchesMissingTile(byteArray) && zoomLevel > 8)
-        return undefined;
-      let imageFormat: ImageSourceFormat;
-      switch (tileResponse.header["content-type"]) {
-        case "image/jpeg":
-          imageFormat = ImageSourceFormat.Jpeg;
-          break;
-        case "image/png":
-          imageFormat = ImageSourceFormat.Png;
-          break;
-        default:
-          return undefined;
-      }
-
-      return new ImageSource(byteArray, imageFormat);
-    } catch (error) {
-      return undefined;
-    }
-  }
-  protected async toolTipFromUrl(strings: string[], url: string): Promise<void> {
-
-    const requestOptions: RequestOptions = {
-      method: "GET",
-      responseType: "text",
-      auth: this.getRequestAuthorization(),
-    }; // spell-checker: disable-line
-
-    try {
-      const response: Response = await request(this._requestContext, url, requestOptions);
-      if (undefined !== response.text) {
-        strings.push(response.text);
-      }
-    } catch {
-    }
-  }
-  protected async toolTipFromJsonUrl(_strings: string[], url: string): Promise<void> {
-    try {
-      const json = await getJson(this._requestContext, url);
-      if (undefined !== json) {
-
-      }
-    } catch { }
-  }
-
-  public matchesMissingTile(tileData: Uint8Array): boolean {
-    if (!this._missingTileData)
-      return false;
-    if (tileData.length !== this._missingTileData.length)
-      return false;
-    for (let i: number = 0; i < tileData.length; i += 10) {
-      if (this._missingTileData[i] !== tileData[i]) {
-        return false;
-      }
-    }
-    return true;
-  }
-  // calculates the projected x cartesian coordinate in EPSG:3857from the longitude in EPSG:4326 (WGS84)
-  public getEPSG3857X(longitude: number): number {
-    return longitude * 20037508.34 / 180.0;
-  }
-
-  // calculates the projected y cartesian coordinate in EPSG:3857from the latitude in EPSG:4326 (WGS84)
-  public getEPSG3857Y(latitude: number): number {
-    const y = Math.log(Math.tan((90.0 + latitude) * Math.PI / 360.0)) / (Math.PI / 180.0);
-    return y * 20037508.34 / 180.0;
-  }
-
-  // Map tile providers like Bing and Mapbox allow the URL to be constructed directory from the zoom level and tile coordinates.
-  // However, WMS-based servers take a bounding box instead. This method can help get that bounding box from a tile.
-  public getEPSG3857Extent(row: number, column: number, zoomLevel: number): { left: number, right: number, top: number, bottom: number } {
-    const mapSize = 256 << zoomLevel;
-    const leftGrid = 256 * column;
-    const topGrid = 256 * row;
-
-    const longitudeLeft = 360 * ((leftGrid / mapSize) - 0.5);
-    const y0 = 0.5 - ((topGrid + 256) / mapSize);
-    const latitudeBottom = 90.0 - 360.0 * Math.atan(Math.exp(-y0 * 2 * Math.PI)) / Math.PI;
-
-    const longitudeRight = 360 * (((leftGrid + 256) / mapSize) - 0.5);
-    const y1 = 0.5 - (topGrid / mapSize);
-    const latitudeTop = 90.0 - 360.0 * Math.atan(Math.exp(-y1 * 2 * Math.PI)) / Math.PI;
-
-    const left = this.getEPSG3857X(longitudeLeft);
-    const right = this.getEPSG3857X(longitudeRight);
-    const bottom = this.getEPSG3857Y(latitudeBottom);
-    const top = this.getEPSG3857Y(latitudeTop);
-
-    return { left, right, bottom, top };
-  }
-  public getEPSG3857ExtentString(row: number, column: number, zoomLevel: number) {
-    const tileExtent = this.getEPSG3857Extent(row, column, zoomLevel);
-    return `${tileExtent.left.toFixed(2)},${tileExtent.bottom.toFixed(2)},${tileExtent.right.toFixed(2)},${tileExtent.top.toFixed(2)}`;
-  }
-}
-
-class WmsMapLayerImageryProvider extends MapLayerImageryProvider {
-  private _capabilities?: WmsCapabilities;
-  private _allLayersRange?: MapCartoRectangle;
-  private _subLayerRanges = new Map<string, MapCartoRectangle>();
-  private _baseUrl: string;
-  // eslint-disable-next-line @typescript-eslint/naming-convention
-  private _isVersion1_1 = false;
-  constructor(settings: MapLayerSettings) {
-    super(settings, false);
-    this._baseUrl = WmsUtilities.getBaseUrl(this._settings.url);
-  }
-
-  public async initialize(): Promise<void> {
-    try {
-      this._capabilities = await WmsCapabilities.create(this._baseUrl);
-      if (undefined !== this._capabilities) {
-        this._allLayersRange = this._capabilities.cartoRange;
-        this._isVersion1_1 = this._capabilities.version !== undefined && 0 === this._capabilities.version.indexOf("1.1");
-        if (this._capabilities.layer && Array.isArray(this._capabilities.layer.subLayers)) {
-          const mapCartoRanges = ((subLayer: WmsCapability.SubLayer) => {
-            if (Array.isArray(subLayer.children))
-              subLayer.children.forEach((child) => mapCartoRanges(child));
-            else if (subLayer.cartoRange)
-              this._subLayerRanges.set(subLayer.name, subLayer.cartoRange);
-          });
-          this._capabilities.layer.subLayers.forEach((subLayer) => mapCartoRanges(subLayer));
-          this._settings.subLayers.forEach((subLayer) => {
-            if (subLayer.isNamed && this._settings.isSubLayerVisible(subLayer)) {
-              const subLayerRange = this._subLayerRanges.get(subLayer.name);
-              if (subLayerRange)
-                if (this.cartoRange)
-                  this.cartoRange.extendRange(subLayerRange);
-                else
-                  this.cartoRange = subLayerRange.clone();
-            }
-          });
-        }
-
-        if (!this.cartoRange)
-          this.cartoRange = this._allLayersRange;
-      }
-    } catch (error) {
-      throw new ServerError(IModelStatus.ValidationFailed, "");
-    }
-  }
-
-  private getVisibleLayerString() {
-    const layerNames = this.getVisibleLayers();
-    return layerNames.join("%2C");
-  }
-  private getVisibleLayers(): string[] {
-    const layerNames = new Array<string>();
-    this._settings.subLayers.forEach((subLayer) => { if (this._settings.isSubLayerVisible(subLayer) && subLayer.isNamed) layerNames.push(subLayer.name); });
-    return layerNames;
-  }
-
-  private getQueryableLayers(): string[] {
-    const layerNames = new Array<string>();
-    const getQueryableSubLayers = ((subLayer: WmsCapability.SubLayer) => {
-      if (!subLayer)
-        return;
-
-      if (subLayer.queryable)
-        layerNames.push(subLayer.name);
-
-      subLayer.children?.forEach((childSubLayer) => { getQueryableSubLayers(childSubLayer); });
-    });
-    this._capabilities?.layer?.subLayers?.forEach((subLayer) => { getQueryableSubLayers(subLayer); });
-    return layerNames;
-  }
-
-  private getVisibleQueryableLayersString(): string {
-    const layers = new Array<string>();
-    const queryables = this.getQueryableLayers();
-    const visibles = this.getVisibleLayers();
-    queryables.forEach((layer: string) => { if (visibles.includes(layer)) layers.push(layer); });
-    return layers.join("%2C");
-  }
-
-  // construct the Url from the desired Tile
-  public async constructUrl(row: number, column: number, zoomLevel: number): Promise<string> {
-    const bboxString = this.getEPSG3857ExtentString(row, column, zoomLevel);
-    const layerString = this.getVisibleLayerString();
-    return `${this._baseUrl}?SERVICE=WMS&VERSION=1.3.0&REQUEST=GetMap&FORMAT=image%2Fpng&TRANSPARENT=${this.transparentBackgroundString}&LAYERS=${layerString}&WIDTH=${this.tileSize}&HEIGHT=${this.tileSize}&CRS=EPSG%3A3857&STYLES=&BBOX=${bboxString}`;
-  }
-
-  public async getToolTip(strings: string[], quadId: QuadId, carto: Cartographic, tree: ImageryMapTileTree): Promise<void> {
-    await super.getToolTip(strings, quadId, carto, tree);
-    const infoFormats = this._capabilities?.featureInfoFormats;
-    if (!doToolTips || undefined === infoFormats)
-      return;
-    let formatString = infoFormats.find((format) => format === "text/html");
-    if (!formatString) formatString = infoFormats[0];
-
-    const bboxString = this.getEPSG3857ExtentString(quadId.row, quadId.column, quadId.level);
-    const layerString = this.getVisibleQueryableLayersString();
-    if (layerString.length === 0)
-      return;
-    const rectangle = tree.getTileRectangle(quadId);
-    const fraction = rectangle.worldToLocal(Point2d.create(carto.longitude, carto.latitude, scratchPoint2d))!;
-    const x = Math.floor(.5 + fraction.x * this.tileSize);
-    const y = Math.floor(.5 + (1.0 - fraction.y) * this.tileSize);
-    const coordinateString = (false && this._isVersion1_1) ? `&x=${x}&y=${y}` : `&i=${x}&j=${y}`;
-    const getFeatureUrl = `${this._baseUrl}?SERVICE=WMS&VERSION=1.3.0&REQUEST=GetFeatureInfo&LAYERS=${layerString}&WIDTH=${this.tileSize}&HEIGHT=${this.tileSize}&CRS=EPSG%3A3857&BBOX=${bboxString}&QUERY_LAYERS=${layerString}${coordinateString}&info_format=${formatString}`;
-    return this.toolTipFromUrl(strings, getFeatureUrl);
-  }
-}
-class WmtsMapLayerImageryProvider extends MapLayerImageryProvider {
-  private _baseUrl: string;
-  private _capabilities?: WmtsCapabilities;
-  private _preferredLayerTileMatrixSet = new Map<string, WmtsCapability.TileMatrixSet>();
-  private _preferredLayerStyle = new Map<string, WmtsCapability.Style>();
-
-  public get mutualExclusiveSubLayer(): boolean { return true; }
-
-  constructor(settings: MapLayerSettings) {
-    super(settings, true);
-    this._baseUrl = WmsUtilities.getBaseUrl(this._settings.url);
-  }
-<<<<<<< HEAD
-  public async constructUrl(row: number, column: number, zoomLevel: number): Promise<string> {
-    const layerNames = new Array<string>();
-    this._settings.subLayers.forEach((subLayer) => layerNames.push(subLayer.name));
-    const layerString = layerNames.join("%2C");
-    return `${this._baseUrl}?SERVICE=WMTS&VERSION=1.3.0&REQUEST=GetMap&FORMAT=image%2Fpng&TRANSPARENT=${this.transparentBackgroundString}&LAYERS=${layerString}&WIDTH=${this.tileSize}&HEIGHT=${this.tileSize}&CRS=EPSG%3A3857&style=default&tilematrixset=EPSG%3A3857&TileMatrix=${zoomLevel}&TileCol=${column}&TileRow=${row} `;
-=======
-
-  public async initialize(): Promise<void> {
-    try {
-      this._capabilities = await WmtsCapabilities.create(this._baseUrl);
-      this.initPreferredTileMatrixSet();
-      this.initPreferredStyle();
-      this.initCartoRange();
-
-      if (this._preferredLayerTileMatrixSet.size === 0 || this._preferredLayerStyle.size === 0)
-        throw new ServerError(IModelStatus.ValidationFailed, "");
-
-    } catch (_error) {
-      throw new ServerError(IModelStatus.ValidationFailed, "");
-    }
-
-  }
-
-  // Each layer can be served in multiple tile matrix set (i.e. TileTree).
-  // We have to pick one for each layer: for now we look for a Google Maps compatible tile tree.
-  private initPreferredTileMatrixSet() {
-    const googleMapsTms = this._capabilities?.contents?.getGoogleMapsCompatibleTileMatrixSet();
-
-    const wellGoogleKnownTms = googleMapsTms?.find((tms) => { return tms.wellKnownScaleSet?.toLowerCase().includes(WmtsCapability.Constants.GOOGLEMAPS_COMPATIBLE_WELLKNOWNNAME); });
-
-    this._capabilities?.contents?.layers.forEach((layer) => {
-
-      if (wellGoogleKnownTms && layer.tileMatrixSetLinks.some((tmsl) => { return (tmsl.tileMatrixSet === wellGoogleKnownTms.identifier); })) {
-        // Favor tile matrix set that was explicitly marked as GoogleMaps compatible
-        this._preferredLayerTileMatrixSet.set(layer.identifier, wellGoogleKnownTms);
-      } else {
-        // Search all compatible tile set matrix if previous attempt didn't work.
-        // If more than one candidate is found, pick the tile set with the most LODs.
-        const tileMatrixSets = googleMapsTms?.filter((tms) => {
-          return layer.tileMatrixSetLinks.some((tmsl) => { return (tmsl.tileMatrixSet === tms.identifier); });
-        });
-
-        let preferredTms: WmtsCapability.TileMatrixSet | undefined;
-        if (tileMatrixSets && tileMatrixSets.length === 1)
-          preferredTms = tileMatrixSets[0];
-        else if (tileMatrixSets && tileMatrixSets?.length > 1)
-          preferredTms = tileMatrixSets.reduce((prev, current) => (prev.tileMatrix.length > current.tileMatrix.length) ? prev : current);
-
-        if (preferredTms)
-          this._preferredLayerTileMatrixSet.set(layer.identifier, preferredTms);
-      }
-    });
-  }
-
-  // Each layer can be published different style.  We look for a style flagged as 'Default'.
-  private initPreferredStyle() {
-    this._capabilities?.contents?.layers.forEach((layer) => {
-      let preferredStyle: WmtsCapability.Style | undefined;
-      if (layer.styles.length === 1)
-        preferredStyle = layer.styles[0];
-      else if (layer.styles.length > 1) {
-        // If more than style is available, takes the default one, otherwise the first one.
-        const defaultStyle = layer.styles.find((style) => style.isDefault);
-        if (defaultStyle)
-          preferredStyle = defaultStyle;
-        else
-          preferredStyle = layer.styles[0];
-      }
-
-      if (preferredStyle)
-        this._preferredLayerStyle.set(layer.identifier, preferredStyle);
-    });
-  }
-
-  private initCartoRange() {
-    this._capabilities?.contents?.layers.forEach((layer) => {
-
-      if (layer.wsg84BoundingBox) {
-        if (this.cartoRange)
-          this.cartoRange.extendRange(layer.wsg84BoundingBox);
-        else
-          this.cartoRange = layer.wsg84BoundingBox.clone();
-      }
-    });
-  }
-
-  public constructUrl(row: number, column: number, zoomLevel: number): string {
-    // WMTS support a single layer per tile request, so we pick the first visible layer.
-    const layerString = this._settings.subLayers.find((subLayer) => subLayer.visible)?.name;
-    let tileMatrix, tileMatrixSet, style;
-    if (layerString) {
-      tileMatrixSet = this._preferredLayerTileMatrixSet.get(layerString);
-
-      style = this._preferredLayerStyle.get(layerString);
-
-      // Matrix identifier might be something other than standard 0..n zoom level,
-      // so lookup the matrix identifier just in case.
-      if (tileMatrixSet && tileMatrixSet.tileMatrix.length > zoomLevel)
-        tileMatrix = tileMatrixSet.tileMatrix[zoomLevel].identifier;
-    }
-
-    if (layerString !== undefined && tileMatrix !== undefined && tileMatrixSet !== undefined && style !== undefined)
-      return `${this._baseUrl}?Service=WMTS&Version=1.0.0&Request=GetTile&Format=image%2Fpng&layer=${layerString}&style=${style.identifier}&TileMatrixSet=${tileMatrixSet.identifier}&TileMatrix=${tileMatrix}&TileCol=${column}&TileRow=${row} `;
-    else
-      return "";
->>>>>>> 1694993f
-  }
-}
-
-const scratchQuadId = new QuadId(0, 0, 0);
-
-class ArcGISMapLayerImageryProvider extends MapLayerImageryProvider {
-  private _maxDepthFromLod = 0;
-  private _copyrightText = "Copyright";
-  private _querySupported = false;
-  private _tileMapSupported = false;
-  private _availabilityMap = new Dictionary<QuadId, boolean>((lhs: QuadId, rhs: QuadId) => lhs.compare(rhs));
-  public serviceJson: any;
-  constructor(settings: MapLayerSettings) {
-    super(settings, false);
-  }
-
-  protected get _filterByCartoRange() { return false; }      // Can't trust footprint ranges (USGS Hydro)
-  public get maximumZoomLevel() { return this._maxDepthFromLod > 0 ? this._maxDepthFromLod : super.maximumZoomLevel; }
-  public async loadTile(row: number, column: number, zoomLevel: number): Promise<ImageSource | undefined> {
-    return super.loadTile(row, column, zoomLevel);
-  }
-
-  protected _testChildAvailability(tile: ImageryMapTile, resolveChildren: () => void) {
-    if (!this._tileMapSupported || tile.quadId.level < 4) {
-      resolveChildren();
-      return;
-    }
-
-    const quadId = tile.quadId;
-    let availability;
-    if (undefined !== (availability = this._availabilityMap.get(tile.quadId))) {
-      if (availability)
-        resolveChildren();
-
-      return;
-    }
-
-    const row = quadId.row * 2;
-    const column = quadId.column * 2;
-    const level = quadId.level + 1;
-    const queryDim = Math.min(1 << level, 32), queryDimHalf = queryDim / 2;
-    const queryRow = Math.max(0, row - queryDimHalf);
-    const queryColumn = Math.max(0, column - queryDimHalf);
-
-    getJson(this._requestContext, `${this._settings.url}/tilemap/${level}/${queryRow}/${queryColumn}/${queryDim}/${queryDim}?f=json`).then((json) => {
-      availability = true;
-      if (Array.isArray(json.data)) {
-        let index = 0;
-        const data = json.data;
-        for (let iCol = 0; iCol < queryDim; iCol++) {
-          for (let iRow = 0; iRow < queryDim; iRow++) {
-            scratchQuadId.level = quadId.level;
-            scratchQuadId.column = (queryColumn + iCol) / 2;
-            scratchQuadId.row = (queryRow + iRow) / 2;
-            if (0 === quadId.compare(scratchQuadId))
-              availability = data[index];
-            this._availabilityMap.set(scratchQuadId, data[index++]);
-          }
-        }
-      }
-      if (availability)
-        resolveChildren();
-
-    }).catch((_error) => {
-      resolveChildren();
-    });
-  }
-  private isEpsg3857Compatible(tileInfo: any) {
-    if (tileInfo.spatialReference?.latestWkid !== 3857 || !Array.isArray(tileInfo.lods))
-      return false;
-
-    const zeroLod = tileInfo.lods[0];
-    return zeroLod.level === 0 && Math.abs(zeroLod.resolution - 156543.03392800014) < .001;
-  }
-
-  public async initialize(): Promise<void> {
-    const json = await ArcGisUtilities.getServiceJson(this._settings.url, this.getRequestAuthorization());
-    if (json === undefined)
-      throw new ServerError(IModelStatus.ValidationFailed, "");
-
-    if (json !== undefined) {
-      this.serviceJson = json;
-      if (json.capabilities) {
-        this._querySupported = json.capabilities.indexOf("Query") >= 0;
-        this._tileMapSupported = json.capabilities.indexOf("Tilemap") >= 0;
-      }
-      if (json.copyrightText) this._copyrightText = json.copyrightText;
-      if (false !== (this._usesCachedTiles = json.tileInfo !== undefined && this.isEpsg3857Compatible(json.tileInfo))) {
-        if (json.maxScale !== undefined && json.maxScale !== 0 && Array.isArray(json.tileInfo.lods)) {
-          for (; this._maxDepthFromLod < json.tileInfo.lods.length && json.tileInfo.lods[this._maxDepthFromLod].scale > json.maxScale; this._maxDepthFromLod++)
-            ;
-        }
-      }
-      const footprintJson = await ArcGisUtilities.getFootprintJson(this._settings.url, this.getRequestAuthorization());
-      if (undefined !== footprintJson && undefined !== footprintJson.featureCollection && Array.isArray(footprintJson.featureCollection.layers)) {
-        for (const layer of footprintJson.featureCollection.layers) {
-          if (layer.layerDefinition && layer.layerDefinition.extent) {
-            this.cartoRange = MapCartoRectangle.createFromDegrees(layer.layerDefinition.extent.xmin, layer.layerDefinition.extent.ymin, layer.layerDefinition.extent.xmax, layer.layerDefinition.extent.ymax);
-            break;
-          }
-        }
-      }
-    }
-  }
-
-  public getLogo(_vp: ScreenViewport) {
-    return IModelApp.makeLogoCard({ heading: "ArcGIS", notice: this._copyrightText });
-  }
-
-  public async getToolTip(strings: string[], quadId: QuadId, carto: Cartographic, tree: ImageryMapTileTree): Promise<void> {
-    await super.getToolTip(strings, quadId, carto, tree);
-    if (!doToolTips)
-      return;
-
-    if (!this._querySupported)
-      return;
-
-    const stringSet = new Set<string>();
-    const bboxString = this.getEPSG3857ExtentString(quadId.row, quadId.column, quadId.level);
-    const x = this.getEPSG3857X(carto.longitudeDegrees);
-    const y = this.getEPSG3857Y(carto.latitudeDegrees);
-    const url = `${this._settings.url}/identify?f=json&tolerance=1&returnGeometry=false&sr=3857&imageDisplay=${this.tileSize},${this.tileSize},96&layers=${this.getLayerString("visible")}&geometry=${x},${y}&geometryType=esriGeometryPoint&mapExtent=${bboxString}`;
-
-    const json = await getJson(this._requestContext, url);
-
-    if (json && Array.isArray(json.results)) {
-      for (const result of json.results) {
-        if (result.attributes !== undefined && result.attributes[result.displayFieldName] !== undefined) {
-          const thisString = `${result.displayFieldName}: ${result.attributes[result.displayFieldName]}`;
-          if (!stringSet.has(thisString)) {
-            strings.push(thisString);
-            stringSet.add(thisString);
-          }
-        }
-      }
-    }
-  }
-  protected getLayerString(prefix = "show"): string {
-    const layers = new Array<string>();
-    this._settings.subLayers.forEach((subLayer) => { if (this._settings.isSubLayerVisible(subLayer)) layers.push(subLayer.idString); });
-    return `${prefix}: ${layers.join(",")} `;
-  }
-  // construct the Url from the desired Tile
-  public async constructUrl(row: number, column: number, zoomLevel: number): Promise<string> {
-    let tmpUrl;
-    if (this._usesCachedTiles) {
-      tmpUrl = `${this._settings.url}/tile/${zoomLevel}/${row}/${column} `;
-    } else {
-      const bboxString = `${this.getEPSG3857ExtentString(row, column, zoomLevel)}&bboxSR=3857`;
-      tmpUrl = `${this._settings.url}/export?bbox=${bboxString}&size=${this.tileSize},${this.tileSize}&layers=${this.getLayerString()}&format=png&transparent=${this.transparentBackgroundString}&f=image&sr=3857&imagesr=3857`;
-    }
-    return this.appendSecurityToken(tmpUrl);
-  }
-
-  // construct the Url from the desired Tile
-  private async appendSecurityToken(url: string): Promise<string> {
-    // Append security token if required
-    let tokenParam = "";
-    if (this._settings.userName && this._settings.password) {
-      try {
-        const token = await ArcGisTokenManager.getToken(this._settings.url, {
-          userName: this._settings.userName,
-          password: this._settings.password,
-          client: ArcGisTokenClientType.referer
-        });
-        if (token)
-          tokenParam = `&token=${token.token}`
-      } catch {
-      }
-    }
-    return `${url}${tokenParam}`;
-  }
-}
-
-class AzureMapsLayerImageryProvider extends MapLayerImageryProvider {
-  constructor(settings: MapLayerSettings) { super(settings, true); }
-
-  // construct the Url from the desired Tile
-  public async constructUrl(y: number, x: number, zoom: number): Promise<string> {
-    if (!this._settings.accessKey)
-      return "";
-    return `${this._settings.url}&${this._settings.accessKey.key}=${this._settings.accessKey.value}&api-version=2.0&zoom=${zoom}&x=${x}&y=${y}`;
-  }
-
-  public getLogo(_vp: ScreenViewport) {
-    return IModelApp.makeLogoCard({ heading: "Azure Maps", notice: IModelApp.i18n.translate("iModelJs:BackgroundMap.AzureMapsCopyright") });
-  }
-}
-
-class MapBoxLayerImageryProvider extends MapLayerImageryProvider {
-  private _zoomMin: number;
-  private _zoomMax: number;
-  private _baseUrl: string;
-
-  constructor(settings: MapLayerSettings) {
-    super(settings, true);
-    this._baseUrl = settings.url;
-    this._zoomMin = 1; this._zoomMax = 20;
-  }
-
-  public get tileWidth(): number { return 256; }
-  public get tileHeight(): number { return 256; }
-  public get minimumZoomLevel(): number { return this._zoomMin; }
-  public get maximumZoomLevel(): number { return this._zoomMax; }
-
-  // construct the Url from the desired Tile
-  public async constructUrl(row: number, column: number, zoomLevel: number): Promise<string> {
-    if (!this._settings.accessKey) {
-      return "";
-    }
-
-    // from the template url, construct the tile url.
-    let url: string = this._baseUrl.concat(zoomLevel.toString());
-    url = url.concat("/").concat(column.toString()).concat("/").concat(row.toString());
-    url = url.concat(`.jpg80?${this._settings.accessKey.key}=${this._settings.accessKey.value}`);
-
-    return url;
-  }
-
-  public getLogo(_vp: ScreenViewport): HTMLTableRowElement | undefined {
-    return IModelApp.makeLogoCard({ heading: "Mapbox", notice: IModelApp.i18n.translate("iModelJs:BackgroundMap.MapBoxCopyright") });
-  }
-
-  // no initialization needed for MapBoxImageryProvider.
-  public async initialize(): Promise<void> { }
-}
-
-const levelToken = "{level}";
-const rowToken = "{row}";
-const columnToken = "{column}";
-
-/**  Provide tiles from a url template in the a generic format ... i.e. https://b.tile.openstreetmap.org/{level}/{column}/{row}.png */
-class TileUrlImageryProvider extends MapLayerImageryProvider {
-  constructor(settings: MapLayerSettings) {
-    super(settings, true);
-  }
-  public static validateUrlTemplate(template: string): MapLayerSourceValidation {
-    return { status: (template.indexOf(levelToken) > 0 && template.indexOf(columnToken) > 0 && template.indexOf(rowToken) > 0) ? MapLayerSourceStatus.Valid : MapLayerSourceStatus.InvalidUrl };
-  }
-
-  // construct the Url from the desired Tile
-  public async constructUrl(row: number, column: number, level: number): Promise<string> {
-    let url = this._settings.url;
-    if (TileUrlImageryProvider.validateUrlTemplate(url).status !== MapLayerSourceStatus.Valid) {
-      if (url.lastIndexOf("/") !== url.length - 1)
-        url = `${url}/`;
-      url = `${url}{level}/{column}/{row}.png`;
-    }
-
-    return url.replace(levelToken, level.toString()).replace(columnToken, column.toString()).replace(rowToken, row.toString());
-  }
-}
-
-class WmsMapLayerFormat extends ImageryMapLayerFormat {
-  public static formatId = "WMS";
-
-  public static createImageryProvider(settings: MapLayerSettings): MapLayerImageryProvider | undefined {
-    return new WmsMapLayerImageryProvider(settings);
-  }
-  public static async validateSource(url: string, credentials?: RequestBasicCredentials): Promise<MapLayerSourceValidation> {
-    try {
-      let subLayers: MapSubLayerProps[] | undefined;
-      const maxVisibleSubLayers = 50;
-      const capabilities = await WmsCapabilities.create(url, credentials);
-      if (capabilities !== undefined) {
-        subLayers = capabilities.getSubLayers(false);
-        const rootsSubLayer = subLayers?.find((sublayer) => sublayer.parent === undefined);
-        const hasTooManyLayers = subLayers && subLayers.length > maxVisibleSubLayers;
-
-        if (!Array.isArray(subLayers))
-          return { status: MapLayerSourceStatus.Valid, subLayers };
-
-        for (const subLayer of subLayers) {
-          // In general for WMS, we prefer to have the children of root node visible, but not the root itself.
-          // Thats simply to give more flexibility in the UI.
-          // Two exceptions to this rule: If there are too many layers or the root node is not named.
-          if (subLayer.id && subLayer.id === rootsSubLayer?.id
-            && (!(subLayer.name && subLayer.name.length > 0) || hasTooManyLayers)) {
-            subLayer.visible = true;
-            break;  // if root node is visible, don't bother turning ON any other layers
-          }
-
-          // Make children of the root node visible.
-          if (subLayer.parent && subLayer.parent === rootsSubLayer?.id && !hasTooManyLayers) {
-            const isUnnamedGroup = (layer: MapSubLayerProps) => { return layer.children && layer.children.length > 0 && (!layer.name || layer.name.length === 0); };
-            const makeChildrenVisible = (layers: MapSubLayerProps[] | undefined, layer: MapSubLayerProps) => {
-              layer?.children?.forEach((childId) => {
-                const childSubLayer = subLayers?.find((child) => child?.id === childId);
-                if (childSubLayer) {
-                  childSubLayer.visible = true;
-                  if (isUnnamedGroup(childSubLayer))
-                    makeChildrenVisible(layers, childSubLayer);
-                }
-              });
-            };
-
-            subLayer.visible = true;
-
-            // If we got a unnamed group, make children visible recursively until we have a leaf or named group
-            if (isUnnamedGroup(subLayer))
-              makeChildrenVisible(subLayers, subLayer);
-          }
-        }
-      }
-
-      return { status: MapLayerSourceStatus.Valid, subLayers };
-    } catch (err) {
-      return { status: MapLayerSourceStatus.InvalidUrl };
-    }
-  }
-}
-
-class WmtsMapLayerFormat extends ImageryMapLayerFormat {
-  public static formatId = "WMTS";
-
-  public static createImageryProvider(settings: MapLayerSettings): MapLayerImageryProvider | undefined {
-    return new WmtsMapLayerImageryProvider(settings);
-  }
-
-  public static async validateSource(url: string, credentials?: RequestBasicCredentials): Promise<MapLayerSourceValidation> {
-    try {
-      const subLayers: MapSubLayerProps[] = [];
-      const capabilities = await WmtsCapabilities.create(url, credentials);
-      if (!capabilities)
-        return { status: MapLayerSourceStatus.InvalidUrl };
-
-      // Only returns layer that can be published in the Google maps aligned tile tree.
-      const googleMapsTms = capabilities?.contents?.getGoogleMapsCompatibleTileMatrixSet();
-      if (!googleMapsTms)
-        return { status: MapLayerSourceStatus.InvalidTileTree };
-
-      let subLayerId = 0;
-      capabilities?.contents?.layers.forEach((layer) => {
-        if (googleMapsTms?.some((tms) => {
-          return layer.tileMatrixSetLinks.some((tmls) => { return (tmls.tileMatrixSet === tms.identifier); });
-        })) {
-          subLayers.push({
-            name: layer.identifier,
-            title: layer.title ?? layer.identifier,
-            visible: (subLayers.length === 0),   // Make the first layer visible.
-            parent: undefined,
-            children: undefined,
-            id: subLayerId++,
-          });
-        }
-      });
-
-      // Return error if we could find a single compatible layer.
-      if (subLayers.length === 0)
-        return { status: MapLayerSourceStatus.InvalidTileTree };
-
-      return { status: MapLayerSourceStatus.Valid, subLayers };
-    } catch (err) {
-      console.error(err); // eslint-disable-line no-console
-      return { status: MapLayerSourceStatus.InvalidUrl };
-    }
-  }
-
-}
-
-class ArcGISMapLayerFormat extends ImageryMapLayerFormat {
-  public static formatId = "ArcGIS";
-  public static async validateSource(url: string, credentials?: RequestBasicCredentials): Promise<MapLayerSourceValidation> {
-    return ArcGisUtilities.validateSource(url, credentials);
-  }
-  public static createImageryProvider(settings: MapLayerSettings): MapLayerImageryProvider | undefined {
-    return new ArcGISMapLayerImageryProvider(settings);
-  }
-}
-
-// eslint-disable-next-line @typescript-eslint/no-unused-vars
-class AzureMapsMapLayerFormat extends ImageryMapLayerFormat {
-  public static formatId = "AzureMaps";
-  public static createImageryProvider(settings: MapLayerSettings): MapLayerImageryProvider | undefined {
-    return new AzureMapsLayerImageryProvider(settings);
-  }
-}
-class BingMapsMapLayerFormat extends ImageryMapLayerFormat {
-  public static formatId = "BingMaps";
-  public static createImageryProvider(settings: MapLayerSettings): MapLayerImageryProvider | undefined {
-    return new BingMapsImageryLayerProvider(settings);
-  }
-}
-
-class MapBoxImageryMapLayerFormat extends ImageryMapLayerFormat {
-  public static formatId = "MapboxImagery";
-  public static createImageryProvider(settings: MapLayerSettings): MapLayerImageryProvider | undefined {
-    return new MapBoxLayerImageryProvider(settings);
-  }
-}
-class TileUrlMapLayerFormat extends ImageryMapLayerFormat {
-  public static formatId = "TileURL";
-  public static createImageryProvider(settings: MapLayerSettings): MapLayerImageryProvider | undefined { return new TileUrlImageryProvider(settings); }
-}
-
-/** @internal */
-export const internalMapLayerImageryFormats = [WmsMapLayerFormat, WmtsMapLayerFormat, ArcGISMapLayerFormat, /* AzureMapsMapLayerFormat, */ BingMapsMapLayerFormat, MapBoxImageryMapLayerFormat, TileUrlMapLayerFormat];
+/*---------------------------------------------------------------------------------------------
+* Copyright (c) Bentley Systems, Incorporated. All rights reserved.
+* See LICENSE.md in the project root for license terms and full copyright notice.
+*--------------------------------------------------------------------------------------------*/
+/** @packageDocumentation
+ * @module Tiles
+ */
+
+import { ClientRequestContext, Dictionary, IModelStatus } from "@bentley/bentleyjs-core";
+import { Point2d } from "@bentley/geometry-core";
+import { Cartographic, ImageSource, ImageSourceFormat, MapLayerSettings, MapSubLayerProps, ServerError } from "@bentley/imodeljs-common";
+import { getJson, request, RequestBasicCredentials, RequestOptions, Response } from "@bentley/itwin-client";
+import { IModelApp } from "../../IModelApp";
+import { IModelConnection } from "../../IModelConnection";
+import { ScreenViewport } from "../../Viewport";
+import { ArcGisTokenClientType, BingMapsImageryLayerProvider, ImageryMapLayerTreeReference, ImageryMapTile, ImageryMapTileTree, MapLayerFormat, MapLayerSourceStatus, MapLayerSourceValidation, MapLayerTileTreeReference, QuadId, WmsUtilities } from "../internal";
+import { ArcGisTokenManager } from "./ArcGisTokenManager";
+import { ArcGisUtilities } from "./ArcGisUtilities";
+import { MapCartoRectangle } from "./MapCartoRectangle";
+import { WmsCapabilities, WmsCapability } from "./WmsCapabilities";
+import { WmtsCapabilities, WmtsCapability } from "./WmtsCapabilities";
+
+const tileImageSize = 256, untiledImageSize = 256;
+// eslint-disable-next-line prefer-const
+let doToolTips = true;
+// eslint-disable-next-line prefer-const
+let debugToolTip = false;
+
+const scratchPoint2d = Point2d.createZero();
+
+/** Base class imagery map layer formats.  Subclasses should override formatId and [[MapLayerFormat.createImageryProvider]].
+ * @internal
+ */
+export class ImageryMapLayerFormat extends MapLayerFormat {
+  public static createMapLayerTree(layerSettings: MapLayerSettings, layerIndex: number, iModel: IModelConnection): MapLayerTileTreeReference | undefined {
+    return new ImageryMapLayerTreeReference(layerSettings, layerIndex, iModel);
+  }
+}
+
+/** Base class for map layer imagery providers.
+ * @internal
+ */
+export abstract class MapLayerImageryProvider {
+  public get tileSize(): number { return this._usesCachedTiles ? tileImageSize : untiledImageSize; }
+  public get maximumScreenSize() { return 2 * this.tileSize; }
+  public get minimumZoomLevel(): number { return 4; }
+  public get maximumZoomLevel(): number { return 22; }
+  public get usesCachedTiles() { return this._usesCachedTiles; }
+  public get mutualExclusiveSubLayer(): boolean { return false; }
+  public cartoRange?: MapCartoRectangle;
+  protected get _filterByCartoRange() { return true; }
+  constructor(protected readonly _settings: MapLayerSettings, protected _usesCachedTiles: boolean) { }
+
+  public async initialize(): Promise<void> {
+    this.loadTile(0, 0, 22).then((tileData: ImageSource | undefined) => { // eslint-disable-line @typescript-eslint/no-floating-promises
+      if (tileData !== undefined) this._missingTileData = tileData.data as Uint8Array;
+    });
+  }
+  protected _requestContext = new ClientRequestContext("");
+  public abstract async constructUrl(row: number, column: number, zoomLevel: number): Promise<string>;
+
+  public getLogo(_viewport: ScreenViewport): HTMLTableRowElement | undefined { return undefined; }
+  protected _missingTileData?: Uint8Array;
+  public get transparentBackgroundString(): string { return this._settings.transparentBackground ? "true" : "false"; }
+
+  protected async _areChildrenAvailable(_tile: ImageryMapTile): Promise<boolean> { return true; }
+  protected _testChildAvailability(_tile: ImageryMapTile, resolveChildren: () => void) { resolveChildren(); }
+
+  public testChildAvailability(tile: ImageryMapTile, resolveChildren: () => void) {
+    if (tile.depth >= this.maximumZoomLevel || (undefined !== this.cartoRange && this._filterByCartoRange && !this.cartoRange.intersectsRange(tile.rectangle))) {
+      tile.setLeaf();
+      return;
+    }
+    this._testChildAvailability(tile, resolveChildren);
+  }
+
+  public async getToolTip(strings: string[], quadId: QuadId, _carto: Cartographic, tree: ImageryMapTileTree): Promise<void> {
+    if (debugToolTip) {
+      const cartoRectangle = tree.cartoRectangleFromQuadId(quadId);
+      let url = "";
+      try {
+        url = await this.constructUrl(quadId.row, quadId.column, quadId.level);
+      }
+      catch (_error) {
+
+      }
+      const debugString = `QuadId: ${quadId.debugString} Rectangle: ${cartoRectangle.latLongString} EPSG:3857: ${this.getEPSG3857ExtentString(quadId.row, quadId.column, quadId.level)} URL: ${url}`;
+      strings.push(debugString);
+      // eslint-disable-next-line no-console
+      console.log(debugString);
+    }
+  }
+  protected getRequestAuthorization(): RequestBasicCredentials | undefined {
+    return (this._settings.userName && this._settings.password) ? { user: this._settings.userName, password: this._settings.password } : undefined;
+  }
+
+  // returns a Uint8Array with the contents of the tile.
+  public async loadTile(row: number, column: number, zoomLevel: number): Promise<ImageSource | undefined> {
+    const tileRequestOptions: RequestOptions = { method: "GET", responseType: "arraybuffer" };
+    tileRequestOptions.auth = this.getRequestAuthorization();
+    try {
+      const tileUrl: string = await this.constructUrl(row, column, zoomLevel);
+      if (tileUrl.length === 0)
+        return undefined;
+
+      const tileResponse: Response = await request(this._requestContext, tileUrl, tileRequestOptions);
+      const byteArray: Uint8Array = new Uint8Array(tileResponse.body);
+      if (!byteArray || (byteArray.length === 0))
+        return undefined;
+      if (this.matchesMissingTile(byteArray) && zoomLevel > 8)
+        return undefined;
+      let imageFormat: ImageSourceFormat;
+      switch (tileResponse.header["content-type"]) {
+        case "image/jpeg":
+          imageFormat = ImageSourceFormat.Jpeg;
+          break;
+        case "image/png":
+          imageFormat = ImageSourceFormat.Png;
+          break;
+        default:
+          return undefined;
+      }
+
+      return new ImageSource(byteArray, imageFormat);
+    } catch (error) {
+      return undefined;
+    }
+  }
+  protected async toolTipFromUrl(strings: string[], url: string): Promise<void> {
+
+    const requestOptions: RequestOptions = {
+      method: "GET",
+      responseType: "text",
+      auth: this.getRequestAuthorization(),
+    }; // spell-checker: disable-line
+
+    try {
+      const response: Response = await request(this._requestContext, url, requestOptions);
+      if (undefined !== response.text) {
+        strings.push(response.text);
+      }
+    } catch {
+    }
+  }
+  protected async toolTipFromJsonUrl(_strings: string[], url: string): Promise<void> {
+    try {
+      const json = await getJson(this._requestContext, url);
+      if (undefined !== json) {
+
+      }
+    } catch { }
+  }
+
+  public matchesMissingTile(tileData: Uint8Array): boolean {
+    if (!this._missingTileData)
+      return false;
+    if (tileData.length !== this._missingTileData.length)
+      return false;
+    for (let i: number = 0; i < tileData.length; i += 10) {
+      if (this._missingTileData[i] !== tileData[i]) {
+        return false;
+      }
+    }
+    return true;
+  }
+  // calculates the projected x cartesian coordinate in EPSG:3857from the longitude in EPSG:4326 (WGS84)
+  public getEPSG3857X(longitude: number): number {
+    return longitude * 20037508.34 / 180.0;
+  }
+
+  // calculates the projected y cartesian coordinate in EPSG:3857from the latitude in EPSG:4326 (WGS84)
+  public getEPSG3857Y(latitude: number): number {
+    const y = Math.log(Math.tan((90.0 + latitude) * Math.PI / 360.0)) / (Math.PI / 180.0);
+    return y * 20037508.34 / 180.0;
+  }
+
+  // Map tile providers like Bing and Mapbox allow the URL to be constructed directory from the zoom level and tile coordinates.
+  // However, WMS-based servers take a bounding box instead. This method can help get that bounding box from a tile.
+  public getEPSG3857Extent(row: number, column: number, zoomLevel: number): { left: number, right: number, top: number, bottom: number } {
+    const mapSize = 256 << zoomLevel;
+    const leftGrid = 256 * column;
+    const topGrid = 256 * row;
+
+    const longitudeLeft = 360 * ((leftGrid / mapSize) - 0.5);
+    const y0 = 0.5 - ((topGrid + 256) / mapSize);
+    const latitudeBottom = 90.0 - 360.0 * Math.atan(Math.exp(-y0 * 2 * Math.PI)) / Math.PI;
+
+    const longitudeRight = 360 * (((leftGrid + 256) / mapSize) - 0.5);
+    const y1 = 0.5 - (topGrid / mapSize);
+    const latitudeTop = 90.0 - 360.0 * Math.atan(Math.exp(-y1 * 2 * Math.PI)) / Math.PI;
+
+    const left = this.getEPSG3857X(longitudeLeft);
+    const right = this.getEPSG3857X(longitudeRight);
+    const bottom = this.getEPSG3857Y(latitudeBottom);
+    const top = this.getEPSG3857Y(latitudeTop);
+
+    return { left, right, bottom, top };
+  }
+  public getEPSG3857ExtentString(row: number, column: number, zoomLevel: number) {
+    const tileExtent = this.getEPSG3857Extent(row, column, zoomLevel);
+    return `${tileExtent.left.toFixed(2)},${tileExtent.bottom.toFixed(2)},${tileExtent.right.toFixed(2)},${tileExtent.top.toFixed(2)}`;
+  }
+}
+
+class WmsMapLayerImageryProvider extends MapLayerImageryProvider {
+  private _capabilities?: WmsCapabilities;
+  private _allLayersRange?: MapCartoRectangle;
+  private _subLayerRanges = new Map<string, MapCartoRectangle>();
+  private _baseUrl: string;
+  // eslint-disable-next-line @typescript-eslint/naming-convention
+  private _isVersion1_1 = false;
+  constructor(settings: MapLayerSettings) {
+    super(settings, false);
+    this._baseUrl = WmsUtilities.getBaseUrl(this._settings.url);
+  }
+
+  public async initialize(): Promise<void> {
+    try {
+      this._capabilities = await WmsCapabilities.create(this._baseUrl);
+      if (undefined !== this._capabilities) {
+        this._allLayersRange = this._capabilities.cartoRange;
+        this._isVersion1_1 = this._capabilities.version !== undefined && 0 === this._capabilities.version.indexOf("1.1");
+        if (this._capabilities.layer && Array.isArray(this._capabilities.layer.subLayers)) {
+          const mapCartoRanges = ((subLayer: WmsCapability.SubLayer) => {
+            if (Array.isArray(subLayer.children))
+              subLayer.children.forEach((child) => mapCartoRanges(child));
+            else if (subLayer.cartoRange)
+              this._subLayerRanges.set(subLayer.name, subLayer.cartoRange);
+          });
+          this._capabilities.layer.subLayers.forEach((subLayer) => mapCartoRanges(subLayer));
+          this._settings.subLayers.forEach((subLayer) => {
+            if (subLayer.isNamed && this._settings.isSubLayerVisible(subLayer)) {
+              const subLayerRange = this._subLayerRanges.get(subLayer.name);
+              if (subLayerRange)
+                if (this.cartoRange)
+                  this.cartoRange.extendRange(subLayerRange);
+                else
+                  this.cartoRange = subLayerRange.clone();
+            }
+          });
+        }
+
+        if (!this.cartoRange)
+          this.cartoRange = this._allLayersRange;
+      }
+    } catch (error) {
+      throw new ServerError(IModelStatus.ValidationFailed, "");
+    }
+  }
+
+  private getVisibleLayerString() {
+    const layerNames = this.getVisibleLayers();
+    return layerNames.join("%2C");
+  }
+  private getVisibleLayers(): string[] {
+    const layerNames = new Array<string>();
+    this._settings.subLayers.forEach((subLayer) => { if (this._settings.isSubLayerVisible(subLayer) && subLayer.isNamed) layerNames.push(subLayer.name); });
+    return layerNames;
+  }
+
+  private getQueryableLayers(): string[] {
+    const layerNames = new Array<string>();
+    const getQueryableSubLayers = ((subLayer: WmsCapability.SubLayer) => {
+      if (!subLayer)
+        return;
+
+      if (subLayer.queryable)
+        layerNames.push(subLayer.name);
+
+      subLayer.children?.forEach((childSubLayer) => { getQueryableSubLayers(childSubLayer); });
+    });
+    this._capabilities?.layer?.subLayers?.forEach((subLayer) => { getQueryableSubLayers(subLayer); });
+    return layerNames;
+  }
+
+  private getVisibleQueryableLayersString(): string {
+    const layers = new Array<string>();
+    const queryables = this.getQueryableLayers();
+    const visibles = this.getVisibleLayers();
+    queryables.forEach((layer: string) => { if (visibles.includes(layer)) layers.push(layer); });
+    return layers.join("%2C");
+  }
+
+  // construct the Url from the desired Tile
+  public async constructUrl(row: number, column: number, zoomLevel: number): Promise<string> {
+    const bboxString = this.getEPSG3857ExtentString(row, column, zoomLevel);
+    const layerString = this.getVisibleLayerString();
+    return `${this._baseUrl}?SERVICE=WMS&VERSION=1.3.0&REQUEST=GetMap&FORMAT=image%2Fpng&TRANSPARENT=${this.transparentBackgroundString}&LAYERS=${layerString}&WIDTH=${this.tileSize}&HEIGHT=${this.tileSize}&CRS=EPSG%3A3857&STYLES=&BBOX=${bboxString}`;
+  }
+
+  public async getToolTip(strings: string[], quadId: QuadId, carto: Cartographic, tree: ImageryMapTileTree): Promise<void> {
+    await super.getToolTip(strings, quadId, carto, tree);
+    const infoFormats = this._capabilities?.featureInfoFormats;
+    if (!doToolTips || undefined === infoFormats)
+      return;
+    let formatString = infoFormats.find((format) => format === "text/html");
+    if (!formatString) formatString = infoFormats[0];
+
+    const bboxString = this.getEPSG3857ExtentString(quadId.row, quadId.column, quadId.level);
+    const layerString = this.getVisibleQueryableLayersString();
+    if (layerString.length === 0)
+      return;
+    const rectangle = tree.getTileRectangle(quadId);
+    const fraction = rectangle.worldToLocal(Point2d.create(carto.longitude, carto.latitude, scratchPoint2d))!;
+    const x = Math.floor(.5 + fraction.x * this.tileSize);
+    const y = Math.floor(.5 + (1.0 - fraction.y) * this.tileSize);
+    const coordinateString = (false && this._isVersion1_1) ? `&x=${x}&y=${y}` : `&i=${x}&j=${y}`;
+    const getFeatureUrl = `${this._baseUrl}?SERVICE=WMS&VERSION=1.3.0&REQUEST=GetFeatureInfo&LAYERS=${layerString}&WIDTH=${this.tileSize}&HEIGHT=${this.tileSize}&CRS=EPSG%3A3857&BBOX=${bboxString}&QUERY_LAYERS=${layerString}${coordinateString}&info_format=${formatString}`;
+    return this.toolTipFromUrl(strings, getFeatureUrl);
+  }
+}
+class WmtsMapLayerImageryProvider extends MapLayerImageryProvider {
+  private _baseUrl: string;
+  private _capabilities?: WmtsCapabilities;
+  private _preferredLayerTileMatrixSet = new Map<string, WmtsCapability.TileMatrixSet>();
+  private _preferredLayerStyle = new Map<string, WmtsCapability.Style>();
+
+  public get mutualExclusiveSubLayer(): boolean { return true; }
+
+  constructor(settings: MapLayerSettings) {
+    super(settings, true);
+    this._baseUrl = WmsUtilities.getBaseUrl(this._settings.url);
+  }
+
+  public async initialize(): Promise<void> {
+    try {
+      this._capabilities = await WmtsCapabilities.create(this._baseUrl);
+      this.initPreferredTileMatrixSet();
+      this.initPreferredStyle();
+      this.initCartoRange();
+
+      if (this._preferredLayerTileMatrixSet.size === 0 || this._preferredLayerStyle.size === 0)
+        throw new ServerError(IModelStatus.ValidationFailed, "");
+
+    } catch (_error) {
+      throw new ServerError(IModelStatus.ValidationFailed, "");
+    }
+
+  }
+
+  // Each layer can be served in multiple tile matrix set (i.e. TileTree).
+  // We have to pick one for each layer: for now we look for a Google Maps compatible tile tree.
+  private initPreferredTileMatrixSet() {
+    const googleMapsTms = this._capabilities?.contents?.getGoogleMapsCompatibleTileMatrixSet();
+
+    const wellGoogleKnownTms = googleMapsTms?.find((tms) => { return tms.wellKnownScaleSet?.toLowerCase().includes(WmtsCapability.Constants.GOOGLEMAPS_COMPATIBLE_WELLKNOWNNAME); });
+
+    this._capabilities?.contents?.layers.forEach((layer) => {
+
+      if (wellGoogleKnownTms && layer.tileMatrixSetLinks.some((tmsl) => { return (tmsl.tileMatrixSet === wellGoogleKnownTms.identifier); })) {
+        // Favor tile matrix set that was explicitly marked as GoogleMaps compatible
+        this._preferredLayerTileMatrixSet.set(layer.identifier, wellGoogleKnownTms);
+      } else {
+        // Search all compatible tile set matrix if previous attempt didn't work.
+        // If more than one candidate is found, pick the tile set with the most LODs.
+        const tileMatrixSets = googleMapsTms?.filter((tms) => {
+          return layer.tileMatrixSetLinks.some((tmsl) => { return (tmsl.tileMatrixSet === tms.identifier); });
+        });
+
+        let preferredTms: WmtsCapability.TileMatrixSet | undefined;
+        if (tileMatrixSets && tileMatrixSets.length === 1)
+          preferredTms = tileMatrixSets[0];
+        else if (tileMatrixSets && tileMatrixSets?.length > 1)
+          preferredTms = tileMatrixSets.reduce((prev, current) => (prev.tileMatrix.length > current.tileMatrix.length) ? prev : current);
+
+        if (preferredTms)
+          this._preferredLayerTileMatrixSet.set(layer.identifier, preferredTms);
+      }
+    });
+  }
+
+  // Each layer can be published different style.  We look for a style flagged as 'Default'.
+  private initPreferredStyle() {
+    this._capabilities?.contents?.layers.forEach((layer) => {
+      let preferredStyle: WmtsCapability.Style | undefined;
+      if (layer.styles.length === 1)
+        preferredStyle = layer.styles[0];
+      else if (layer.styles.length > 1) {
+        // If more than style is available, takes the default one, otherwise the first one.
+        const defaultStyle = layer.styles.find((style) => style.isDefault);
+        if (defaultStyle)
+          preferredStyle = defaultStyle;
+        else
+          preferredStyle = layer.styles[0];
+      }
+
+      if (preferredStyle)
+        this._preferredLayerStyle.set(layer.identifier, preferredStyle);
+    });
+  }
+
+  private initCartoRange() {
+    this._capabilities?.contents?.layers.forEach((layer) => {
+
+      if (layer.wsg84BoundingBox) {
+        if (this.cartoRange)
+          this.cartoRange.extendRange(layer.wsg84BoundingBox);
+        else
+          this.cartoRange = layer.wsg84BoundingBox.clone();
+      }
+    });
+  }
+
+  public async constructUrl(row: number, column: number, zoomLevel: number): Promise<string> {
+    // WMTS support a single layer per tile request, so we pick the first visible layer.
+    const layerString = this._settings.subLayers.find((subLayer) => subLayer.visible)?.name;
+    let tileMatrix, tileMatrixSet, style;
+    if (layerString) {
+      tileMatrixSet = this._preferredLayerTileMatrixSet.get(layerString);
+
+      style = this._preferredLayerStyle.get(layerString);
+
+      // Matrix identifier might be something other than standard 0..n zoom level,
+      // so lookup the matrix identifier just in case.
+      if (tileMatrixSet && tileMatrixSet.tileMatrix.length > zoomLevel)
+        tileMatrix = tileMatrixSet.tileMatrix[zoomLevel].identifier;
+    }
+
+    if (layerString !== undefined && tileMatrix !== undefined && tileMatrixSet !== undefined && style !== undefined)
+      return `${this._baseUrl}?Service=WMTS&Version=1.0.0&Request=GetTile&Format=image%2Fpng&layer=${layerString}&style=${style.identifier}&TileMatrixSet=${tileMatrixSet.identifier}&TileMatrix=${tileMatrix}&TileCol=${column}&TileRow=${row} `;
+    else
+      return "";
+
+  }
+}
+
+const scratchQuadId = new QuadId(0, 0, 0);
+
+class ArcGISMapLayerImageryProvider extends MapLayerImageryProvider {
+  private _maxDepthFromLod = 0;
+  private _copyrightText = "Copyright";
+  private _querySupported = false;
+  private _tileMapSupported = false;
+  private _availabilityMap = new Dictionary<QuadId, boolean>((lhs: QuadId, rhs: QuadId) => lhs.compare(rhs));
+  public serviceJson: any;
+  constructor(settings: MapLayerSettings) {
+    super(settings, false);
+  }
+
+  protected get _filterByCartoRange() { return false; }      // Can't trust footprint ranges (USGS Hydro)
+  public get maximumZoomLevel() { return this._maxDepthFromLod > 0 ? this._maxDepthFromLod : super.maximumZoomLevel; }
+  public async loadTile(row: number, column: number, zoomLevel: number): Promise<ImageSource | undefined> {
+    return super.loadTile(row, column, zoomLevel);
+  }
+
+  protected _testChildAvailability(tile: ImageryMapTile, resolveChildren: () => void) {
+    if (!this._tileMapSupported || tile.quadId.level < 4) {
+      resolveChildren();
+      return;
+    }
+
+    const quadId = tile.quadId;
+    let availability;
+    if (undefined !== (availability = this._availabilityMap.get(tile.quadId))) {
+      if (availability)
+        resolveChildren();
+
+      return;
+    }
+
+    const row = quadId.row * 2;
+    const column = quadId.column * 2;
+    const level = quadId.level + 1;
+    const queryDim = Math.min(1 << level, 32), queryDimHalf = queryDim / 2;
+    const queryRow = Math.max(0, row - queryDimHalf);
+    const queryColumn = Math.max(0, column - queryDimHalf);
+
+    getJson(this._requestContext, `${this._settings.url}/tilemap/${level}/${queryRow}/${queryColumn}/${queryDim}/${queryDim}?f=json`).then((json) => {
+      availability = true;
+      if (Array.isArray(json.data)) {
+        let index = 0;
+        const data = json.data;
+        for (let iCol = 0; iCol < queryDim; iCol++) {
+          for (let iRow = 0; iRow < queryDim; iRow++) {
+            scratchQuadId.level = quadId.level;
+            scratchQuadId.column = (queryColumn + iCol) / 2;
+            scratchQuadId.row = (queryRow + iRow) / 2;
+            if (0 === quadId.compare(scratchQuadId))
+              availability = data[index];
+            this._availabilityMap.set(scratchQuadId, data[index++]);
+          }
+        }
+      }
+      if (availability)
+        resolveChildren();
+
+    }).catch((_error) => {
+      resolveChildren();
+    });
+  }
+  private isEpsg3857Compatible(tileInfo: any) {
+    if (tileInfo.spatialReference?.latestWkid !== 3857 || !Array.isArray(tileInfo.lods))
+      return false;
+
+    const zeroLod = tileInfo.lods[0];
+    return zeroLod.level === 0 && Math.abs(zeroLod.resolution - 156543.03392800014) < .001;
+  }
+
+  public async initialize(): Promise<void> {
+    const json = await ArcGisUtilities.getServiceJson(this._settings.url, this.getRequestAuthorization());
+    if (json === undefined)
+      throw new ServerError(IModelStatus.ValidationFailed, "");
+
+    if (json !== undefined) {
+      this.serviceJson = json;
+      if (json.capabilities) {
+        this._querySupported = json.capabilities.indexOf("Query") >= 0;
+        this._tileMapSupported = json.capabilities.indexOf("Tilemap") >= 0;
+      }
+      if (json.copyrightText) this._copyrightText = json.copyrightText;
+      if (false !== (this._usesCachedTiles = json.tileInfo !== undefined && this.isEpsg3857Compatible(json.tileInfo))) {
+        if (json.maxScale !== undefined && json.maxScale !== 0 && Array.isArray(json.tileInfo.lods)) {
+          for (; this._maxDepthFromLod < json.tileInfo.lods.length && json.tileInfo.lods[this._maxDepthFromLod].scale > json.maxScale; this._maxDepthFromLod++)
+            ;
+        }
+      }
+      const footprintJson = await ArcGisUtilities.getFootprintJson(this._settings.url, this.getRequestAuthorization());
+      if (undefined !== footprintJson && undefined !== footprintJson.featureCollection && Array.isArray(footprintJson.featureCollection.layers)) {
+        for (const layer of footprintJson.featureCollection.layers) {
+          if (layer.layerDefinition && layer.layerDefinition.extent) {
+            this.cartoRange = MapCartoRectangle.createFromDegrees(layer.layerDefinition.extent.xmin, layer.layerDefinition.extent.ymin, layer.layerDefinition.extent.xmax, layer.layerDefinition.extent.ymax);
+            break;
+          }
+        }
+      }
+    }
+  }
+
+  public getLogo(_vp: ScreenViewport) {
+    return IModelApp.makeLogoCard({ heading: "ArcGIS", notice: this._copyrightText });
+  }
+
+  public async getToolTip(strings: string[], quadId: QuadId, carto: Cartographic, tree: ImageryMapTileTree): Promise<void> {
+    await super.getToolTip(strings, quadId, carto, tree);
+    if (!doToolTips)
+      return;
+
+    if (!this._querySupported)
+      return;
+
+    const stringSet = new Set<string>();
+    const bboxString = this.getEPSG3857ExtentString(quadId.row, quadId.column, quadId.level);
+    const x = this.getEPSG3857X(carto.longitudeDegrees);
+    const y = this.getEPSG3857Y(carto.latitudeDegrees);
+    const url = `${this._settings.url}/identify?f=json&tolerance=1&returnGeometry=false&sr=3857&imageDisplay=${this.tileSize},${this.tileSize},96&layers=${this.getLayerString("visible")}&geometry=${x},${y}&geometryType=esriGeometryPoint&mapExtent=${bboxString}`;
+
+    const json = await getJson(this._requestContext, url);
+
+    if (json && Array.isArray(json.results)) {
+      for (const result of json.results) {
+        if (result.attributes !== undefined && result.attributes[result.displayFieldName] !== undefined) {
+          const thisString = `${result.displayFieldName}: ${result.attributes[result.displayFieldName]}`;
+          if (!stringSet.has(thisString)) {
+            strings.push(thisString);
+            stringSet.add(thisString);
+          }
+        }
+      }
+    }
+  }
+  protected getLayerString(prefix = "show"): string {
+    const layers = new Array<string>();
+    this._settings.subLayers.forEach((subLayer) => { if (this._settings.isSubLayerVisible(subLayer)) layers.push(subLayer.idString); });
+    return `${prefix}: ${layers.join(",")} `;
+  }
+  // construct the Url from the desired Tile
+  public async constructUrl(row: number, column: number, zoomLevel: number): Promise<string> {
+    let tmpUrl;
+    if (this._usesCachedTiles) {
+      tmpUrl = `${this._settings.url}/tile/${zoomLevel}/${row}/${column} `;
+    } else {
+      const bboxString = `${this.getEPSG3857ExtentString(row, column, zoomLevel)}&bboxSR=3857`;
+      tmpUrl = `${this._settings.url}/export?bbox=${bboxString}&size=${this.tileSize},${this.tileSize}&layers=${this.getLayerString()}&format=png&transparent=${this.transparentBackgroundString}&f=image&sr=3857&imagesr=3857`;
+    }
+    return this.appendSecurityToken(tmpUrl);
+  }
+
+  // construct the Url from the desired Tile
+  private async appendSecurityToken(url: string): Promise<string> {
+    // Append security token if required
+    let tokenParam = "";
+    if (this._settings.userName && this._settings.password) {
+      try {
+        const token = await ArcGisTokenManager.getToken(this._settings.url, {
+          userName: this._settings.userName,
+          password: this._settings.password,
+          client: ArcGisTokenClientType.referer
+        });
+        if (token)
+          tokenParam = `&token=${token.token}`
+      } catch {
+      }
+    }
+    return `${url}${tokenParam}`;
+  }
+}
+
+class AzureMapsLayerImageryProvider extends MapLayerImageryProvider {
+  constructor(settings: MapLayerSettings) { super(settings, true); }
+
+  // construct the Url from the desired Tile
+  public async constructUrl(y: number, x: number, zoom: number): Promise<string> {
+    if (!this._settings.accessKey)
+      return "";
+    return `${this._settings.url}&${this._settings.accessKey.key}=${this._settings.accessKey.value}&api-version=2.0&zoom=${zoom}&x=${x}&y=${y}`;
+  }
+
+  public getLogo(_vp: ScreenViewport) {
+    return IModelApp.makeLogoCard({ heading: "Azure Maps", notice: IModelApp.i18n.translate("iModelJs:BackgroundMap.AzureMapsCopyright") });
+  }
+}
+
+class MapBoxLayerImageryProvider extends MapLayerImageryProvider {
+  private _zoomMin: number;
+  private _zoomMax: number;
+  private _baseUrl: string;
+
+  constructor(settings: MapLayerSettings) {
+    super(settings, true);
+    this._baseUrl = settings.url;
+    this._zoomMin = 1; this._zoomMax = 20;
+  }
+
+  public get tileWidth(): number { return 256; }
+  public get tileHeight(): number { return 256; }
+  public get minimumZoomLevel(): number { return this._zoomMin; }
+  public get maximumZoomLevel(): number { return this._zoomMax; }
+
+  // construct the Url from the desired Tile
+  public async constructUrl(row: number, column: number, zoomLevel: number): Promise<string> {
+    if (!this._settings.accessKey) {
+      return "";
+    }
+
+    // from the template url, construct the tile url.
+    let url: string = this._baseUrl.concat(zoomLevel.toString());
+    url = url.concat("/").concat(column.toString()).concat("/").concat(row.toString());
+    url = url.concat(`.jpg80?${this._settings.accessKey.key}=${this._settings.accessKey.value}`);
+
+    return url;
+  }
+
+  public getLogo(_vp: ScreenViewport): HTMLTableRowElement | undefined {
+    return IModelApp.makeLogoCard({ heading: "Mapbox", notice: IModelApp.i18n.translate("iModelJs:BackgroundMap.MapBoxCopyright") });
+  }
+
+  // no initialization needed for MapBoxImageryProvider.
+  public async initialize(): Promise<void> { }
+}
+
+const levelToken = "{level}";
+const rowToken = "{row}";
+const columnToken = "{column}";
+
+/**  Provide tiles from a url template in the a generic format ... i.e. https://b.tile.openstreetmap.org/{level}/{column}/{row}.png */
+class TileUrlImageryProvider extends MapLayerImageryProvider {
+  constructor(settings: MapLayerSettings) {
+    super(settings, true);
+  }
+  public static validateUrlTemplate(template: string): MapLayerSourceValidation {
+    return { status: (template.indexOf(levelToken) > 0 && template.indexOf(columnToken) > 0 && template.indexOf(rowToken) > 0) ? MapLayerSourceStatus.Valid : MapLayerSourceStatus.InvalidUrl };
+  }
+
+  // construct the Url from the desired Tile
+  public async constructUrl(row: number, column: number, level: number): Promise<string> {
+    let url = this._settings.url;
+    if (TileUrlImageryProvider.validateUrlTemplate(url).status !== MapLayerSourceStatus.Valid) {
+      if (url.lastIndexOf("/") !== url.length - 1)
+        url = `${url}/`;
+      url = `${url}{level}/{column}/{row}.png`;
+    }
+
+    return url.replace(levelToken, level.toString()).replace(columnToken, column.toString()).replace(rowToken, row.toString());
+  }
+}
+
+class WmsMapLayerFormat extends ImageryMapLayerFormat {
+  public static formatId = "WMS";
+
+  public static createImageryProvider(settings: MapLayerSettings): MapLayerImageryProvider | undefined {
+    return new WmsMapLayerImageryProvider(settings);
+  }
+  public static async validateSource(url: string, credentials?: RequestBasicCredentials): Promise<MapLayerSourceValidation> {
+    try {
+      let subLayers: MapSubLayerProps[] | undefined;
+      const maxVisibleSubLayers = 50;
+      const capabilities = await WmsCapabilities.create(url, credentials);
+      if (capabilities !== undefined) {
+        subLayers = capabilities.getSubLayers(false);
+        const rootsSubLayer = subLayers?.find((sublayer) => sublayer.parent === undefined);
+        const hasTooManyLayers = subLayers && subLayers.length > maxVisibleSubLayers;
+
+        if (!Array.isArray(subLayers))
+          return { status: MapLayerSourceStatus.Valid, subLayers };
+
+        for (const subLayer of subLayers) {
+          // In general for WMS, we prefer to have the children of root node visible, but not the root itself.
+          // Thats simply to give more flexibility in the UI.
+          // Two exceptions to this rule: If there are too many layers or the root node is not named.
+          if (subLayer.id && subLayer.id === rootsSubLayer?.id
+            && (!(subLayer.name && subLayer.name.length > 0) || hasTooManyLayers)) {
+            subLayer.visible = true;
+            break;  // if root node is visible, don't bother turning ON any other layers
+          }
+
+          // Make children of the root node visible.
+          if (subLayer.parent && subLayer.parent === rootsSubLayer?.id && !hasTooManyLayers) {
+            const isUnnamedGroup = (layer: MapSubLayerProps) => { return layer.children && layer.children.length > 0 && (!layer.name || layer.name.length === 0); };
+            const makeChildrenVisible = (layers: MapSubLayerProps[] | undefined, layer: MapSubLayerProps) => {
+              layer?.children?.forEach((childId) => {
+                const childSubLayer = subLayers?.find((child) => child?.id === childId);
+                if (childSubLayer) {
+                  childSubLayer.visible = true;
+                  if (isUnnamedGroup(childSubLayer))
+                    makeChildrenVisible(layers, childSubLayer);
+                }
+              });
+            };
+
+            subLayer.visible = true;
+
+            // If we got a unnamed group, make children visible recursively until we have a leaf or named group
+            if (isUnnamedGroup(subLayer))
+              makeChildrenVisible(subLayers, subLayer);
+          }
+        }
+      }
+
+      return { status: MapLayerSourceStatus.Valid, subLayers };
+    } catch (err) {
+      return { status: MapLayerSourceStatus.InvalidUrl };
+    }
+  }
+}
+
+class WmtsMapLayerFormat extends ImageryMapLayerFormat {
+  public static formatId = "WMTS";
+
+  public static createImageryProvider(settings: MapLayerSettings): MapLayerImageryProvider | undefined {
+    return new WmtsMapLayerImageryProvider(settings);
+  }
+
+  public static async validateSource(url: string, credentials?: RequestBasicCredentials): Promise<MapLayerSourceValidation> {
+    try {
+      const subLayers: MapSubLayerProps[] = [];
+      const capabilities = await WmtsCapabilities.create(url, credentials);
+      if (!capabilities)
+        return { status: MapLayerSourceStatus.InvalidUrl };
+
+      // Only returns layer that can be published in the Google maps aligned tile tree.
+      const googleMapsTms = capabilities?.contents?.getGoogleMapsCompatibleTileMatrixSet();
+      if (!googleMapsTms)
+        return { status: MapLayerSourceStatus.InvalidTileTree };
+
+      let subLayerId = 0;
+      capabilities?.contents?.layers.forEach((layer) => {
+        if (googleMapsTms?.some((tms) => {
+          return layer.tileMatrixSetLinks.some((tmls) => { return (tmls.tileMatrixSet === tms.identifier); });
+        })) {
+          subLayers.push({
+            name: layer.identifier,
+            title: layer.title ?? layer.identifier,
+            visible: (subLayers.length === 0),   // Make the first layer visible.
+            parent: undefined,
+            children: undefined,
+            id: subLayerId++,
+          });
+        }
+      });
+
+      // Return error if we could find a single compatible layer.
+      if (subLayers.length === 0)
+        return { status: MapLayerSourceStatus.InvalidTileTree };
+
+      return { status: MapLayerSourceStatus.Valid, subLayers };
+    } catch (err) {
+      console.error(err); // eslint-disable-line no-console
+      return { status: MapLayerSourceStatus.InvalidUrl };
+    }
+  }
+
+}
+
+class ArcGISMapLayerFormat extends ImageryMapLayerFormat {
+  public static formatId = "ArcGIS";
+  public static async validateSource(url: string, credentials?: RequestBasicCredentials): Promise<MapLayerSourceValidation> {
+    return ArcGisUtilities.validateSource(url, credentials);
+  }
+  public static createImageryProvider(settings: MapLayerSettings): MapLayerImageryProvider | undefined {
+    return new ArcGISMapLayerImageryProvider(settings);
+  }
+}
+
+// eslint-disable-next-line @typescript-eslint/no-unused-vars
+class AzureMapsMapLayerFormat extends ImageryMapLayerFormat {
+  public static formatId = "AzureMaps";
+  public static createImageryProvider(settings: MapLayerSettings): MapLayerImageryProvider | undefined {
+    return new AzureMapsLayerImageryProvider(settings);
+  }
+}
+class BingMapsMapLayerFormat extends ImageryMapLayerFormat {
+  public static formatId = "BingMaps";
+  public static createImageryProvider(settings: MapLayerSettings): MapLayerImageryProvider | undefined {
+    return new BingMapsImageryLayerProvider(settings);
+  }
+}
+
+class MapBoxImageryMapLayerFormat extends ImageryMapLayerFormat {
+  public static formatId = "MapboxImagery";
+  public static createImageryProvider(settings: MapLayerSettings): MapLayerImageryProvider | undefined {
+    return new MapBoxLayerImageryProvider(settings);
+  }
+}
+class TileUrlMapLayerFormat extends ImageryMapLayerFormat {
+  public static formatId = "TileURL";
+  public static createImageryProvider(settings: MapLayerSettings): MapLayerImageryProvider | undefined { return new TileUrlImageryProvider(settings); }
+}
+
+/** @internal */
+export const internalMapLayerImageryFormats = [WmsMapLayerFormat, WmtsMapLayerFormat, ArcGISMapLayerFormat, /* AzureMapsMapLayerFormat, */ BingMapsMapLayerFormat, MapBoxImageryMapLayerFormat, TileUrlMapLayerFormat];