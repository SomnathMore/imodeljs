---
tableRowAnchors: true
---

# BIS Glossary

Key BIS terms used in this documentation are defined on this page.

<!-- NOTE: Need to use HTML named anchors because markdown doesn't have that concept yet. -->
<!-- NOTE: The named anchor should be the glossary term in lowercase with words separated by "-" -->

<!-- markdownlint-disable MD033 -->

| Term | Description |
|------|-------------|
| **BIS Repository** | An information repository with semantics and structure defined by BIS. [iModels](#imodel) are an implementation of a BIS Repository. |
| **BIS** | Base Infrastructure Schemas. A coordinated family of schemas for modeling built infrastructure (e.g. buildings, roads, bridges, factories, etc.) BIS also addresses concepts needed for infrastructure-related workflows (e.g. documents, drawings, requirements, issues, etc.). |
| **BisCore** | The base BIS Domain for BIS. All ECClasses in any other Domain must derive (directly or indirectly) from a BisCore class. |
| **Category** | A property of a GeometricElement that "categorizes" its geometry. Every GeometricElement is assigned to one and only one Category. The visibility (on/off) of a category may be controlled per-view. Categories are similar to *levels* in DGN, *layers* in DWG, and *categories* in RVT. |
| **Class** | See [ECClass](#ecclass). |
| **Code** | A synonym for [CodeValue](#code-value-property). See [Codes](./codes.md). |
| **CodeScope Property** | A navigation property of Element that points to an Element that indicates the *scope for uniqueness* for the CodeValue. See [Codes](./codes.md). |
| **CodeSpec** | A "Code Specification" that specifies how a Code is encoded and decoded. See [Codes](./codes.md). |
| **CodeSpec Property** | A navigation property of Element that points to a [CodeSpec](#codespec) that specifies how the Code is encoded and decoded. See [Codes](./codes.md). |
| **CodeValue Property** | A nullable string property of Element that holds a human-readable identifier of the [Entity](#entity) that the Element represents. See [Codes](./codes.md). |
| **DefinitionElement** | A subclass of InformationContentElement that holds information that helps *define* other Elements and is intended to be referenced (i.e. shared) by multiple of those Elements. |
| **Digital Twin** | A digital representation of some portion of the real world. A Digital Twin should be designed to be used by multiple applications (in contrast to application-specific “silo” databases). A complete Digital Twin is normally a federation of data from multiple repositories (e.g. a BIS Repository such as an iModel, plus Reality Data services, plus IoT data services, plus Asset Lifecycle Information Management services, etc.) |
| **Domain** | A named set of ECClasses that define the information for a particular discipline or field of work. All classes in a Domain ultimately must derive from a BisCore class. The ECClasses for a Domain are defined in a ECSchema file, an hence the terms *Domain* and *ECSchema* are often used interchangeably. |
| **DrawingModel** | A 2d model that holds drawing graphics. DrawingModels may be dimensional or non-dimensional. |
| **EC** | An abbreviation for *Entity Classification*. This prefix is used to refer to the metadata system of BIS. |
| **ECClass** | A named set of properties and relationships that defines a type of object. Data in BIS Repositories are defined by ECClasses. |
| **ECProperty** | A named member of an ECClass. |
| **ECRelationship** | A named type of relationship and cardinality between instances of ECClasses. |
| **ECSchema** | A named group of ECClasses and ECRelationships. |
| **Element** | The base class in BIS for an *Entity with a Code*. An Element is smallest individually identifiable building-block for modeling in a BIS Repository. There can be different subclasses of Element corresponding to different Modeling Perspectives. Multiple Elements can be related together to model different Perspectives of an Object. |
| **ElementAspect** | A BIS class that adds properties and/or relationships to a single Element to add more detail. ElementAspects can be used, for example, to record information that is only be needed in certain situations or in some stages of the Element's lifecycle. An ElementAspect is *owned by*, and thus is deleted with, its owning Element. |
| **ElementId** |A 64-bit unique Id for an Element within a BIS Repository. For iModels, ElementIds are assigned by combining a 24-bit BriefcaseId with a 40-bit sequentially assigned value.  |
| **ElementOwnsChildElements** | Relates an Element to *child* Elements which represent *parts* of the [Entity](#entity) modeled by the parent Element. Element subclasses can either allow the use of child Elements to model its parts, or allow use of the ModelModelsElement relationship with another Model to express a detailed model of the parts, but not both. |
| **Entity** | A portion of a real-world Object that is relevant for a given Modeling Perspective. The complete Object is the sum of its Entities. For example, an Entity can be the role that the Object plays in a particular system. |
| **FederationGuid** | An optional 128 bit [Globally Unique Identifier](https://en.wikipedia.org/wiki/Universally_unique_identifier) for the [Entity](#entity) that an Element models. Generally it is intended that FederationGuids are assigned by external systems and are used to *federate* Elements to their external meaning. Within a BIS Repository, FederationGuids must be unique, and thus can be used as secondary identifiers for an Element (when they are present). |
| **GeometricElement** | A subclass of Element that can include geometry (in its GeometryStream property.) Only GeometricElements are visible in Views. |
| **GeometricModel** | A subclass of Model that can hold GeometricElements. |
| **GeometryPart** | A named GeometryStream that can be shared by many GeometricElements. |
| **GeometryStream** | A collection of geometric primitives that describes the geometric properties of a GeometricElement. Individual members of GeometryStream may be in different [SubCategories](#sub-category) and may reference GeometryParts. |
| **Granularity** | The scale or level of detail of Elements in a Model. |
<<<<<<< HEAD
| **iModel** | A BIS Repository implemented as a distributed database using [SQLite](https://www.sqlite.org) and iModelHub. See [iModels](..\..\learning\iModels.md) are the most common BIS Repository. Many copies of an iModel may be extant simultaneously, each held in a Briefcase and synchronized via ChangeSets from iModelHub. |
=======
| **iModel** | A BIS Repository implemented as a distributed database using [SQLite](https://www.sqlite.org) and iModelHub. See [iModels](../../learning/iModels.md) are the most common BIS Repository. Many copies of an iModel may be extant simultaneously, each held in a Briefcase and synchronized via ChangeSets from iModelHub. |
>>>>>>> 7e1bd576
| **InformationPartitionElement** | An Element in the RepositoryModel that identifies a portion of the BIS Repository that models a Subject from the Partition's Modeling Perspective. A Partition must be the child of a Subject, which can have multiple specialized Partition Elements (e.g. PhysicalPartition, FunctionalPartition) as children. |
| **Model** | A set of Elements used to describe another Element (its *ModeledElement*) in more detail. Every Element is *contained in* one and only one Model via a ModelContainsElements relationship. In this manner, Models form a hierarchy of Elements. There are many subclasses of Model (e.g. PhysicalModel, FunctionalModel, etc.)|
| **ModelContainsElements** | A relationship that enforces that each Element belongs to exactly one Model. |
| **ModeledElement** | An Element that is *broken down in more detail* by a Model. Note that the *name* of a Model **is** the name of its ModeledElement, and the *ParentModel* of a Model **is** the Model of its ModeledElement. |
| **Modeling Perspective** | A way of “looking at” or “thinking about” an Object, e.g. functional, physical, spatial, financial, etc. |
| **ModelModelsElement** | A relationship that relates a Model to the Element which the Model models in more detail. In other words, the Model breaks-down the coarser-grained Element into a more-detailed Model consisting of finer-grained Elements. This relationship allows BIS to cohesively model reality at multiple granularities within the same BIS Repository. |
| **Object** | A real-world object that may be physical or non-physical. Not used to refer to instances of ECClasses. |
| **Perspective** | See [Modeling Perspective](#modeling-perspective) |
| **PhysicalModel** | A subclass of `SpatialModel` for the physical perspective that holds `PhysicalElement`s and `SpatialLocationElement`s. |
| **Relationship** | See [ECRelationship](#ecrelationship). |
| **RepositoryModel** | A special Model that is the root of the hierarchy of Models in a BIS Repository. Every BIS Repository has one and only one RepositoryModel, and it is the only Model that does not have a ModelModelsElement relationship to another Element. |
| **Schema** |See [ECSchema](#ecschema). |
| **SheetModel** | A digital representation of a *sheet of paper*. Sheet Models are 2d models in bounded paper coordinates. SheetModels may contain annotation Elements as well as references to 2d or 3d Views. |
| **Spatial Coordinate System** | The 3d coordinate system of a BIS Repository. The units are always meters (see ACS). The origin (0,0,0) of the Spatial Coordinate System may be oriented on the earth via an [EcefLocation](https://en.wikipedia.org/wiki/ECEF). |
| **SpatialModel** | A subclass of GeometricModel that holds 3d Elements in the BIS Repository's Spatial Coordinate System. |
| **SpatialViewDefinition** | A subclass of ViewDefinition that displays one or more SpatialModels. |
| **SubCategory** | A subdivision of a [Category](#category). SubCategories allow GeometricElements to have multiple pieces of Geometry that can be made independently visible and styled. It is important to understand that a SubCategory is **not** a Category (i.e. Categories do *not* nest) and that a SubCategory always subdivides a single Category. |
| **Subject, Root** | The primary Subject in the RepositoryModel that names or briefly describes (in text) the real-world Object that the repository is modeling. There is always one and only one Root Subject in a repository. The Root Subject and its child Subjects effectively form a *table of contents* for the repository. |
| **Subject** | An Element in the RepositoryModel that names or briefly describes (in text) a significant real-world Object that the repository is modeling. Every Subject is either the Root Subject, or a child of another Subject. |
| **ViewDefinition** | A subclass of `DefinitionElement` that holds the persistent state of a View. |<|MERGE_RESOLUTION|>--- conflicted
+++ resolved
@@ -43,11 +43,7 @@
 | **GeometryPart** | A named GeometryStream that can be shared by many GeometricElements. |
 | **GeometryStream** | A collection of geometric primitives that describes the geometric properties of a GeometricElement. Individual members of GeometryStream may be in different [SubCategories](#sub-category) and may reference GeometryParts. |
 | **Granularity** | The scale or level of detail of Elements in a Model. |
-<<<<<<< HEAD
-| **iModel** | A BIS Repository implemented as a distributed database using [SQLite](https://www.sqlite.org) and iModelHub. See [iModels](..\..\learning\iModels.md) are the most common BIS Repository. Many copies of an iModel may be extant simultaneously, each held in a Briefcase and synchronized via ChangeSets from iModelHub. |
-=======
 | **iModel** | A BIS Repository implemented as a distributed database using [SQLite](https://www.sqlite.org) and iModelHub. See [iModels](../../learning/iModels.md) are the most common BIS Repository. Many copies of an iModel may be extant simultaneously, each held in a Briefcase and synchronized via ChangeSets from iModelHub. |
->>>>>>> 7e1bd576
 | **InformationPartitionElement** | An Element in the RepositoryModel that identifies a portion of the BIS Repository that models a Subject from the Partition's Modeling Perspective. A Partition must be the child of a Subject, which can have multiple specialized Partition Elements (e.g. PhysicalPartition, FunctionalPartition) as children. |
 | **Model** | A set of Elements used to describe another Element (its *ModeledElement*) in more detail. Every Element is *contained in* one and only one Model via a ModelContainsElements relationship. In this manner, Models form a hierarchy of Elements. There are many subclasses of Model (e.g. PhysicalModel, FunctionalModel, etc.)|
 | **ModelContainsElements** | A relationship that enforces that each Element belongs to exactly one Model. |
