{
  "name": "example-code-snippets",
  "//private": "NOTE: this is a private package that is never published",
  "private": true,
  "license": "MIT",
  "scripts": {
    "build": "tsc 1>&2 && npm run copy:assets && npm run extract",
    "clean": "rimraf lib package-deps.json ../../generated-docs",
    "copy:assets": "cpx ./src/backend/assets/**/* ./lib/backend/assets",
    "extract": "node ./node_modules/@bentley/bentleyjs-tools/scripts/extract.js --fileExt=ts --extractFrom=./src --recursive --out=../../generated-docs/extract",
    "docs": "",
    "lint": "tslint --project . 1>&2",
    "test": "npm run test:backend",
    "pretest:backend": "npm run copy:assets",
    "test:backend": "node ./node_modules/@bentley/bentleyjs-tools/scripts/test.js --testDir=\"./lib\""
  },
  "repository": {},
  "dependencies": {
<<<<<<< HEAD
    "@bentley/bentleyjs-core": "0.110.0",
    "@bentley/geometry-core": "0.110.0",
    "@bentley/imodeljs-backend": "0.110.0",
    "@bentley/imodeljs-clients": "0.110.0",
    "@bentley/imodeljs-common": "0.110.0",
    "@bentley/imodeljs-frontend": "0.110.0",
=======
    "@bentley/bentleyjs-core": "0.112.0",
    "@bentley/geometry-core": "0.112.0",
    "@bentley/imodeljs-backend": "0.112.0",
    "@bentley/imodeljs-clients": "0.112.0",
    "@bentley/imodeljs-common": "0.112.0",
    "@bentley/imodeljs-frontend": "0.112.0",
>>>>>>> df667d33
    "body-parser": "^1.18.2",
    "chai": "^4.1.2",
    "commander": "^2.14.1",
    "electron": "2.0.1",
    "express": "^4.16.3",
    "fs-extra": "^6.0.1",
    "fuse.js": "^3.2.0",
    "i18next": "^10.2.2",
    "i18next-browser-languagedetector": "^2.1.0",
    "i18next-xhr-backend": "^1.5.1",
    "js-base64": "^2.4.5",
    "save": "^2.3.2",
    "webpack": "^4.16.1"
  },
  "devDependencies": {
<<<<<<< HEAD
    "@bentley/bentleyjs-tools": "0.110.0",
=======
    "@bentley/bentleyjs-tools": "0.112.0",
>>>>>>> df667d33
    "@types/body-parser": "^1.17.0",
    "@types/chai": "^4.1.4",
    "@types/express": "^4.11.1",
    "@types/fs-extra": "^4.0.7",
    "@types/i18next": "^8.4.2",
    "@types/i18next-browser-languagedetector": "^2.0.1",
    "@types/i18next-xhr-backend": "^1.4.1",
    "@types/js-base64": "^2.3.1",
    "@types/mocha": "^2.2.48",
    "@types/webpack": "^3.8.5",
    "chai": "^4.1.2",
    "cpx": "^1.5.0",
    "mocha": "^5.2.0",
    "rimraf": "^2.6.2",
    "tslint": "^5.10.1",
    "typescript": "~2.9.1"
  }
}<|MERGE_RESOLUTION|>--- conflicted
+++ resolved
@@ -16,21 +16,12 @@
   },
   "repository": {},
   "dependencies": {
-<<<<<<< HEAD
-    "@bentley/bentleyjs-core": "0.110.0",
-    "@bentley/geometry-core": "0.110.0",
-    "@bentley/imodeljs-backend": "0.110.0",
-    "@bentley/imodeljs-clients": "0.110.0",
-    "@bentley/imodeljs-common": "0.110.0",
-    "@bentley/imodeljs-frontend": "0.110.0",
-=======
     "@bentley/bentleyjs-core": "0.112.0",
     "@bentley/geometry-core": "0.112.0",
     "@bentley/imodeljs-backend": "0.112.0",
     "@bentley/imodeljs-clients": "0.112.0",
     "@bentley/imodeljs-common": "0.112.0",
     "@bentley/imodeljs-frontend": "0.112.0",
->>>>>>> df667d33
     "body-parser": "^1.18.2",
     "chai": "^4.1.2",
     "commander": "^2.14.1",
@@ -46,11 +37,7 @@
     "webpack": "^4.16.1"
   },
   "devDependencies": {
-<<<<<<< HEAD
-    "@bentley/bentleyjs-tools": "0.110.0",
-=======
     "@bentley/bentleyjs-tools": "0.112.0",
->>>>>>> df667d33
     "@types/body-parser": "^1.17.0",
     "@types/chai": "^4.1.4",
     "@types/express": "^4.11.1",
