--- conflicted
+++ resolved
@@ -32,16 +32,9 @@
     "spdy": "^4.0.1"
   },
   "devDependencies": {
-<<<<<<< HEAD
-    "@bentley/certa": "2.12.0-dev.18",
-    "@bentley/build-tools": "2.12.0-dev.18",
-    "@bentley/eslint-plugin": "2.12.0-dev.18",
-=======
     "@bentley/certa": "2.12.0-dev.19",
-    "@bentley/config-loader": "2.12.0-dev.19",
     "@bentley/build-tools": "2.12.0-dev.19",
     "@bentley/eslint-plugin": "2.12.0-dev.19",
->>>>>>> 845f3e72
     "@types/chai": "^4.1.4",
     "@types/express": "^4.16.1",
     "@types/mocha": "^5.2.5",
