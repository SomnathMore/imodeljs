/*---------------------------------------------------------------------------------------------
* Copyright (c) Bentley Systems, Incorporated. All rights reserved.
* See LICENSE.md in the project root for license terms and full copyright notice.
*--------------------------------------------------------------------------------------------*/
/** @packageDocumentation
 * @module Core
 */

<<<<<<< HEAD
import { IDisposable } from "@bentley/bentleyjs-core";
import { PresentationRpcEvents, PresentationRpcInterface } from "@bentley/presentation-common";
=======
import { IDisposable, Logger } from "@bentley/bentleyjs-core";
import { EventSink, IModelDb } from "@bentley/imodeljs-backend";
import { PresentationRpcEvents, PresentationRpcInterface, UpdateInfoJSON } from "@bentley/presentation-common";
import { PresentationBackendLoggerCategory } from "./BackendLoggerCategory";
>>>>>>> 33ef9894
import { NativePlatformDefinition } from "./NativePlatform";

/**
 * Configuration properties for [[UpdatesTracker]].
 * @internal
 */
export interface UpdatesTrackerProps {
  nativePlatformGetter: () => NativePlatformDefinition;
  pollInterval: number;
}

/**
 * An updates handler which polls native platform for update records
 * and emits an event to the frontend if any are found.
 *
 * @internal
 */
export class UpdatesTracker implements IDisposable {
  private _getNativePlatform: () => NativePlatformDefinition;
  private _intervalHandle: any;

  private constructor(props: UpdatesTrackerProps) {
    this._getNativePlatform = props.nativePlatformGetter;
    this._intervalHandle = setInterval(this.onInterval.bind(this), props.pollInterval);
  }

  public static create(props: UpdatesTrackerProps) { return new UpdatesTracker(props); }

  public dispose() {
    clearInterval(this._intervalHandle);
  }

  private onInterval() {
    const response = this._getNativePlatform().getUpdateInfo();
    const info = parseUpdateInfo(response.result);
    if (info) {
      this._eventSink.emit(PresentationRpcInterface.interfaceName, PresentationRpcEvents.Update, info);
    }
  }
}

const parseUpdateInfo = (info: UpdateInfoJSON | undefined) => {
  if (info === undefined)
    return undefined;

  const parsedInfo: UpdateInfoJSON = {};
  for (const fileName in info) {
    // istanbul ignore if
    if (!info.hasOwnProperty(fileName))
      continue;

    const imodelDb = IModelDb.findByFilename(fileName);
    if (!imodelDb) {
      Logger.logError(PresentationBackendLoggerCategory.PresentationManager, `Update records IModelDb not found with path ${fileName}`);
      continue;
    }

    parsedInfo[imodelDb.getRpcProps().key] = info[fileName];
  }
  return Object.keys(parsedInfo).length > 0 ? parsedInfo : undefined;
};
<|MERGE_RESOLUTION|>--- conflicted
+++ resolved
@@ -1,78 +1,73 @@
-/*---------------------------------------------------------------------------------------------
-* Copyright (c) Bentley Systems, Incorporated. All rights reserved.
-* See LICENSE.md in the project root for license terms and full copyright notice.
-*--------------------------------------------------------------------------------------------*/
-/** @packageDocumentation
- * @module Core
- */
-
-<<<<<<< HEAD
-import { IDisposable } from "@bentley/bentleyjs-core";
-import { PresentationRpcEvents, PresentationRpcInterface } from "@bentley/presentation-common";
-=======
-import { IDisposable, Logger } from "@bentley/bentleyjs-core";
-import { EventSink, IModelDb } from "@bentley/imodeljs-backend";
-import { PresentationRpcEvents, PresentationRpcInterface, UpdateInfoJSON } from "@bentley/presentation-common";
-import { PresentationBackendLoggerCategory } from "./BackendLoggerCategory";
->>>>>>> 33ef9894
-import { NativePlatformDefinition } from "./NativePlatform";
-
-/**
- * Configuration properties for [[UpdatesTracker]].
- * @internal
- */
-export interface UpdatesTrackerProps {
-  nativePlatformGetter: () => NativePlatformDefinition;
-  pollInterval: number;
-}
-
-/**
- * An updates handler which polls native platform for update records
- * and emits an event to the frontend if any are found.
- *
- * @internal
- */
-export class UpdatesTracker implements IDisposable {
-  private _getNativePlatform: () => NativePlatformDefinition;
-  private _intervalHandle: any;
-
-  private constructor(props: UpdatesTrackerProps) {
-    this._getNativePlatform = props.nativePlatformGetter;
-    this._intervalHandle = setInterval(this.onInterval.bind(this), props.pollInterval);
-  }
-
-  public static create(props: UpdatesTrackerProps) { return new UpdatesTracker(props); }
-
-  public dispose() {
-    clearInterval(this._intervalHandle);
-  }
-
-  private onInterval() {
-    const response = this._getNativePlatform().getUpdateInfo();
-    const info = parseUpdateInfo(response.result);
-    if (info) {
-      this._eventSink.emit(PresentationRpcInterface.interfaceName, PresentationRpcEvents.Update, info);
-    }
-  }
-}
-
-const parseUpdateInfo = (info: UpdateInfoJSON | undefined) => {
-  if (info === undefined)
-    return undefined;
-
-  const parsedInfo: UpdateInfoJSON = {};
-  for (const fileName in info) {
-    // istanbul ignore if
-    if (!info.hasOwnProperty(fileName))
-      continue;
-
-    const imodelDb = IModelDb.findByFilename(fileName);
-    if (!imodelDb) {
-      Logger.logError(PresentationBackendLoggerCategory.PresentationManager, `Update records IModelDb not found with path ${fileName}`);
-      continue;
-    }
-
-    parsedInfo[imodelDb.getRpcProps().key] = info[fileName];
-  }
-  return Object.keys(parsedInfo).length > 0 ? parsedInfo : undefined;
-};
+/*---------------------------------------------------------------------------------------------
+* Copyright (c) Bentley Systems, Incorporated. All rights reserved.
+* See LICENSE.md in the project root for license terms and full copyright notice.
+*--------------------------------------------------------------------------------------------*/
+/** @packageDocumentation
+ * @module Core
+ */
+
+import { IDisposable, Logger } from "@bentley/bentleyjs-core";
+import { IModelDb } from "@bentley/imodeljs-backend";
+import { PresentationRpcEvents, PresentationRpcInterface, UpdateInfoJSON } from "@bentley/presentation-common";
+import { PresentationBackendLoggerCategory } from "./BackendLoggerCategory";
+import { NativePlatformDefinition } from "./NativePlatform";
+
+/**
+ * Configuration properties for [[UpdatesTracker]].
+ * @internal
+ */
+export interface UpdatesTrackerProps {
+  nativePlatformGetter: () => NativePlatformDefinition;
+  pollInterval: number;
+}
+
+/**
+ * An updates handler which polls native platform for update records
+ * and emits an event to the frontend if any are found.
+ *
+ * @internal
+ */
+export class UpdatesTracker implements IDisposable {
+  private _getNativePlatform: () => NativePlatformDefinition;
+  private _intervalHandle: any;
+
+  private constructor(props: UpdatesTrackerProps) {
+    this._getNativePlatform = props.nativePlatformGetter;
+    this._intervalHandle = setInterval(this.onInterval.bind(this), props.pollInterval);
+  }
+
+  public static create(props: UpdatesTrackerProps) { return new UpdatesTracker(props); }
+
+  public dispose() {
+    clearInterval(this._intervalHandle);
+  }
+
+  private onInterval() {
+    const response = this._getNativePlatform().getUpdateInfo();
+    const info = parseUpdateInfo(response.result);
+    if (info) {
+      this._eventSink.emit(PresentationRpcInterface.interfaceName, PresentationRpcEvents.Update, info);
+    }
+  }
+}
+
+const parseUpdateInfo = (info: UpdateInfoJSON | undefined) => {
+  if (info === undefined)
+    return undefined;
+
+  const parsedInfo: UpdateInfoJSON = {};
+  for (const fileName in info) {
+    // istanbul ignore if
+    if (!info.hasOwnProperty(fileName))
+      continue;
+
+    const imodelDb = IModelDb.findByFilename(fileName);
+    if (!imodelDb) {
+      Logger.logError(PresentationBackendLoggerCategory.PresentationManager, `Update records IModelDb not found with path ${fileName}`);
+      continue;
+    }
+
+    parsedInfo[imodelDb.getRpcProps().key] = info[fileName];
+  }
+  return Object.keys(parsedInfo).length > 0 ? parsedInfo : undefined;
+};