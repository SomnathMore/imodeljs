--- conflicted
+++ resolved
@@ -12,13 +12,9 @@
 import { IModel } from "../IModel";
 import { IModelVersion } from "../IModelVersion";
 import { Model, ModelProps } from "../Model";
-<<<<<<< HEAD
-import { BriefcaseManager, KeepBriefcase } from "./BriefcaseManager";
+import { BriefcaseManager, BriefcaseToken, KeepBriefcase } from "./BriefcaseManager";
+import { ECSqlStatement } from "./ECSqlStatement";
 import { IModelError, IModelStatus } from "../IModelError";
-=======
-import { BriefcaseManager, BriefcaseToken, KeepBriefcase } from "./BriefcaseManager";
->>>>>>> 7274bb18
-import { ECSqlStatement } from "./ECSqlStatement";
 import { assert } from "@bentley/bentleyjs-core/lib/Assert";
 import { BindingValue } from "./BindingUtility";
 
@@ -113,12 +109,9 @@
 export class IModelDb extends IModel {
   public models: IModelDbModels;
   public elements: IModelDbElements;
-<<<<<<< HEAD
   private statementCache: ECSqlStatementCache = new ECSqlStatementCache();
   private _maxStatementCacheCount = 20;
-=======
   private static _openDbMap: Map<string, IModelDb> = new Map<string, IModelDb>();
->>>>>>> 7274bb18
 
   private constructor() {
     super();
@@ -170,7 +163,7 @@
     return stmt;
   }
 
-  /** Use a prepared statement. This function takes care of preparing the statement and then releasing it. 
+  /** Use a prepared statement. This function takes care of preparing the statement and then releasing it.
    * @param ecsql The ECSql statement to execute
    * @param cb the callback to invoke on the prepared statement
    * @return the value returned by cb
