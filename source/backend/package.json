{
  "name": "@bentley/imodeljs-backend",
<<<<<<< HEAD
  "version": "0.64.0",
=======
  "version": "0.63.2",
>>>>>>> 458cc9f0
  "description": "iModelJs backend components",
  "main": "lib/backend.js",
  "typings": "lib/backend",
  "license": "UNLICENSED",
  "engines": {
    "node": ">=8.9.0 <9.0"
  },
  "scripts": {
    "build": "tsc 1>&2 && npm run copy:assets",
    "clean": "rimraf lib package-deps.json",
    "copy:assets": "cpx ./assets/**/* ./lib/assets",
    "copy:test-assets": "cpx ./test/assets/**/* ./lib/test/assets",
    "cover": "nyc mocha --timeout 30000 --compilers ts-node/register --require tsconfig-paths/register --require source-map-support/register ./test/**/*.test.ts",
    "pretest": "npm run copy:test-assets && rush build",
    "test": "node ../../node_modules/@bentley/bentleyjs-tools/scripts/test --packageRoot=\"../../\" --testDir=\"./lib/test\"",
    "webpackformobile": "cpx ./test/runMochaTestsDirectly.js ./lib/backend/test && webpack --target=webworker --config ./test/mobile.webpack.config.js"
  },
  "repository": {},
  "keywords": [
    "Bentley",
    "BIM",
    "iModel"
  ],
  "author": {
    "name": "Bentley Systems, Inc.",
    "url": "http://www.bentley.com"
  },
  "//peerDependencies": [
    "NOTE: peerDependencies are a standard way for npm to perform a module compatibility check"
  ],
  "peerDependencies": {
    "@bentley/bentleyjs-core": "^7.3.2",
    "flatbuffers": "^1.8.0"
  },
  "//dependencies": [
    "NOTE: these dependencies are specific to imodeljs-backend",
    "NOTE: dependencies that are in common with imodeljs-frontend must have a consistent version",
    "NOTE: backend really does depend on the addon API - that's what we compile against",
    "NOTE: backend does not really depend on the addon itself -- the app is supposed to deliver the addon.",
    "       Nevertheless, we make backend depend directly on the addon dependency as a convenience to apps, ",
    "       so that they don't have to depend on it. We might revisit this policy in the future."
  ],
  "dependencies": {
    "@bentley/geometry-core": "^5.0.6",
    "@bentley/imodeljs-clients": "^4.0.0",
    "@bentley/imodeljs-common": "^0.63.0",
    "@bentley/imodeljs-electronaddon": "~10.0.0",
    "@bentley/imodeljs-nodeaddon": "~10.0.0",
    "@bentley/imodeljs-nodeaddonapi": "~10.0.0",
    "fs-extra": "^5.0.0",
    "js-base64": "^2.4.0"
  },
  "//devDependencies": [
    "NOTE: The backend tests use the standard Node addon, so that is recorded in devDependencies.",
    "NOTE: The webpackformobile command needs webpack"
  ],
  "devDependencies": {
    "cpx": "^1.5.0",
    "@bentley/imodeljs-n_8_9-win32-x64": "~10.0.0",
    "mocha": "^3.5.3",
    "nyc": "^11.4.1",
    "rimraf": "^2.6.2",
    "source-map-support": "^0.5.0",
    "ts-node": "^3.3.0",
    "tsconfig-paths": "^2.7.2",
    "typescript": "~2.6.2",
    "webpack": "^3.10.0"
  },
  "//optionalDependencies": [
    "NOTE: Rush (as of 4.2.5) does not support optionalDependencies!"
  ],
  "nyc": {
    "include": [
      "*.ts"
    ],
    "exclude": [
      "./test/*",
      "**/*.d.ts"
    ],
    "extension": [
      ".ts"
    ],
    "require": [
      "source-map-support/register",
      "tsconfig-paths/register",
      "ts-node/register"
    ],
    "reporter": [
      "text-summary",
      "lcov",
      "cobertura"
    ],
    "report-dir": "./lib/backend/test/coverage",
    "all": true
  }
}<|MERGE_RESOLUTION|>--- conflicted
+++ resolved
@@ -1,10 +1,6 @@
 {
   "name": "@bentley/imodeljs-backend",
-<<<<<<< HEAD
   "version": "0.64.0",
-=======
-  "version": "0.63.2",
->>>>>>> 458cc9f0
   "description": "iModelJs backend components",
   "main": "lib/backend.js",
   "typings": "lib/backend",
