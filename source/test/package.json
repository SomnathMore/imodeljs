{
  "name": "imodeljs-core-tests",
  "//private": "NOTE: This is a private package that is never published",
  "private": true,
  "license": "UNLICENSED",
  "scripts": {
    "build": "tsc && npm run copy:backendassets",
    "clean": "rimraf lib",
    "copy:assets": "cpx ./assets/**/* ./lib/test/assets",
    "copy:backendassets": "cpx ../backend/assets/**/* ./lib/backend/assets",
    "pretest": "npm run copy:assets && npm run build",
    "test": "node ../../node_modules/@bentley/bentleyjs-tools/scripts/test --packageRoot=\"../../\" --testDir=\"./lib/test\""
  },
  "repository": {},
  "//dependencies": [
    "NOTE: these dependencies are specific to the tests and include both frontend and backend dependencies",
    "NOTE: dependencies that are in common with imodeljs-frontend and imodeljs-backend must have a consistent version",
    "NOTE: must use ~ range to depend on the addon and its api -- that is, must lock onto a minor version."
  ],
  "dependencies": {
    "@bentley/bentleyjs-core": "^1.3.3",
    "@bentley/geometry-core": "^3.0.1",
<<<<<<< HEAD
    "@bentley/imodeljs-clients": "^1.1.1",
    "@bentley/imodeljs-nodeaddon": "~3.0.0",
    "@bentley/imodeljs-nodeaddonapi": "~3.0.1",
=======
    "@bentley/imodeljs-clients": "^1.0.40",
    "@bentley/imodeljs-nodeaddon": "~3.1.0",
    "@bentley/imodeljs-nodeaddonapi": "~3.1.0",
>>>>>>> 315626c8
    "fs-extra": "^4.0.3",
    "js-base64": "^2.4.0"
  },
  "//devDependencies": "NOTE: all devDependencies should be recorded in the top-level package.json only",
  "devDependencies": {}
}<|MERGE_RESOLUTION|>--- conflicted
+++ resolved
@@ -20,15 +20,9 @@
   "dependencies": {
     "@bentley/bentleyjs-core": "^1.3.3",
     "@bentley/geometry-core": "^3.0.1",
-<<<<<<< HEAD
     "@bentley/imodeljs-clients": "^1.1.1",
-    "@bentley/imodeljs-nodeaddon": "~3.0.0",
-    "@bentley/imodeljs-nodeaddonapi": "~3.0.1",
-=======
-    "@bentley/imodeljs-clients": "^1.0.40",
     "@bentley/imodeljs-nodeaddon": "~3.1.0",
     "@bentley/imodeljs-nodeaddonapi": "~3.1.0",
->>>>>>> 315626c8
     "fs-extra": "^4.0.3",
     "js-base64": "^2.4.0"
   },
