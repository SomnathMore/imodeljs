--- conflicted
+++ resolved
@@ -1,27 +1,23 @@
-{
-  "tools": {
-    "DrawingAidTest": {
-      "Points": {
-        "keyin": "dta drawing aid points"
-      }
-    },
-    "Markup": {
-      "TestSelect": {
-      "keyin": "dta markup select"
-      }
-    },
-    "SVTSelect": {
-<<<<<<< HEAD
-      "keyin": "svt select"
-    },
-    "RefreshTiles": {
-      "keyin": "dta refresh tiles"
-=======
-      "keyin": "dta select"
-    },
-    "ResizeViewport": {
-      "keyin": "dta resize viewport"
->>>>>>> d607f094
-    }
-  }
-}
+{
+  "tools": {
+    "DrawingAidTest": {
+      "Points": {
+        "keyin": "dta drawing aid points"
+      }
+    },
+    "Markup": {
+      "TestSelect": {
+      "keyin": "dta markup select"
+      }
+    },
+    "SVTSelect": {
+      "keyin": "dta select"
+    },
+    "ResizeViewport": {
+      "keyin": "dta resize viewport"
+    },
+    "RefreshTiles": {
+      "keyin": "dta refresh tiles"
+    }
+  }
+}