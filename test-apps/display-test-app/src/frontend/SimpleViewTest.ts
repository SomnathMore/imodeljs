/*---------------------------------------------------------------------------------------------
* Copyright (c) 2019 Bentley Systems, Incorporated. All rights reserved.
* Licensed under the MIT License. See LICENSE.md in the project root for license terms.
*--------------------------------------------------------------------------------------------*/
import { OpenMode, assert } from "@bentley/bentleyjs-core";
import {
  BentleyCloudRpcManager,
  CloudStorageContainerUrl,
  CloudStorageTileCache,
  ElectronRpcConfiguration,
  ElectronRpcManager,
  IModelReadRpcInterface,
  IModelTileRpcInterface,
  IModelToken,
  RpcConfiguration,
  RpcOperation,
  SnapshotIModelRpcInterface,
  MobileRpcConfiguration,
  MobileRpcManager,
  TileContentIdentifier,
} from "@bentley/imodeljs-common";
import { Config, OidcFrontendClientConfiguration } from "@bentley/imodeljs-clients";
import {
  FrontendRequestContext,
  IModelApp,
  IModelConnection,
  OidcBrowserClient,
  RenderDiagnostics,
  RenderSystem,
  WebGLExtensionName,
} from "@bentley/imodeljs-frontend";
import { SimpleViewState } from "./SimpleViewState";
import { showStatus } from "./Utils";
import { SVTConfiguration } from "../common/SVTConfiguration";
import { DisplayTestApp } from "./App";
import SVTRpcInterface from "../common/SVTRpcInterface";
import { setTitle } from "./Title";
import { Surface } from "./Surface";
import { Dock } from "./Window";

RpcConfiguration.developmentMode = true; // needed for snapshots in web apps

const activeViewState: SimpleViewState = new SimpleViewState();
const configuration = {} as SVTConfiguration;

// Retrieves the configuration for starting SVT from configuration.json file located in the built public folder
async function retrieveConfiguration(): Promise<void> {
  return new Promise<void>((resolve, _reject) => {
    if (MobileRpcConfiguration.isMobileFrontend) {
      const newConfigurationInfo = JSON.parse(window.localStorage.getItem("imodeljs:env")!);
      Object.assign(configuration, newConfigurationInfo);
      resolve();
    } else {
      const request: XMLHttpRequest = new XMLHttpRequest();
      request.open("GET", "configuration.json");
      request.setRequestHeader("Cache-Control", "no-cache");
      request.onreadystatechange = ((_event: Event) => {
        if (request.readyState === XMLHttpRequest.DONE) {
          if (request.status === 200) {
            const newConfigurationInfo: any = JSON.parse(request.responseText);
            Object.assign(configuration, newConfigurationInfo);
            resolve();
          }
        }
      });
      request.send();
    }
  });
}

// opens the configured iModel from disk
async function openSnapshotIModel(state: SimpleViewState, filename: string) {
  configuration.standalone = true;
  state.iModelConnection = await IModelConnection.openSnapshot(filename);
  configuration.iModelName = state.iModelConnection.name;
}

// If we are using a browser, close the current iModel before leaving
window.onbeforeunload = () => {
  if (activeViewState.iModelConnection !== undefined)
    if (configuration.standalone)
      activeViewState.iModelConnection.closeSnapshot(); // tslint:disable-line:no-floating-promises
    else {
      activeViewState.iModelConnection.close(); // tslint:disable-line:no-floating-promises
    }
};

async function initializeOidc(requestContext: FrontendRequestContext) {
  assert(!!activeViewState);
  if (activeViewState.oidcClient)
    return;

  const clientId = (ElectronRpcConfiguration.isElectron) ? Config.App.get("imjs_electron_test_client_id") : Config.App.get("imjs_browser_test_client_id");
  const redirectUri = (ElectronRpcConfiguration.isElectron) ? Config.App.get("imjs_electron_test_redirect_uri") : Config.App.get("imjs_browser_test_redirect_uri");
  const oidcConfig: OidcFrontendClientConfiguration = { clientId, redirectUri, scope: "openid email profile organization imodelhub context-registry-service imodeljs-router reality-data:read product-settings-service" };

  const oidcClient = new OidcBrowserClient(oidcConfig);
  await oidcClient.initialize(requestContext);
  activeViewState.oidcClient = oidcClient;
  IModelApp.authorizationClient = oidcClient;
}

// Wraps the signIn process
// - called the first time to start the signIn process - resolves to false
// - called the second time as the Authorization provider redirects to cause the application to refresh/reload - resolves to false
// - called the third time as the application redirects back to complete the authorization - finally resolves to true
// @return Promise that resolves to true only after signIn is complete. Resolves to false until then.
async function signIn(): Promise<boolean> {
  const requestContext = new FrontendRequestContext();
  await initializeOidc(requestContext);

  if (!activeViewState.oidcClient!.hasSignedIn) {
    await activeViewState.oidcClient!.signIn(new FrontendRequestContext());
    return false;
  }

  activeViewState.accessToken = await activeViewState.oidcClient!.getAccessToken(requestContext);
  return true;
}

class FakeTileCache extends CloudStorageTileCache {
  public constructor() { super(); }

  protected async requestResource(container: CloudStorageContainerUrl, id: TileContentIdentifier): Promise<Response> {
    const init: RequestInit = {
      headers: container.headers,
      method: "GET",
    };

    const url = container.url + `/${this.formResourceName(id)}`;
    return fetch(url, init);
  }
}

// main entry point.
async function main() {
  // retrieve, set, and output the global configuration variable
  await retrieveConfiguration(); // (does a fetch)
  console.log("Configuration", JSON.stringify(configuration)); // tslint:disable-line:no-console

  // Start the app. (This tries to fetch a number of localization json files from the origin.)
  const renderSystemOptions: RenderSystem.Options = {
    disabledExtensions: configuration.disabledExtensions as WebGLExtensionName[],
    preserveShaderSourceCode: true === configuration.preserveShaderSourceCode,
    logarithmicDepthBuffer: false !== configuration.logarithmicZBuffer,
    directScreenRendering: false !== configuration.directScreenRendering,
  };

  if (configuration.disableInstancing)
    DisplayTestApp.tileAdminProps.enableInstancing = false;
<<<<<<< HEAD
  if (configuration.useProjectExtents)
    DisplayTestApp.tileAdminProps.useProjectExtents = true;
=======

>>>>>>> 638b0277
  if (configuration.disableMagnification)
    DisplayTestApp.tileAdminProps.disableMagnification = true;

  DisplayTestApp.tileAdminProps.tileTreeExpirationTime = configuration.tileTreeExpirationSeconds;

  if (configuration.useFakeCloudStorageTileCache)
    (CloudStorageTileCache as any)._instance = new FakeTileCache();

  await DisplayTestApp.startup({ renderSys: renderSystemOptions });
  if (false !== configuration.enableDiagnostics)
    IModelApp.renderSystem.enableDiagnostics(RenderDiagnostics.All);

  // Choose RpcConfiguration based on whether we are in electron or browser
  let rpcConfiguration: RpcConfiguration;
  if (ElectronRpcConfiguration.isElectron) {
    rpcConfiguration = ElectronRpcManager.initializeClient({}, [IModelTileRpcInterface, SnapshotIModelRpcInterface, IModelReadRpcInterface, SVTRpcInterface]);
  } else if (MobileRpcConfiguration.isMobileFrontend) {
    rpcConfiguration = MobileRpcManager.initializeClient([IModelTileRpcInterface, SnapshotIModelRpcInterface, IModelReadRpcInterface, SVTRpcInterface]);
  } else {
    const uriPrefix = configuration.customOrchestratorUri || "http://localhost:3001";
    rpcConfiguration = BentleyCloudRpcManager.initializeClient({ info: { title: "SimpleViewApp", version: "v1.0" }, uriPrefix }, [IModelTileRpcInterface, SnapshotIModelRpcInterface, IModelReadRpcInterface, SVTRpcInterface]);
    // WIP: WebAppRpcProtocol seems to require an IModelToken for every RPC request. ECPresentation initialization tries to set active locale using
    // RPC without any imodel and fails...
    for (const definition of rpcConfiguration.interfaces())
      RpcOperation.forEach(definition, (operation) => operation.policy.token = (request) => (request.findTokenPropsParameter() || new IModelToken("test", "test", "test", "test", OpenMode.Readonly)));
  }

  if (!configuration.standalone && !configuration.customOrchestratorUri) {
    alert("Standalone iModel required. Set SVT_STANDALONE_FILENAME in environment");
    return;
  }

  const uiReady = displayUi(); // Get the browser started loading our html page and the svgs that it references but DON'T WAIT

  // while the browser is loading stuff, start work on logging in and downloading the imodel, etc.
  try {
    if ((!configuration.standalone || configuration.signInForStandalone) && !MobileRpcConfiguration.isMobileFrontend) {
      const signedIn: boolean = await signIn();
      if (!signedIn)
        return;
    }
    const iModelName = configuration.iModelName!;
    await openSnapshotIModel(activeViewState, iModelName);
    setTitle(iModelName);
    await uiReady; // Now wait for the HTML UI to finish loading.
    await initView();
  } catch (reason) {
    alert(reason);
    return;
  }
}

async function documentLoaded(): Promise<void> {
  const readyState = /^complete$/;
  if (readyState.test(document.readyState))
    return Promise.resolve();

  return new Promise<void>((resolve) => {
    const listener = () => {
      if (readyState.test(document.readyState)) {
        document.removeEventListener("readystatechange", listener);
        resolve();
      }
    };

    document.addEventListener("readystatechange", listener);
    listener();
  });
}

async function initView() {
  // open the specified view
  showStatus("opening View", configuration.viewName);
  DisplayTestApp.surface = new Surface(document.getElementById("app-surface")!, document.getElementById("toolBar")!);

  // We need layout to complete so that the div we want to stick our viewport into has non-zero dimensions.
  // Consistently reproducible for some folks, not others...
  await documentLoaded();

  const viewer = await DisplayTestApp.surface.createViewer({
    iModel: activeViewState.iModelConnection!,
    defaultViewName: configuration.viewName,
    fileDirectoryPath: configuration.standalonePath,
  });

  viewer.dock(Dock.Full);

  showStatus("View Ready");
  hideSpinner();
}

// Set up the HTML UI elements and wire them to our functions
async function displayUi() {
  return new Promise(async (resolve) => {
    showSpinner();
    resolve();
  });
}

function showSpinner() {
  const spinner = document.getElementById("spinner") as HTMLElement;
  spinner.style.display = "block";
}

function hideSpinner() {
  const spinner = document.getElementById("spinner");
  if (spinner)
    spinner.style.display = "none";
}

// Entry point - run the main function
main(); // tslint:disable-line:no-floating-promises<|MERGE_RESOLUTION|>--- conflicted
+++ resolved
@@ -148,12 +148,10 @@
 
   if (configuration.disableInstancing)
     DisplayTestApp.tileAdminProps.enableInstancing = false;
-<<<<<<< HEAD
+    
   if (configuration.useProjectExtents)
     DisplayTestApp.tileAdminProps.useProjectExtents = true;
-=======
-
->>>>>>> 638b0277
+    
   if (configuration.disableMagnification)
     DisplayTestApp.tileAdminProps.disableMagnification = true;
 
