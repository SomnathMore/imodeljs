/*---------------------------------------------------------------------------------------------
|  $Copyright: (c) 2018 Bentley Systems, Incorporated. All rights reserved. $
 *--------------------------------------------------------------------------------------------*/
import { Id64, JsonUtils, OpenMode } from "@bentley/bentleyjs-core";
import { Point2d, Point3d, Transform, Vector3d, XAndY, XYAndZ, Geometry, Range3d, Arc3d, AngleSweep } from "@bentley/geometry-core";
import { Config, DeploymentEnv } from "@bentley/imodeljs-clients";
import {
  AxisAlignedBox3d, BentleyCloudRpcManager, ColorDef, ElectronRpcConfiguration, ElectronRpcManager, IModelReadRpcInterface,
  IModelTileRpcInterface, IModelToken, LinePixels, ModelProps, ModelQueryParams, RenderMode, RgbColor, RpcConfiguration,
  RpcOperation, StandaloneIModelRpcInterface, ViewQueryParams, ColorByName,
} from "@bentley/imodeljs-common";
import { MobileRpcConfiguration, MobileRpcManager } from "@bentley/imodeljs-common/lib/rpc/mobile/MobileRpcManager";
import {
  AccuDraw, AccuDrawHintBuilder, AccuDrawShortcuts, AccuSnap, BeButtonEvent, Cluster, CoordinateLockOverrides, DecorateContext,
  DynamicsContext, EditManipulator, EventHandled, HitDetail, ImageUtil, IModelApp, IModelConnection, Marker, MarkerSet, MessageBoxIconType,
  MessageBoxType, MessageBoxValue, NotificationManager, NotifyMessageDetails, PrimitiveTool, RotationMode, ScreenViewport, SnapMode,
  SpatialModelState, SpatialViewState, StandardViewId, ToolTipOptions, Viewport, ViewState, ViewState3d, MarkerImage, BeButton,
} from "@bentley/imodeljs-frontend";
import { FeatureSymbology, GraphicType } from "@bentley/imodeljs-frontend/lib/rendering";
import { PerformanceMetrics, Target } from "@bentley/imodeljs-frontend/lib/webgl";
import * as ttjs from "tooltip.js";
import { ConnectProject } from "./ConnectProject";
import { NonConnectProject } from "./NonConnectProject";
import { ProjectAbstraction } from "./ProjectAbstraction";
import { SimpleViewState } from "./SimpleViewState";
import { showError, showStatus } from "./Utils";

type Tooltip = ttjs.default;

// Only want the following imports if we are using electron and not a browser -----
// tslint:disable-next-line:variable-name
let remote: any;
if (ElectronRpcConfiguration.isElectron) {
  // tslint:disable-next-line:no-var-requires
  remote = require("electron").remote;
}

// tslint:disable:no-console

interface RenderModeOptions {
  flags: Map<string, boolean>;
  mode: RenderMode;
}

const renderModeOptions: RenderModeOptions = {
  flags: new Map<string, boolean>(),
  mode: RenderMode.SmoothShade,
};

let activeViewState: SimpleViewState = new SimpleViewState();
const viewMap = new Map<string, ViewState | IModelConnection.ViewSpec>();
let theViewport: ScreenViewport | undefined;
let curModelProps: ModelProps[] = [];
let curModelPropIndices: number[] = [];
let curNumModels = 0;
const curCategories: Set<string> = new Set<string>();
const configuration = {} as SVTConfiguration;
let curFPSIntervalId: NodeJS.Timer;
let overrideColor: ColorDef | undefined;

function addFeatureOverrides(ovrs: FeatureSymbology.Overrides, viewport: Viewport): void {
  if (undefined === overrideColor)
    return;

  const color = RgbColor.fromColorDef(overrideColor);
  const app = FeatureSymbology.Appearance.fromJSON({ rgb: color, weight: 4, linePixels: LinePixels.Code1 });
  for (const elemId of viewport.iModel.selectionSet.elements)
    ovrs.overrideElement(elemId, app);
}

/** Parameters for starting SimpleViewTest with a specified initial configuration */
interface SVTConfiguration {
  useIModelBank: boolean;
  viewName?: string;
  environment?: DeploymentEnv;
  // standalone-specific config:
  standalone?: boolean;
  iModelName?: string;
  filename?: string;
  standalonePath?: string;    // Used when run in the browser - a common base path for all standalone imodels
}

// Retrieves the configuration for starting SVT from configuration.json file located in the built public folder
function retrieveConfiguration(): Promise<void> {
  return new Promise((resolve, _reject) => {
    const request: XMLHttpRequest = new XMLHttpRequest();
    request.open("GET", "configuration.json", false);
    request.setRequestHeader("Cache-Control", "no-cache");
    request.onreadystatechange = ((_event: Event) => {
      if (request.readyState === XMLHttpRequest.DONE) {
        if (request.status === 200) {
          const newConfigurationInfo: any = JSON.parse(request.responseText);
          Object.assign(configuration, newConfigurationInfo);
          resolve();
        }
        // Everything is good, the response was received.
      } else {
        // Not ready yet.
      }
    });
    request.send();
  });
}

// opens the configured iModel from disk
async function openStandaloneIModel(state: SimpleViewState, filename: string) {
  configuration.standalone = true;
  state.iModelConnection = await IModelConnection.openStandalone(filename);
  configuration.iModelName = state.iModelConnection.name;
}

// selects the configured view.
async function buildViewList(state: SimpleViewState, configurations?: { viewName?: string }) {
  const config = undefined !== configurations ? configurations : {};
  const viewList = document.getElementById("viewList") as HTMLSelectElement;
  const viewQueryParams: ViewQueryParams = { wantPrivate: false };
  const viewSpecs: IModelConnection.ViewSpec[] = await state.iModelConnection!.views.getViewList(viewQueryParams);
  for (const viewSpec of viewSpecs) {
    const option = document.createElement("option");
    option.text = viewSpec.name;
    viewList.add(option);
    viewMap.set(viewSpec.name, viewSpec);
    if (undefined === config.viewName)
      config.viewName = viewSpec.name;
    if (viewSpec.name === config.viewName) {
      viewList!.value = viewSpec.name;
      const viewState = await state.iModelConnection!.views.load(viewSpec.id);
      viewMap.set(viewSpec.name, viewState);
      state.viewState = viewState;
    }
  }
}

// open up the model toggle menu
function startToggleModel(_event: any) {
  const menu = document.getElementById("toggleModelMenu") as HTMLDivElement;
  menu.style.display = menu.style.display === "none" || menu.style.display === "" ? "block" : "none";
}

// open up the category selection model
function startCategorySelection(_event: any) {
  const menu = document.getElementById("categorySelectionMenu") as HTMLDivElement;
  menu.style.display = menu.style.display === "none" || menu.style.display === "" ? "block" : "none";
}

// build list of models; enables those defined in model selector
async function buildModelMenu(state: SimpleViewState) {
  const modelMenu = document.getElementById("toggleModelMenu") as HTMLDivElement;
  const modelButton = document.getElementById("startToggleModel")!;
  const spatialView = undefined !== state.viewState && state.viewState instanceof SpatialViewState ? state.viewState as SpatialViewState : undefined;
  if (undefined === spatialView) {
    modelMenu.style.display = modelButton.style.display = "none";
    return;
  }

  modelButton.style.display = "inline";
  const modelQueryParams: ModelQueryParams = { from: SpatialModelState.getClassFullName(), wantPrivate: false };
  curModelProps = await state.iModelConnection!.models.queryProps(modelQueryParams);
  curModelPropIndices = [];
  modelMenu.innerHTML = "";

  // ###TODO: Load models on demand when they are enabled in the dialog - not all up front like this...super-inefficient...
  let i = 0;
  for (const modelProp of curModelProps) {
    const model = spatialView.iModel.models.getLoaded(modelProp.id!.toString());
    if (undefined === model)
      await spatialView.iModel.models.load(modelProp.id!.toString());

    modelMenu.innerHTML += '<input id="cbxModel' + i + '" type="checkbox"> ' + modelProp.name + "\n<br>\n";
    curModelPropIndices.push(i);

    let j = 0;
    if (model !== undefined) {
      if (model.jsonProperties.classifiers !== undefined) {
        for (const classifier of model.jsonProperties.classifiers) {
          modelMenu.innerHTML += '&nbsp;&nbsp;<input id="cbxModel' + i + "_" + j + '" type="checkbox"> ' + classifier.name + "\n<br>\n";
          j++;
        }
      }
    }

    i++;
  }

  curNumModels = i;
  for (let c = 0; c < curNumModels; c++) {
    const cbxName = "cbxModel" + c;
    const enabled = spatialView.modelSelector.has(curModelProps[c].id!.toString());
    updateCheckboxToggleState(cbxName, enabled);
    addModelToggleHandler(cbxName);

    const model = spatialView.iModel.models.getLoaded(curModelProps[c].id!.toString());
    if (model !== undefined) {
      if (model.jsonProperties.classifiers !== undefined) {
        let cc = 0;
        for (const classifier of model.jsonProperties.classifiers) {
          const classifierName = "cbxModel" + c + "_" + cc;
          updateCheckboxToggleState(classifierName, classifier.isActive);
          addClassifierToggleHandler(classifierName);
          cc++;
        }
      }
    }
  }

  applyModelToggleChange("cbxModel0"); // force view to update based on all being enabled
}

// build list of categories; enable those defined in category selector
async function buildCategoryMenu(state: SimpleViewState) {
  curCategories.clear();
  let html = '<input id="cbxCatToggleAll" type="checkbox"> Toggle All\n<br>\n';

  const view = state.viewState!;
  const ecsql = "SELECT ECInstanceId as id, CodeValue as code, UserLabel as label FROM " + (view.is3d() ? "BisCore.SpatialCategory" : "BisCore.DrawingCategory");
  const rows = await view.iModel.executeQuery(ecsql);

  for (const row of rows) {
    let label = row.label as string;
    if (undefined === label)
      label = row.code;

    const id = row.id as string;
    curCategories.add(id);
    html += '<input id="cbxCat' + id + '" type="checkbox"> ' + label + "\n<br>\n";
  }

  const categoryMenu = document.getElementById("categorySelectionMenu") as HTMLDivElement;
  categoryMenu.innerHTML = html;

  updateCheckboxToggleState("cbxCatToggleAll", curCategories.size === view.categorySelector.categories.size);
  addCategoryToggleAllHandler();

  for (const cat of curCategories) {
    const cbxName = "cbxCat" + cat;
    updateCheckboxToggleState(cbxName, view.categorySelector.has(cat));
    addCategoryToggleHandler(cbxName);
  }
}

// set checkbox state to checked or unchecked
function updateCheckboxToggleState(id: string, enabled: boolean) {
  (document.getElementById(id)! as HTMLInputElement).checked = enabled;
}

// query checkbox state (checked or unchecked)
function getCheckboxToggleState(id: string): boolean {
  return (document.getElementById(id)! as HTMLInputElement).checked;
}

// apply a model checkbox state being changed (actually change list of viewed models)
function applyModelToggleChange(_cbxModel: string) {
  if (!(theViewport!.view instanceof SpatialViewState))
    return;
  const view = theViewport!.view as SpatialViewState;

  view.clearViewedModels();

  for (let c = 0; c < curNumModels; c++) {
    const cbxName = "cbxModel" + c;
    const isChecked = getCheckboxToggleState(cbxName);
    if (isChecked)
      view.addViewedModel(curModelProps[curModelPropIndices[c]].id!);
  }

  theViewport!.sync.invalidateScene();

  const menu = document.getElementById("toggleModelMenu") as HTMLDivElement;
  menu.style.display = "none"; // menu.style.display === "none" || menu.style.display === "" ? "none" : "block";
}

// apply a classifier checkbox state being changed (change isActive flag on classifier on a model)
function applyClassifierToggleChange(cName: string) {
  if (!(theViewport!.view instanceof SpatialViewState))
    return;
  const view = theViewport!.view as SpatialViewState;

  for (let c = 0; c < curNumModels; c++) {
    const model = view.iModel.models.getLoaded(curModelProps[c].id!.toString());
    if (model !== undefined) {
      if (model.jsonProperties.classifiers !== undefined) {
        let cc = 0;
        for (const classifier of model.jsonProperties.classifiers) {
          const classifierName = "cbxModel" + c + "_" + cc;
          if (cName === classifierName) { // Found the classifier
            classifier.isActive = getCheckboxToggleState(classifierName);
            theViewport!.sync.invalidateScene();
            const menu = document.getElementById("toggleModelMenu") as HTMLDivElement;
            menu.style.display = "none"; // menu.style.display === "none" || menu.style.display === "" ? "none" : "block";
            return;
          }
          cc++;
        }
      }
    }
  }
}

function toggleCategoryState(invis: boolean, catId: string, view: ViewState) {
  view.changeCategoryDisplay(catId, !invis);
}

// apply a category checkbox state being changed
function applyCategoryToggleChange(_cbxCategory: string) {
  const view = theViewport!.view;

  let allToggledOn = true;
  for (const cat of curCategories) {
    const cbxName = "cbxCat" + cat;
    const isChecked = getCheckboxToggleState(cbxName);
    const invis = isChecked ? false : true;
    toggleCategoryState(invis, cat, view);
    if (invis)
      allToggledOn = false;
  }

  updateCheckboxToggleState("cbxCatToggleAll", allToggledOn);

  const menu = document.getElementById("categorySelectionMenu") as HTMLDivElement;
  menu.style.display = "none"; // menu.style.display === "none" || menu.style.display === "" ? "none" : "block";
}

// toggle all checkboxes being toggled
function applyCategoryToggleAllChange() {
  const view = theViewport!.view;
  const isChecked = getCheckboxToggleState("cbxCatToggleAll");

  for (const cat of curCategories) {
    const cbxName = "cbxCat" + cat;
    updateCheckboxToggleState(cbxName, isChecked);

    const invis = isChecked ? false : true;
    toggleCategoryState(invis, cat, view);
  }

  const menu = document.getElementById("categorySelectionMenu") as HTMLDivElement;
  menu.style.display = "none"; // menu.style.display === "none" || menu.style.display === "" ? "none" : "block";
}

// add a click handler to model checkbox
function addModelToggleHandler(id: string) {
  document.getElementById(id)!.addEventListener("click", () => applyModelToggleChange(id));
}

// add a click handler to classifier checkbox
function addClassifierToggleHandler(id: string) {
  document.getElementById(id)!.addEventListener("click", () => applyClassifierToggleChange(id));
}

// add a click handler to category checkbox
function addCategoryToggleHandler(id: string) {
  document.getElementById(id)!.addEventListener("click", () => applyCategoryToggleChange(id));
}

// add a click handler to the category 'toggle all' checkbox
function addCategoryToggleAllHandler() {
  document.getElementById("cbxCatToggleAll")!.addEventListener("click", () => applyCategoryToggleAllChange());
}

function toggleStandardViewMenu(_event: any) {
  const menu = document.getElementById("standardRotationMenu") as HTMLDivElement;
  menu.style.display = menu.style.display === "none" || menu.style.display === "" ? "block" : "none";
}

function toggleDebugToolsMenu(_event: any) {
  const menu = document.getElementById("debugToolsMenu") as HTMLDivElement;
  menu.style.display = menu.style.display === "none" || menu.style.display === "" ? "block" : "none";
}

function toggleRenderModeMenu(_event: any) {
  const menu = document.getElementById("changeRenderModeMenu") as HTMLDivElement;
  menu.style.display = menu.style.display === "none" || menu.style.display === "" ? "block" : "none";
}

function toggleSnapModeMenu(_event: any) {
  const menu = document.getElementById("changeSnapModeMenu") as HTMLDivElement;
  menu.style.display = menu.style.display === "none" || menu.style.display === "" ? "block" : "none";
}

function applyStandardViewRotation(rotationId: StandardViewId, label: string) {
  if (undefined === theViewport)
    return;

  if (StandardViewId.Top !== rotationId && !theViewport.view.allow3dManipulations())
    return;

  const rMatrix = AccuDraw.getStandardRotation(rotationId, theViewport, theViewport.isContextRotationRequired);
  const inverse = rMatrix.inverse();
  if (undefined === inverse)
    return;

  const targetMatrix = inverse.multiplyMatrixMatrix(theViewport.rotation);
  const rotateTransform = Transform.createFixedPointAndMatrix(theViewport.view.getTargetPoint(), targetMatrix);
  const startFrustum = theViewport.getFrustum();
  const newFrustum = startFrustum.clone();
  newFrustum.multiply(rotateTransform);

  theViewport.animateFrustumChange(startFrustum, newFrustum);
  theViewport.view.setupFromFrustum(newFrustum);
  theViewport.synchWithView(true);
  showStatus(label, "view");
}

function applyRenderModeChange(mode: string) {
  const menuDialog = document.getElementById("changeRenderModeMenu");
  const newValue = (document.getElementById(mode)! as HTMLInputElement).checked;
  renderModeOptions.flags.set(mode, newValue);
  IModelApp.tools.run("View.ChangeRenderMode", theViewport!, renderModeOptions.flags, menuDialog, renderModeOptions.mode);
}

function stringToRenderMode(name: string): RenderMode {
  switch (name) {
    case "Smooth Shade": return RenderMode.SmoothShade;
    case "Solid Fill": return RenderMode.SolidFill;
    case "Hidden Line": return RenderMode.HiddenLine;
    default: return RenderMode.Wireframe;
  }
}

function renderModeToString(mode: RenderMode): string {
  switch (mode) {
    case RenderMode.SmoothShade: return "Smooth Shade";
    case RenderMode.SolidFill: return "Solid Fill";
    case RenderMode.HiddenLine: return "Hidden Line";
    default: return "Wireframe";
  }
}

function changeRenderMode(): void {
  const select = (document.getElementById("renderModeList") as HTMLSelectElement)!;
  renderModeOptions.mode = stringToRenderMode(select.value);
  IModelApp.tools.run("View.ChangeRenderMode", theViewport!, renderModeOptions.flags, document.getElementById("changeRenderModeMenu"), renderModeOptions.mode);
}

enum MapType { Street = 0, Aerial = 1, Hybrid = 2 } // ###TODO - this is duplicated from WebMercatorTileTree.ts - needs common location

function stringToMapType(s: string): MapType {
  if ("Street" === s) return MapType.Street;
  if ("Aerial" === s) return MapType.Aerial;
  return MapType.Hybrid;
}

function mapTypeToString(m: MapType): string {
  if (MapType.Street === m) return "Street";
  if (MapType.Aerial === m) return "Aerial";
  return "Hybrid";
}

function changeBackgroundMapState(): void {
  if (!theViewport!.view.is3d())
    return;
  const mapProviderString = (document.getElementById("mapProviderList") as HTMLSelectElement)!.value;
  const mapTypeString = (document.getElementById("mapTypeList") as HTMLSelectElement)!.value;
  const mapTypeVal = stringToMapType(mapTypeString);
  const view = theViewport!.view as ViewState3d;
  const ds = view.getDisplayStyle3d();
  ds.setStyle("backgroundMap", { providerName: mapProviderString, mapType: mapTypeVal });
  ds.syncBackgroundMapState();
  IModelApp.tools.run("View.ChangeRenderMode", theViewport!, renderModeOptions.flags, document.getElementById("changeRenderModeMenu"), renderModeOptions.mode);
}

function updateRenderModeOption(id: string, enabled: boolean, options: Map<string, boolean>) {
  (document.getElementById(id)! as HTMLInputElement).checked = enabled;
  options.set(id, enabled);
}

// updates the checkboxes and the map for turning off and on rendering options to match what the current view is showing
function updateRenderModeOptionsMap() {
  let skybox = false;
  let groundplane = false;
  let providerName = "BingProvider";
  let mapType = MapType.Hybrid;
  if (theViewport!.view.is3d()) {
    const view = theViewport!.view as ViewState3d;
    const env = view.getDisplayStyle3d().environment;
    skybox = env.sky.display;
    groundplane = env.ground.display;
    const backgroundMap = view.getDisplayStyle3d().getStyle("backgroundMap");
    providerName = JsonUtils.asString(backgroundMap.mapType, "BingProvider");
    mapType = JsonUtils.asInt(backgroundMap.mapType, MapType.Hybrid);
  }

  const viewflags = theViewport!.view.viewFlags;
  const lights = viewflags.sourceLights || viewflags.solarLight || viewflags.cameraLights;

  updateRenderModeOption("skybox", skybox, renderModeOptions.flags);
  updateRenderModeOption("groundplane", groundplane, renderModeOptions.flags);
  updateRenderModeOption("ACSTriad", viewflags.acsTriad, renderModeOptions.flags);
  updateRenderModeOption("fill", viewflags.fill, renderModeOptions.flags);
  updateRenderModeOption("grid", viewflags.grid, renderModeOptions.flags);
  updateRenderModeOption("textures", viewflags.textures, renderModeOptions.flags);
  updateRenderModeOption("visibleEdges", viewflags.visibleEdges, renderModeOptions.flags);
  updateRenderModeOption("hiddenEdges", viewflags.hiddenEdges, renderModeOptions.flags);
  updateRenderModeOption("materials", viewflags.materials, renderModeOptions.flags);
  updateRenderModeOption("lights", lights, renderModeOptions.flags);
  updateRenderModeOption("monochrome", viewflags.monochrome, renderModeOptions.flags);
  updateRenderModeOption("constructions", viewflags.constructions, renderModeOptions.flags);
  updateRenderModeOption("weights", viewflags.weights, renderModeOptions.flags);
  updateRenderModeOption("styles", viewflags.styles, renderModeOptions.flags);
  updateRenderModeOption("transparency", viewflags.transparency, renderModeOptions.flags);
  updateRenderModeOption("clipVolume", viewflags.clipVolume, renderModeOptions.flags);
  updateRenderModeOption("backgroundMap", viewflags.backgroundMap, renderModeOptions.flags);
  (document.getElementById("mapProviderList") as HTMLSelectElement)!.value = providerName;
  (document.getElementById("mapTypeList") as HTMLSelectElement)!.value = mapTypeToString(mapType);

  const backgroundMapDisabled = !theViewport!.iModel.isGeoLocated;
  (document.getElementById("backgroundMap")! as HTMLInputElement).disabled = backgroundMapDisabled;
  (document.getElementById("mapProviderList")! as HTMLInputElement).disabled = backgroundMapDisabled;
  (document.getElementById("mapTypeList")! as HTMLInputElement).disabled = backgroundMapDisabled;

  renderModeOptions.mode = viewflags.renderMode;
  (document.getElementById("renderModeList") as HTMLSelectElement)!.value = renderModeToString(viewflags.renderMode);
}

// opens the view and connects it to the HTML canvas element.
async function openView(state: SimpleViewState) {
  // find the canvas.
  const vpDiv = document.getElementById("imodel-viewport") as HTMLDivElement;
  theViewport = ScreenViewport.create(vpDiv, state.viewState!);
  await _changeView(state.viewState!);
  theViewport.addFeatureOverrides = addFeatureOverrides;
  theViewport.continuousRendering = (document.getElementById("continuousRendering")! as HTMLInputElement).checked;
  theViewport.wantTileBoundingBoxes = (document.getElementById("boundingBoxes")! as HTMLInputElement).checked;
  IModelApp.viewManager.addViewport(theViewport);
}

async function _changeView(view: ViewState) {
  theViewport!.changeView(view);
  activeViewState.viewState = view;
  await buildModelMenu(activeViewState);
  await buildCategoryMenu(activeViewState);
  updateRenderModeOptionsMap();
}

export class MeasurePointsTool extends PrimitiveTool {
  public static toolId = "Measure.Points";
  public readonly points: Point3d[] = [];

  public requireWriteableTarget(): boolean { return false; }
  public onPostInstall() { super.onPostInstall(); this.setupAndPromptForNextAction(); }

  public setupAndPromptForNextAction(): void {
    IModelApp.accuSnap.enableSnap(true);

    if (0 === this.points.length)
      return;

    const hints = new AccuDrawHintBuilder();
    hints.enableSmartRotation = true;

    if (this.points.length > 1 && !(this.points[this.points.length - 1].isAlmostEqual(this.points[this.points.length - 2])))
      hints.setXAxis(Vector3d.createStartEnd(this.points[this.points.length - 2], this.points[this.points.length - 1])); // Rotate AccuDraw to last segment...

    hints.setOrigin(this.points[this.points.length - 1]);
    hints.sendHints();
  }

  public onDynamicFrame(ev: BeButtonEvent, context: DynamicsContext): void {
    if (this.points.length < 1)
      return;

    const tmpPoints = this.points.slice();
    tmpPoints.push(ev.point.clone());

    const builder = context.createGraphicBuilder(GraphicType.Scene);

    builder.setSymbology(ColorDef.white, ColorDef.white, 1);
    builder.addLineString(tmpPoints);

    context.addGraphic(builder.finish());
  }

  public async onDataButtonDown(ev: BeButtonEvent): Promise<EventHandled> {
    this.points.push(ev.point.clone());
    this.setupAndPromptForNextAction();

    if (!this.isDynamicsStarted)
      this.beginDynamics();

    return EventHandled.No;
  }

  public async onResetButtonUp(_ev: BeButtonEvent): Promise<EventHandled> {
    this.onReinitialize();
    return EventHandled.No;
  }

  public onUndoPreviousStep(): boolean {
    if (0 === this.points.length)
      return false;

    this.points.pop();
    if (0 === this.points.length)
      this.onReinitialize();
    else
      this.setupAndPromptForNextAction();
    return true;
  }

  public async onKeyTransition(wentDown: boolean, keyEvent: KeyboardEvent): Promise<EventHandled> {
    if (wentDown) {
      switch (keyEvent.key) {
        case " ":
          AccuDrawShortcuts.changeCompassMode();
          break;
        case "Enter":
          AccuDrawShortcuts.lockSmart();
          break;
        case "x":
        case "X":
          AccuDrawShortcuts.lockX();
          break;
        case "y":
        case "Y":
          AccuDrawShortcuts.lockY();
          break;
        case "z":
        case "Z":
          AccuDrawShortcuts.lockZ();
          break;
        case "a":
        case "A":
          AccuDrawShortcuts.lockAngle();
          break;
        case "d":
        case "D":
          AccuDrawShortcuts.lockDistance();
          break;
        case "t":
        case "T":
          AccuDrawShortcuts.setStandardRotation(RotationMode.Top);
          break;
        case "f":
        case "F":
          AccuDrawShortcuts.setStandardRotation(RotationMode.Front);
          break;
        case "s":
        case "S":
          AccuDrawShortcuts.setStandardRotation(RotationMode.Side);
          break;
        case "v":
        case "V":
          AccuDrawShortcuts.setStandardRotation(RotationMode.View);
          break;
        case "o":
        case "O":
          AccuDrawShortcuts.setOrigin();
          break;
        case "c":
        case "C":
          AccuDrawShortcuts.rotateCycle(false);
          break;
        case "q":
        case "Q":
          AccuDrawShortcuts.rotateAxes(true);
          break;
        case "e":
        case "E":
          AccuDrawShortcuts.rotateToElement(false);
          break;
        case "r":
        case "R":
          AccuDrawShortcuts.defineACSByPoints();
          break;
      }
    }
    return EventHandled.No;
  }

  public onRestartTool(): void {
    const tool = new MeasurePointsTool();
    if (!tool.run())
      this.exitTool();
  }
}

export class ProjectExtentsResizeTool extends EditManipulator.HandleTool {
  protected _anchorIndex: number;
  protected _ids: string[];
  protected _base: Point3d[];
  protected _axis: Vector3d[];

  public constructor(manipulator: EditManipulator.HandleProvider, hitId: string, ids: string[], base: Point3d[], axis: Vector3d[]) {
    super(manipulator);
    this._anchorIndex = ids.indexOf(hitId);
    this._ids = ids;
    this._base = base;
    this._axis = axis;
  }

  protected init(): void {
    this.receivedDownEvent = true;
    IModelApp.toolAdmin.toolState.coordLockOvr = CoordinateLockOverrides.All;
    IModelApp.accuSnap.enableLocate(false);
    IModelApp.accuSnap.enableSnap(false);
    IModelApp.accuDraw.deactivate();
    this.beginDynamics();
  }

  protected accept(ev: BeButtonEvent): boolean {
    const extents = this.computeNewExtents(ev);
    if (undefined === extents)
      return true;

    // NEEDSWORK: Update extents and low/high markers...
    return true;
  }

  public computeNewExtents(ev: BeButtonEvent): Range3d | undefined {
    if (-1 === this._anchorIndex || undefined === ev.viewport)
      return undefined;

    // NOTE: Use AccuDraw z instead of view z if AccuDraw is explicitly enabled (tool disables by default)...
    const projectedPt = EditManipulator.HandleUtils.projectPointToLineInView(ev.point, this._base[this._anchorIndex], this._axis[this._anchorIndex], ev.viewport, true);
    if (undefined === projectedPt)
      return undefined;

    const anchorPt = this._base[this._anchorIndex];
    const offsetVec = Vector3d.createStartEnd(anchorPt, projectedPt);
    let offset = offsetVec.normalizeWithLength(offsetVec).mag;
    if (offset < Geometry.smallMetricDistance)
      return;
    if (offsetVec.dotProduct(this._axis[this._anchorIndex]) < 0.0)
      offset *= -1.0;

    const adjustedPts: Point3d[] = [];
    for (let iFace = 0; iFace < this._ids.length; iFace++) {
      if (iFace === this._anchorIndex || this.manipulator.iModel.selectionSet.has(this._ids[iFace]))
        adjustedPts.push(this._base[iFace].plusScaled(this._axis[iFace], offset));
      else
        adjustedPts.push(this._base[iFace]);
    }

    const extents = Range3d.create();
    extents.extendArray(adjustedPts);

    return extents;
  }

  public onDynamicFrame(ev: BeButtonEvent, context: DynamicsContext): void {
    const extents = this.computeNewExtents(ev);
    if (undefined === extents)
      return;

    const builder = context.createGraphicBuilder(GraphicType.Scene);
    builder.setSymbology(ev.viewport!.getContrastToBackgroundColor(), ColorDef.black, 1, LinePixels.Code2);
    builder.addRangeBox(extents);
    context.addGraphic(builder.finish());
  }
}

export class ProjectExtentsDecoration extends EditManipulator.HandleProvider {
  private static _decorator?: ProjectExtentsDecoration;
  protected _extents: AxisAlignedBox3d;
  protected _markers: Marker[] = [];
  protected _boxId?: string;
  protected _controlIds: string[] = [];
  protected _controlPoint: Point3d[] = [];
  protected _controlAxis: Vector3d[] = [];

  public constructor() {
    super(activeViewState.iModelConnection!);
    this._extents = this.iModel.projectExtents;
    this._boxId = this.iModel.transientIds.next.value;
    this.updateDecorationListener(true);

    const image = ImageUtil.fromUrl("map_pin.svg");
    const markerDrawFunc = (ctx: CanvasRenderingContext2D) => {
      ctx.beginPath();
      ctx.arc(0, 0, 15, 0, 2 * Math.PI);
      ctx.fillStyle = "green";
      ctx.lineWidth = 1;
      ctx.strokeStyle = "black";
      ctx.fill();
      ctx.stroke();
    };

    const markerSize = Point2d.create(48, 48);
    const imageOffset = Point2d.create(-11, 32);
    const createBoundsMarker = (label: string, markerPos: Point3d): void => {
      const marker = new Marker(markerPos, markerSize);
      marker.drawFunc = markerDrawFunc;
      marker.label = label;
      marker.imageOffset = imageOffset;
      marker.setImage(image);
      marker.setScaleFactor({ low: .4, high: 1.5 });
      this._markers.push(marker);
    };

    createBoundsMarker(this.iModel.iModelToken.key!, this._extents.getCenter());
    createBoundsMarker("low", this._extents.low);
    createBoundsMarker("high", this._extents.high);
  }

  protected stop(): void {
    const selectedId = (undefined !== this._boxId && this.iModel.selectionSet.has(this._boxId)) ? this._boxId : undefined;
    this._boxId = undefined; // Invalidate id so that decorator will be dropped...
    super.stop();
    if (undefined !== selectedId)
      this.iModel.selectionSet.remove(selectedId); // Don't leave decorator id in selection set...
  }

  //  public async getElementProps(elementIds: Id64Set): Promise<ElementProps[]> { return IModelReadRpcInterface.getClient().getElementProps(this.iModel.iModelToken, elementIds); }

  protected async createControls(): Promise<boolean> {
    /* // TESTING ELEMENT QUERY
         if (1 === this.iModel.selectionSet.size) {
          const props = await this.getElementProps(this.iModel.selectionSet.elements);
          if (0 !== props.length && undefined !== props[0].placement) {
            const placement = Placement3d.fromJSON(props[0].placement);
            this._extents = placement.calculateRange();
            return true;
          }
        } */

    //    if (this.iModel.isReadonly)
    //      return false;

    // Decide if resize controls should be presented.
    if (undefined === this._boxId)
      return false;

    // Show controls if only extents box and it's controls are selected, selection set doesn't include any other elements...
    let showControls = false;
    if (this.iModel.selectionSet.size <= this._controlIds.length + 1 && this.iModel.selectionSet.has(this._boxId)) {
      showControls = true;
      if (this.iModel.selectionSet.size > 1) {
        this.iModel.selectionSet.elements.forEach((val) => { if (!Id64.areEqual(this._boxId, val) && !this._controlIds.includes(val)) showControls = false; });
      }
    }

    if (!showControls)
      return false;

    this._extents = this.iModel.projectExtents; // Update extents post-modify...NEEDSWORK - Update marker locations too!

    if (0 === this._controlIds.length) {
      this._controlIds[0] = this.iModel.transientIds.next.value;
      this._controlIds[1] = this.iModel.transientIds.next.value;
      this._controlIds[2] = this.iModel.transientIds.next.value;
      this._controlIds[3] = this.iModel.transientIds.next.value;
      this._controlIds[4] = this.iModel.transientIds.next.value;
      this._controlIds[5] = this.iModel.transientIds.next.value;
    }

    const xOffset = 0.5 * this._extents.xLength();
    const yOffset = 0.5 * this._extents.yLength();
    const zOffset = 0.5 * this._extents.zLength();
    const center = this._extents.getCenter();

    this._controlAxis[0] = Vector3d.unitX();
    this._controlAxis[1] = Vector3d.unitX(-1.0);
    this._controlPoint[0] = center.plusScaled(this._controlAxis[0], xOffset);
    this._controlPoint[1] = center.plusScaled(this._controlAxis[1], xOffset);

    this._controlAxis[2] = Vector3d.unitY();
    this._controlAxis[3] = Vector3d.unitY(-1.0);
    this._controlPoint[2] = center.plusScaled(this._controlAxis[2], yOffset);
    this._controlPoint[3] = center.plusScaled(this._controlAxis[3], yOffset);

    this._controlAxis[4] = Vector3d.unitZ();
    this._controlAxis[5] = Vector3d.unitZ(-1.0);
    this._controlPoint[4] = center.plusScaled(this._controlAxis[4], zOffset);
    this._controlPoint[5] = center.plusScaled(this._controlAxis[5], zOffset);

    return true;
  }

  protected clearControls(): void {
    if (0 !== this._controlIds.length && this.iModel.selectionSet.isActive) {
      for (const controlId of this._controlIds) {
        if (!this.iModel.selectionSet.has(controlId))
          continue;
        this.iModel.selectionSet.remove(this._controlIds); // Remove selected controls as they won't continue to be displayed...
        break;
      }
    }
    super.clearControls();
  }

  protected modifyControls(hit: HitDetail, _ev: BeButtonEvent): boolean {
    const manipTool = new ProjectExtentsResizeTool(this, hit.sourceId, this._controlIds, this._controlPoint, this._controlAxis);
    return manipTool.run();
  }

  public testDecorationHit(id: string): boolean { return (id === this._boxId || this._controlIds.includes(id)); }
  public async getDecorationToolTip(hit: HitDetail): Promise<string> { return (hit.sourceId === this._boxId ? "Project Extents" : "Resize Project Extents"); }
  public async onDecorationButtonEvent(hit: HitDetail, ev: BeButtonEvent): Promise<EventHandled> { return (hit.sourceId === this._boxId ? EventHandled.No : super.onDecorationButtonEvent(hit, ev)); }

  protected updateDecorationListener(_add: boolean) {
    super.updateDecorationListener(undefined !== this._boxId); // Decorator isn't just for resize controls...
  }

  public decorate(context: DecorateContext): void {
    if (undefined === this._boxId)
      return;

    const vp = context.viewport;
    if (!vp.view.isSpatialView())
      return;

    const builder = context.createGraphicBuilder(GraphicType.WorldDecoration, undefined, this._boxId);

    builder.setSymbology(vp.getContrastToBackgroundColor(), ColorDef.black, 3);
    builder.addRangeBox(this._extents);
    context.addDecorationFromBuilder(builder);

    this._markers.forEach((marker) => marker.addDecoration(context));

    if (!this._isActive)
      return;

    const outlineColor = ColorDef.black.adjustForContrast(vp.view.backgroundColor, 100);
    for (let iFace = 0; iFace < this._controlIds.length; iFace++) {
      const transform = EditManipulator.HandleUtils.getArrowTransform(vp, this._controlPoint[iFace], this._controlAxis[iFace], 0.75);
      if (undefined === transform)
        continue;

<<<<<<< HEAD
    const center = this._extents.getCenter();
    const outlineColor = vp.getContrastToBackgroundColor();
    const faceColors: ColorDef[] = [];
    const faceCenters: Point3d[] = [];
    const faceNormals: Vector3d[] = [];
    const radius = Math.min(this._extents.xLength(), this._extents.yLength(), this._extents.zLength()) * 0.1;

    faceColors[0] = ColorDef.red.clone(); faceColors[0].setAlpha(100);
    faceColors[1] = faceColors[0];
    faceNormals[0] = Vector3d.unitX(0.5 * this._extents.xLength());
    faceNormals[1] = Vector3d.unitX(-0.5 * this._extents.xLength());
    faceCenters[0] = center.plus(faceNormals[0]);
    faceCenters[1] = center.plus(faceNormals[1]);

    faceColors[2] = ColorDef.green.clone(); faceColors[2].setAlpha(100);
    faceColors[3] = faceColors[2];
    faceNormals[2] = Vector3d.unitY(0.5 * this._extents.yLength());
    faceNormals[3] = Vector3d.unitY(-0.5 * this._extents.yLength());
    faceCenters[2] = center.plus(faceNormals[2]);
    faceCenters[3] = center.plus(faceNormals[3]);

    faceColors[4] = ColorDef.blue.clone(); faceColors[4].setAlpha(100);
    faceColors[5] = faceColors[4];
    faceNormals[4] = Vector3d.unitZ(0.5 * this._extents.zLength());
    faceNormals[5] = Vector3d.unitZ(-0.5 * this._extents.zLength());
    faceCenters[4] = center.plus(faceNormals[4]);
    faceCenters[5] = center.plus(faceNormals[5]);

    for (let iFace = 0; iFace < faceCenters.length; iFace++) {
      const faceBuilder = context.createGraphicBuilder(GraphicType.WorldDecoration, undefined, this._controlIds[iFace]);
      const ellipse = Arc3d.createScaledXYColumns(faceCenters[iFace], Matrix3d.createRigidHeadsUp(faceNormals[iFace]), radius, radius, AngleSweep.create360());

      faceBuilder.setSymbology(outlineColor, faceColors[iFace], 1);
      faceBuilder.addArc(ellipse, true, true);
      faceBuilder.addArc(ellipse, false, false);
      context.addDecorationFromBuilder(faceBuilder);
=======
      const fillColor = (0.0 !== this._controlAxis[iFace].x ? ColorDef.red : (0.0 !== this._controlAxis[iFace].y ? ColorDef.green : ColorDef.blue)).adjustForContrast(vp.view.backgroundColor, 100);
      const shapePts = EditManipulator.HandleUtils.getArrowShape(0.0, 0.15, 0.55, 1.0, 0.3, 0.5, 0.1);
      const arrowBuilder = context.createGraphicBuilder(GraphicType.WorldOverlay, transform, this._controlIds[iFace]);

      arrowBuilder.setSymbology(outlineColor, outlineColor, 2);
      arrowBuilder.addLineString(shapePts);
      arrowBuilder.setBlankingFill(fillColor);
      arrowBuilder.addShape(shapePts);

      context.addDecorationFromBuilder(arrowBuilder);
>>>>>>> 4b54ac30
    }
  }

  public static toggle() {
    if (undefined === ProjectExtentsDecoration._decorator) {
      ProjectExtentsDecoration._decorator = new ProjectExtentsDecoration();
      IModelApp.toolAdmin.startDefaultTool();
    } else {
      ProjectExtentsDecoration._decorator.stop();
      ProjectExtentsDecoration._decorator = undefined;
    }
  }
}

/** Example Marker to show an *incident*. Each incident has an *id*, a *severity*, and an *icon*. */
class IncidentMarker extends Marker {
  private static _size = Point2d.create(30, 30);
  private static _imageSize = Point2d.create(40, 40);
  private static _imageOffset = Point2d.create(0, 30);
  private static _amber = new ColorDef(ColorByName.amber);
  private static _sweep360 = AngleSweep.create360();
  private _color: ColorDef;

  /** This makes the icon only show when the cursor is over an incident marker. */
  // public get wantImage() { return this._isHilited; }

  /** Get a color based on severity by interpolating Green(0) -> Amber(15) -> Red(30)  */
  public static makeColor(severity: number): ColorDef {
    return (severity <= 16 ? ColorDef.green.lerp(this._amber, (severity - 1) / 15.) :
      this._amber.lerp(ColorDef.red, (severity - 16) / 14.));
  }

  public onMouseButton(ev: BeButtonEvent): boolean {
    if (ev.button === BeButton.Data) {
      if (ev.isDown) {
        IModelApp.notifications.openMessageBox(MessageBoxType.LargeOk, "severity = " + this.severity, MessageBoxIconType.Information);
      } else {
        console.log("mouseup");
      }
    }
    return true;
  }

  // /** draw a filled square with the incident color and a white outline */
  // public drawFunc(ctx: CanvasRenderingContext2D) {
  //   ctx.beginPath();
  //   ctx.fillStyle = this._color.toHexString();
  //   ctx.rect(-11, -11, 20, 20);
  //   ctx.fill();
  //   ctx.strokeStyle = "white";
  //   ctx.stroke();
  // }

  /** Create a new IncidentMarker */
  constructor(location: XYAndZ, public severity: number, public id: number, icon: Promise<HTMLImageElement>) {
    super(location, IncidentMarker._size);
    this._color = IncidentMarker.makeColor(severity); // color interpolated from severity
    this.setImage(icon); // save icon
    this.imageOffset = IncidentMarker._imageOffset; // move icon up by 30 pixels
    this.imageSize = IncidentMarker._imageSize; // 40x40
    this.labelFont = "italic 14px san-serif"; // use italic so incidents look different than Clusters
    // this.label = severity.toLocaleString(); // label with severity
    this.title = "Severity: " + severity + "<br>Id: " + id; // tooltip
    this.setScaleFactor({ low: .2, high: 1.4 }); // make size 20% at back of frustum and 140% at front of frustum (if camera is on)
  }

  public onDecorate(context: DecorateContext) {
    super.onDecorate(context);
    const builder = context.createGraphicBuilder(GraphicType.WorldDecoration);
    const ellipse = Arc3d.createScaledXYColumns(this.worldLocation, context.viewport.rotation.transpose(), .2, .2, IncidentMarker._sweep360);
    builder.setSymbology(ColorDef.white, this._color, 1);
    builder.addArc(ellipse, false, false);
    builder.setBlankingFill(this._color);
    builder.addArc(ellipse, true, true);
    context.addDecorationFromBuilder(builder);
  }
}

/** A Marker used to show a cluster of incidents */
class IncidentClusterMarker extends Marker {
  private _clusterColor: string;
  // public get wantImage() { return this._isHilited; }

  // draw the cluster as a white circle with an outline color based on what's in the cluster
  public drawFunc(ctx: CanvasRenderingContext2D) {
    ctx.beginPath();
    ctx.strokeStyle = this._clusterColor;
    ctx.fillStyle = "white";
    ctx.lineWidth = 5;
    ctx.arc(0, 0, 13, 0, Math.PI * 2);
    ctx.fill();
    ctx.stroke();
  }

  /** Create a new cluster marker with label and color based on the content of the cluster */
  constructor(location: XYAndZ, size: XAndY, cluster: Cluster<IncidentMarker>, image: Promise<MarkerImage>) {
    super(location, size);

    // get the top 10 incidents by severity
    const sorted: IncidentMarker[] = [];
    const maxLen = 10;
    cluster.markers.forEach((marker) => {
      if (maxLen > sorted.length || marker.severity > sorted[sorted.length - 1].severity) {
        const index = sorted.findIndex((val) => val.severity < marker.severity);
        if (index === -1)
          sorted.push(marker);
        else
          sorted.splice(index, 0, marker);
        if (sorted.length > maxLen)
          sorted.length = maxLen;
      }
    });

    this.imageOffset = new Point3d(0, 28);
    this.imageSize = new Point2d(30, 30);
    this.label = cluster.markers.length.toLocaleString();
    this.labelColor = "black";
    this.labelFont = "bold 14px san-serif";

    let title = "";
    sorted.forEach((marker) => {
      if (title !== "")
        title += "<br>";
      title += "Severity: " + marker.severity + " Id: " + marker.id;
    });
    if (cluster.markers.length > maxLen)
      title += "<br>...";

    this.title = title;
    this._clusterColor = IncidentMarker.makeColor(sorted[0].severity).toHexString();
    this.setImage(image);
  }
}

/** A MarkerSet to hold incidents. This class supplies to `getClusterMarker` method to create IncidentClusterMarkers. */
class IncidentMarkerSet extends MarkerSet<IncidentMarker> {
  protected getClusterMarker(cluster: Cluster<IncidentMarker>): Marker {
    return IncidentClusterMarker.makeFrom(cluster.markers[0], cluster, IncidentMarkerDemo.warningSign);
  }
}

/** This demo shows how to use MarkerSets to cluster markers that overlap on the screen. It creates a set of 500
 * "incidents" at random locations within the ProjectExtents. For each incident, it creates an IncidentMarker with an Id and
 * with a random value between 1-30 for "severity", and one of 5 possible icons.
 */
class IncidentMarkerDemo {
  public static warningSign?: HTMLImageElement;
  private _incidents = new IncidentMarkerSet();
  private static _decorator?: IncidentMarkerDemo; // static variable just so we can tell if the demo is active.

  public constructor() {
    const makerIcons = [
      ImageUtil.fromUrl("Hazard_biological.svg"),
      ImageUtil.fromUrl("Hazard_electric.svg"),
      ImageUtil.fromUrl("Hazard_flammable.svg"),
      ImageUtil.fromUrl("Hazard_toxic.svg"),
      ImageUtil.fromUrl("Hazard_tripping.svg"),
    ];

    if (undefined === IncidentMarkerDemo.warningSign)
      ImageUtil.fromUrl("Warning_sign.svg").then((image) => IncidentMarkerDemo.warningSign = image);

    const extents = activeViewState.iModelConnection!.projectExtents;
    const pos = new Point3d();
    for (let i = 0; i < 500; ++i) {
      pos.x = extents.low.x + (Math.random() * extents.xLength());
      pos.y = extents.low.y + (Math.random() * extents.yLength());
      pos.z = extents.low.z + (Math.random() * extents.zLength());
      this._incidents.markers.add(new IncidentMarker(pos, 1 + Math.round(Math.random() * 29), i, makerIcons[i % makerIcons.length]));
    }
  }

  /** We added this class as a ViewManager.decorator below. This method is called to ask for our decorations. We add the MarkerSet. */
  public decorate(context: DecorateContext) {
    if (context.viewport.view.isSpatialView())
      this._incidents.addDecoration(context);
  }

  /** Turn the markers on and off. Each time it runs it creates a new random set of incidents. */
  public static toggle() {
    if (undefined === IncidentMarkerDemo._decorator) {
      // start the demo by creating the demo object and adding it as a ViewManager decorator.
      IncidentMarkerDemo._decorator = new IncidentMarkerDemo();
      IModelApp.viewManager.addDecorator(IncidentMarkerDemo._decorator);
    } else {
      // stop the demo
      IModelApp.viewManager.dropDecorator(IncidentMarkerDemo._decorator);
      IncidentMarkerDemo._decorator = undefined;
    }
  }
}

// Starts Measure between points tool
function startMeasurePoints(event: any) {
<<<<<<< HEAD
  const useMeasureTool = false;
  if (useMeasureTool) {
    const menu = document.getElementById("snapModeList") as HTMLDivElement;
    if (event.target === menu)
      return;
    IModelApp.tools.run("Measure.Points", theViewport!);
  } else {
    ProjectExtentsDecoration.toggle();
  }
=======
  const menu = document.getElementById("snapModeList") as HTMLDivElement;
  if (event.target === menu)
    return;
  IModelApp.tools.run("Measure.Points", theViewport!);
>>>>>>> 4b54ac30
}

// functions that start viewing commands, associated with icons in wireIconsToFunctions
function startToggleCamera(_event: any) {
  const togglingOff = theViewport!.isCameraOn;
  showStatus("Camera", togglingOff ? "off" : "on");
  IModelApp.tools.run("View.ToggleCamera", theViewport!);
}

function startFit(_event: any) {
  IModelApp.tools.run("View.Fit", theViewport!, true);
}

// starts Window Area
function startWindowArea(_event: any) {
  IModelApp.tools.run("View.WindowArea", theViewport!);
}

// starts element selection tool
function startSelect(_event: any) {
  IModelApp.tools.run("Select");
}

// starts walk command
function startWalk(_event: any) {
  IModelApp.tools.run("View.Walk", theViewport!);
}

// start rotate view.
function startRotateView(_event: any) {
  IModelApp.tools.run("View.Rotate", theViewport!);
}

// override symbology for selected elements
function changeOverrideColor() {
  const select = (document.getElementById("colorList") as HTMLSelectElement)!;
  overrideColor = new ColorDef(select.value);
  theViewport!.view.setFeatureOverridesDirty();
}

// change iModel on mobile app
async function changeModel(event: any) {
  const modelName = event.target.selectedOptions["0"].value;
  await resetStandaloneIModel("sample_documents/" + modelName);
}

// change active view.
async function changeView(event: any) {
  const spinner = document.getElementById("spinner") as HTMLDivElement;
  spinner.style.display = "block";
  const viewName = event.target.selectedOptions["0"].label;
  let view = viewMap.get(viewName);
  if (!(view instanceof ViewState)) {
    view = await activeViewState.iModelConnection!.views.load((view as IModelConnection.ViewSpec).id);
    viewMap.set(viewName, view);
  }
  await _changeView(view.clone());
  spinner.style.display = "none";
}

async function clearViews() {
  if (activeViewState.iModelConnection !== undefined)
    if (configuration.standalone)
      await activeViewState.iModelConnection.closeStandalone();
    else
      await activeViewState.iModelConnection!.close(activeViewState.accessToken!);
  activeViewState = new SimpleViewState();
  viewMap.clear();
  document.getElementById("viewList")!.innerHTML = "";
}

async function resetStandaloneIModel(filename: string) {
  const spinner = document.getElementById("spinner") as HTMLDivElement;

  spinner.style.display = "block";
  IModelApp.viewManager.dropViewport(theViewport!);
  await clearViews();
  await openStandaloneIModel(activeViewState, filename);
  await buildViewList(activeViewState);
  await openView(activeViewState);
  spinner.style.display = "none";
}

async function selectIModel() {
  if (ElectronRpcConfiguration.isElectron) {  // Electron
    const options = {
      properties: ["openFile"],
      filters: [{ name: "IModels", extensions: ["ibim", "bim"] }],
    };
    remote.dialog.showOpenDialog(options, async (filePaths?: string[]) => {
      if (undefined !== filePaths)
        await resetStandaloneIModel(filePaths[0]);
    });
  } else {  // Browser
    if (configuration.standalonePath === undefined || !document.createEvent) { // Do not have standalone path for files or support for document.createEvent... request full file path
      const filePath = prompt("Enter the full local path of the iModel you wish to open:");
      if (filePath !== null) {
        try {
          await resetStandaloneIModel(filePath);
        } catch {
          alert("Error - The file path given is invalid.");
          const spinner = document.getElementById("spinner") as HTMLDivElement;
          spinner.style.display = "none";
        }
      }
    } else {  // Was given a base path for all standalone files. Let them select file using file selector
      const selector = document.getElementById("browserFileSelector");
      const evt = document.createEvent("MouseEvents");
      evt.initEvent("click", true, false);
      selector!.dispatchEvent(evt);
    }
  }
}

// undo prev view manipulation
function doUndo(_event: any) {
  IModelApp.tools.run("View.Undo", theViewport!);
}

// redo view manipulation
function doRedo(_event: any) {
  IModelApp.tools.run("View.Redo", theViewport!);
}

function setFpsInfo() {
  const perfMet = (theViewport!.target as Target).performanceMetrics;
  if (document.getElementById("showfps") && perfMet) document.getElementById("showfps")!.innerHTML =
    "Avg. FPS: " + (perfMet.spfTimes.length / perfMet.spfSum).toFixed(2)
    + " Render Time (ms): " + (perfMet.renderSpfSum / perfMet.renderSpfTimes.length).toFixed(2)
    + "<br />Scene Time (ms): " + (perfMet.loadTileSum / perfMet.loadTileTimes.length).toFixed(2);
}

function addRenderModeHandler(id: string) {
  document.getElementById(id)!.addEventListener("click", () => applyRenderModeChange(id));
}

// associate viewing commands to icons. I couldn't get assigning these in the HTML to work.
function wireIconsToFunctions() {
  if (MobileRpcConfiguration.isMobileFrontend) {
    const modelList = document.createElement("select");
    modelList.id = "modelList";
    // Use hardcoded list for test sample files
    modelList.innerHTML =
      " <option value='04_Plant.i.ibim'>04_Plant</option> \
        <option value='almostopaque.ibim'>almostopaque</option> \
        <option value='mesh_widget_piece.ibim'>mesh_widget_piece</option> \
        <option value='PhotoRealisticRendering.ibim'>PhotoRealisticRendering</option> \
        <option value='PSolidNewTransparent.ibim'>PSolidNewTransparent</option> \
        <option value='rectangle.ibim'>rectangle</option> \
        <option value='scattergories.ibim'>scattergories</option> \
        <option value='SketchOnSurface.ibim'>SketchOnSurface</option> \
        <option value='slabs.ibim'>slabs</option> \
        <option value='small_building_2.ibim'>small_building_2</option> \
        <option value='tr_blk.ibim'>tr_blk</option>";

    document.getElementById("toolBar")!.replaceChild(modelList, document.getElementById("selectIModel")!);
    modelList.addEventListener("change", changeModel);
  } else {
    document.getElementById("selectIModel")!.addEventListener("click", selectIModel);
  }
  document.getElementById("viewList")!.addEventListener("change", changeView);
  document.getElementById("startToggleModel")!.addEventListener("click", startToggleModel);
  document.getElementById("startCategorySelection")!.addEventListener("click", startCategorySelection);
  document.getElementById("startToggleCamera")!.addEventListener("click", startToggleCamera);
  document.getElementById("startFit")!.addEventListener("click", startFit);
  document.getElementById("startWindowArea")!.addEventListener("click", startWindowArea);
  document.getElementById("startSelect")!.addEventListener("click", startSelect);
  document.getElementById("startMeasurePoints")!.addEventListener("click", startMeasurePoints);
  document.getElementById("startWalk")!.addEventListener("click", startWalk);
  document.getElementById("startRotateView")!.addEventListener("click", startRotateView);
  document.getElementById("switchStandardRotation")!.addEventListener("click", toggleStandardViewMenu);
  document.getElementById("debugTools")!.addEventListener("click", toggleDebugToolsMenu);
  document.getElementById("renderModeToggle")!.addEventListener("click", toggleRenderModeMenu);
  document.getElementById("snapModeToggle")!.addEventListener("click", toggleSnapModeMenu);
  document.getElementById("doUndo")!.addEventListener("click", doUndo);
  document.getElementById("doRedo")!.addEventListener("click", doRedo);

  // debug tool handlers
  document.getElementById("incidentMarkers")!.addEventListener("click", () => IncidentMarkerDemo.toggle());
  document.getElementById("projectExtents")!.addEventListener("click", () => ProjectExtentsDecoration.toggle());

  // standard view rotation handlers
  document.getElementById("top")!.addEventListener("click", () => applyStandardViewRotation(StandardViewId.Top, "Top"));
  document.getElementById("bottom")!.addEventListener("click", () => applyStandardViewRotation(StandardViewId.Bottom, "Bottom"));
  document.getElementById("left")!.addEventListener("click", () => applyStandardViewRotation(StandardViewId.Left, "Left"));
  document.getElementById("right")!.addEventListener("click", () => applyStandardViewRotation(StandardViewId.Right, "Right"));
  document.getElementById("front")!.addEventListener("click", () => applyStandardViewRotation(StandardViewId.Front, "Front"));
  document.getElementById("back")!.addEventListener("click", () => applyStandardViewRotation(StandardViewId.Back, "Back"));
  document.getElementById("iso")!.addEventListener("click", () => applyStandardViewRotation(StandardViewId.Iso, "Iso"));
  document.getElementById("rightIso")!.addEventListener("click", () => applyStandardViewRotation(StandardViewId.RightIso, "RightIso"));

  // render mode handlers
  addRenderModeHandler("skybox");
  addRenderModeHandler("groundplane");
  addRenderModeHandler("ACSTriad");
  addRenderModeHandler("fill");
  addRenderModeHandler("grid");
  addRenderModeHandler("textures");
  addRenderModeHandler("visibleEdges");
  addRenderModeHandler("hiddenEdges");
  addRenderModeHandler("materials");
  addRenderModeHandler("lights");
  addRenderModeHandler("monochrome");
  addRenderModeHandler("constructions");
  addRenderModeHandler("clipVolume");
  addRenderModeHandler("weights");
  addRenderModeHandler("styles");
  addRenderModeHandler("transparency");
  addRenderModeHandler("backgroundMap");
  document.getElementById("continuousRendering")!.addEventListener("click", () => {
    const checked: boolean = (document.getElementById("continuousRendering")! as HTMLInputElement).checked;
    if (theViewport) {
      theViewport.continuousRendering = checked;
      (theViewport!.target as Target).performanceMetrics = checked ? new PerformanceMetrics(false, true) : undefined;
    }
    if (checked) {
      curFPSIntervalId = setInterval(setFpsInfo, 500);
      document.getElementById("showfps")!.style.display = "inline";
    } else {
      document.getElementById("showfps")!.style.display = "none";
      clearInterval(curFPSIntervalId);
    }
  });

  const boundingBoxes = document.getElementById("boundingBoxes")! as HTMLInputElement;
  boundingBoxes.addEventListener("click", () => theViewport!.wantTileBoundingBoxes = boundingBoxes.checked);

  document.getElementById("renderModeList")!.addEventListener("change", () => changeRenderMode());
  document.getElementById("mapProviderList")!.addEventListener("change", () => changeBackgroundMapState());
  document.getElementById("mapTypeList")!.addEventListener("change", () => changeBackgroundMapState());
  document.getElementById("colorList")!.addEventListener("change", () => changeOverrideColor());

  // File Selector for the browser (a change represents a file selection)... only used when in browser and given base path for local files
  document.getElementById("browserFileSelector")!.addEventListener("change", async function onChange(this: HTMLElement) {
    const files = (this as any).files;
    if (files !== undefined && files.length > 0) {
      try {
        await resetStandaloneIModel(configuration.standalonePath + "/" + files[0].name);
      } catch {
        alert("Error Opening iModel - Make sure you are selecting files from the following directory: " + configuration.standalonePath);
        const spinner = document.getElementById("spinner") as HTMLDivElement;
        spinner.style.display = "none";
      }
    }
  });
}

// If we are using a browser, close the current iModel before leaving
window.onbeforeunload = () => {
  if (activeViewState.iModelConnection !== undefined)
    if (configuration.standalone)
      activeViewState.iModelConnection.closeStandalone();
    else
      activeViewState.iModelConnection.close(activeViewState.accessToken!);
};

function stringToSnapMode(name: string): SnapMode {
  switch (name) {
    case "Keypoint": return SnapMode.NearestKeypoint;
    case "Nearest": return SnapMode.Nearest;
    case "Center": return SnapMode.Center;
    case "Origin": return SnapMode.Origin;
    case "Intersection": return SnapMode.Intersection;
    default: return SnapMode.NearestKeypoint;
  }
}

class SVTAccuSnap extends AccuSnap {
  public getActiveSnapModes(): SnapMode[] {
    const select = (document.getElementById("snapModeList") as HTMLSelectElement)!;
    const snapMode = stringToSnapMode(select.value);
    const snaps: SnapMode[] = [];
    snaps.push(snapMode);
    return snaps;
  }
}

class SVTNotifications extends NotificationManager {
  private _toolTip?: Tooltip;
  private _el?: HTMLElement;
  private _tooltipDiv?: HTMLDivElement;

  public outputPrompt(prompt: string) { showStatus(prompt); }

  /** Output a message and/or alert to the user. */
  public outputMessage(message: NotifyMessageDetails) { showError(message.briefMessage); }

  public openMessageBox(_mbType: MessageBoxType, _message: string, _icon: MessageBoxIconType): Promise<MessageBoxValue> {
    const rootDiv: HTMLDivElement = document.getElementById("root") as HTMLDivElement;
    if (!rootDiv)
      return Promise.resolve(MessageBoxValue.Cancel);
    // create a dialog element.
    const dialog: HTMLDialogElement = document.createElement("dialog") as HTMLDialogElement;
    dialog.className = "notification-messagebox";

    // set up the message
    const span: HTMLSpanElement = document.createElement("span");
    span.innerHTML = _message;
    span.className = "notification-messageboxtext";
    dialog.appendChild(span);

    // make the ok button.
    const button: HTMLButtonElement = document.createElement("button");
    button.className = "notification-messageboxbutton";
    button.innerHTML = "Ok";
    button.onclick = (event) => {
      const okButton = event.target as HTMLButtonElement;
      const msgDialog = okButton.parentElement as HTMLDialogElement;
      const topDiv = msgDialog.parentElement as HTMLDivElement;
      msgDialog.close();
      topDiv.removeChild(dialog);
    };
    dialog.appendChild(button);

    // add the dialog to the root div element and show it.
    rootDiv.appendChild(dialog);
    dialog.showModal();

    return Promise.resolve(MessageBoxValue.Ok);
  }

  protected toolTipIsOpen(): boolean { return undefined !== this._toolTip; }

  public clearToolTip(): void {
    if (!this.isToolTipOpen)
      return;

    this._toolTip!.dispose();
    this._el!.removeChild(this._tooltipDiv!);
    this._toolTip = undefined;
    this._el = undefined;
    this._tooltipDiv = undefined;
  }

  protected _showToolTip(el: HTMLElement, message: string, pt?: XAndY, options?: ToolTipOptions): void {
    this.clearToolTip();

    const rect = el.getBoundingClientRect();
    if (undefined === pt)
      pt = { x: rect.width / 2, y: rect.height / 2 };

    const location = document.createElement("div");
    const height = 20;
    const width = 20;
    location.style.position = "absolute";
    location.style.top = (pt.y - height / 2) + "px";
    location.style.left = (pt.x - width / 2) + "px";
    location.style.width = width + "px";
    location.style.height = height + "px";

    el.appendChild(location);

    this._el = el;
    this._tooltipDiv = location;
    this._toolTip = new ttjs.default(location, { trigger: "manual", html: true, placement: (options && options.placement) ? options.placement as any : "right-start", title: message });
    this._toolTip!.show();
  }
}

class SVTIModelApp extends IModelApp {
  protected static onStartup(): void {
    IModelApp.accuSnap = new SVTAccuSnap();
    IModelApp.notifications = new SVTNotifications();
    const svtToolNamespace = IModelApp.i18n.registerNamespace("SVTTools");
    MeasurePointsTool.register(svtToolNamespace);
  }
}

const docReady = new Promise((resolve) => {
  window.addEventListener("DOMContentLoaded", () => {
    resolve();
  });
});

// main entry point.
async function main() {
  if (!MobileRpcConfiguration.isMobileFrontend) {
    // retrieve, set, and output the global configuration variable
    await retrieveConfiguration(); // (does a fetch)
    console.log("Configuration", JSON.stringify(configuration));
  }
  // Start the app. (This tries to fetch a number of localization json files from the orgin.)
  SVTIModelApp.startup();

  // Choose RpcConfiguration based on whether we are in electron or browser
  let rpcConfiguration: RpcConfiguration;
  if (ElectronRpcConfiguration.isElectron) {
    rpcConfiguration = ElectronRpcManager.initializeClient({}, [IModelTileRpcInterface, StandaloneIModelRpcInterface, IModelReadRpcInterface]);
  } else if (MobileRpcConfiguration.isMobileFrontend) {
    Object.assign(configuration, { standalone: true, iModelName: "sample_documents/04_Plant.i.ibim" });
    rpcConfiguration = MobileRpcManager.initializeClient([IModelTileRpcInterface, StandaloneIModelRpcInterface, IModelReadRpcInterface]);
  } else {
    rpcConfiguration = BentleyCloudRpcManager.initializeClient({ info: { title: "SimpleViewApp", version: "v1.0" } }, [IModelTileRpcInterface, StandaloneIModelRpcInterface, IModelReadRpcInterface]);
    Config.devCorsProxyServer = "https://localhost:3001";
    // WIP: WebAppRpcProtocol seems to require an IModelToken for every RPC request. ECPresentation initialization tries to set active locale using
    // RPC without any imodel and fails...
    for (const definition of rpcConfiguration.interfaces())
      RpcOperation.forEach(definition, (operation) => operation.policy.token = (_request) => new IModelToken("test", "test", "test", "test", OpenMode.Readonly));
  }

  const uiReady = displayUi();  // Get the browser started loading our html page and the svgs that it references but DON'T WAIT

  // while the browser is loading stuff, start work on logging in and downloading the imodel, etc.
  try {
    if (configuration.standalone) {
      await openStandaloneIModel(activeViewState, configuration.iModelName!);
    } else {
      IModelApp.hubDeploymentEnv = configuration.environment || "QA";
      const projectMgr: ProjectAbstraction = configuration.useIModelBank ? new NonConnectProject() : new ConnectProject();
      await projectMgr.loginAndOpenImodel(activeViewState);
    }

  } catch (reason) {
    alert(reason);
    return;
  }

  await uiReady; // Now wait for the HTML UI to finish loading.

  // open the specified view
  showStatus("opening View", configuration.viewName);
  await buildViewList(activeViewState, configuration);

  showStatus("View Ready");
  hideSpinner();

  // now connect the view to the canvas
  await openView(activeViewState);
}

// Set up the HTML UI elements and wire them to our functions
async function displayUi() {
  return new Promise(async (resolve) => {
    await docReady; // We must wait for the document to be in place.
    showSpinner();
    wireIconsToFunctions();
    resolve();
  });
}

function showSpinner() {
  const spinner = document.getElementById("spinner") as HTMLElement;
  spinner.style.display = "block";
}

function hideSpinner() {
  const spinner = document.getElementById("spinner");
  if (spinner)
    spinner.style.display = "none";
}

// Entry point - run the main function
main();<|MERGE_RESOLUTION|>--- conflicted
+++ resolved
@@ -916,44 +916,6 @@
       if (undefined === transform)
         continue;
 
-<<<<<<< HEAD
-    const center = this._extents.getCenter();
-    const outlineColor = vp.getContrastToBackgroundColor();
-    const faceColors: ColorDef[] = [];
-    const faceCenters: Point3d[] = [];
-    const faceNormals: Vector3d[] = [];
-    const radius = Math.min(this._extents.xLength(), this._extents.yLength(), this._extents.zLength()) * 0.1;
-
-    faceColors[0] = ColorDef.red.clone(); faceColors[0].setAlpha(100);
-    faceColors[1] = faceColors[0];
-    faceNormals[0] = Vector3d.unitX(0.5 * this._extents.xLength());
-    faceNormals[1] = Vector3d.unitX(-0.5 * this._extents.xLength());
-    faceCenters[0] = center.plus(faceNormals[0]);
-    faceCenters[1] = center.plus(faceNormals[1]);
-
-    faceColors[2] = ColorDef.green.clone(); faceColors[2].setAlpha(100);
-    faceColors[3] = faceColors[2];
-    faceNormals[2] = Vector3d.unitY(0.5 * this._extents.yLength());
-    faceNormals[3] = Vector3d.unitY(-0.5 * this._extents.yLength());
-    faceCenters[2] = center.plus(faceNormals[2]);
-    faceCenters[3] = center.plus(faceNormals[3]);
-
-    faceColors[4] = ColorDef.blue.clone(); faceColors[4].setAlpha(100);
-    faceColors[5] = faceColors[4];
-    faceNormals[4] = Vector3d.unitZ(0.5 * this._extents.zLength());
-    faceNormals[5] = Vector3d.unitZ(-0.5 * this._extents.zLength());
-    faceCenters[4] = center.plus(faceNormals[4]);
-    faceCenters[5] = center.plus(faceNormals[5]);
-
-    for (let iFace = 0; iFace < faceCenters.length; iFace++) {
-      const faceBuilder = context.createGraphicBuilder(GraphicType.WorldDecoration, undefined, this._controlIds[iFace]);
-      const ellipse = Arc3d.createScaledXYColumns(faceCenters[iFace], Matrix3d.createRigidHeadsUp(faceNormals[iFace]), radius, radius, AngleSweep.create360());
-
-      faceBuilder.setSymbology(outlineColor, faceColors[iFace], 1);
-      faceBuilder.addArc(ellipse, true, true);
-      faceBuilder.addArc(ellipse, false, false);
-      context.addDecorationFromBuilder(faceBuilder);
-=======
       const fillColor = (0.0 !== this._controlAxis[iFace].x ? ColorDef.red : (0.0 !== this._controlAxis[iFace].y ? ColorDef.green : ColorDef.blue)).adjustForContrast(vp.view.backgroundColor, 100);
       const shapePts = EditManipulator.HandleUtils.getArrowShape(0.0, 0.15, 0.55, 1.0, 0.3, 0.5, 0.1);
       const arrowBuilder = context.createGraphicBuilder(GraphicType.WorldOverlay, transform, this._controlIds[iFace]);
@@ -964,7 +926,6 @@
       arrowBuilder.addShape(shapePts);
 
       context.addDecorationFromBuilder(arrowBuilder);
->>>>>>> 4b54ac30
     }
   }
 
@@ -1159,7 +1120,6 @@
 
 // Starts Measure between points tool
 function startMeasurePoints(event: any) {
-<<<<<<< HEAD
   const useMeasureTool = false;
   if (useMeasureTool) {
     const menu = document.getElementById("snapModeList") as HTMLDivElement;
@@ -1169,12 +1129,6 @@
   } else {
     ProjectExtentsDecoration.toggle();
   }
-=======
-  const menu = document.getElementById("snapModeList") as HTMLDivElement;
-  if (event.target === menu)
-    return;
-  IModelApp.tools.run("Measure.Points", theViewport!);
->>>>>>> 4b54ac30
 }
 
 // functions that start viewing commands, associated with icons in wireIconsToFunctions
