/*---------------------------------------------------------------------------------------------
|  $Copyright: (c) 2018 Bentley Systems, Incorporated. All rights reserved. $
 *--------------------------------------------------------------------------------------------*/
import { Id64, JsonUtils, OpenMode } from "@bentley/bentleyjs-core";
import { Point2d, Point3d, Transform, Vector3d, XAndY, XYAndZ, Geometry, Range3d, Arc3d, AngleSweep } from "@bentley/geometry-core";
import { Config, DeploymentEnv } from "@bentley/imodeljs-clients";
import {
  AxisAlignedBox3d, BentleyCloudRpcManager, ColorDef, ElectronRpcConfiguration, ElectronRpcManager, IModelReadRpcInterface,
  IModelTileRpcInterface, IModelToken, LinePixels, ModelProps, ModelQueryParams, RenderMode, RgbColor, RpcConfiguration,
  RpcOperation, StandaloneIModelRpcInterface, ViewQueryParams, ColorByName,
} from "@bentley/imodeljs-common";
import { MobileRpcConfiguration, MobileRpcManager } from "@bentley/imodeljs-common/lib/rpc/mobile/MobileRpcManager";
import {
  AccuDraw, AccuDrawHintBuilder, AccuDrawShortcuts, AccuSnap, BeButtonEvent, Cluster, CoordinateLockOverrides, DecorateContext,
  DynamicsContext, EditManipulator, EventHandled, HitDetail, ImageUtil, IModelApp, IModelConnection, Marker, MarkerSet, MessageBoxIconType,
  MessageBoxType, MessageBoxValue, NotificationManager, NotifyMessageDetails, PrimitiveTool, RotationMode, ScreenViewport, SnapMode,
  SpatialModelState, SpatialViewState, StandardViewId, ToolTipOptions, Viewport, ViewState, ViewState3d, MarkerImage, BeButton, SnapStatus,
} from "@bentley/imodeljs-frontend";
import { FeatureSymbology, GraphicType } from "@bentley/imodeljs-frontend/lib/rendering";
import { PerformanceMetrics, Target } from "@bentley/imodeljs-frontend/lib/webgl";
import * as ttjs from "tooltip.js";
import { ConnectProject } from "./ConnectProject";
import { NonConnectProject } from "./NonConnectProject";
import { ProjectAbstraction } from "./ProjectAbstraction";
import { SimpleViewState } from "./SimpleViewState";
import { showError, showStatus } from "./Utils";

type Tooltip = ttjs.default;

// Only want the following imports if we are using electron and not a browser -----
// tslint:disable-next-line:variable-name
let remote: any;
if (ElectronRpcConfiguration.isElectron) {
  // tslint:disable-next-line:no-var-requires
  remote = require("electron").remote;
}

// tslint:disable:no-console

interface RenderModeOptions {
  flags: Map<string, boolean>;
  mode: RenderMode;
}

const renderModeOptions: RenderModeOptions = {
  flags: new Map<string, boolean>(),
  mode: RenderMode.SmoothShade,
};

let activeViewState: SimpleViewState = new SimpleViewState();
const viewMap = new Map<string, ViewState | IModelConnection.ViewSpec>();
let theViewport: ScreenViewport | undefined;
let curModelProps: ModelProps[] = [];
let curModelPropIndices: number[] = [];
let curNumModels = 0;
const curCategories: Set<string> = new Set<string>();
const configuration = {} as SVTConfiguration;
let curFPSIntervalId: NodeJS.Timer;
let overrideColor: ColorDef | undefined;

function addFeatureOverrides(ovrs: FeatureSymbology.Overrides, viewport: Viewport): void {
  if (undefined === overrideColor)
    return;

  const color = RgbColor.fromColorDef(overrideColor);
  const app = FeatureSymbology.Appearance.fromJSON({ rgb: color, weight: 4, linePixels: LinePixels.Code1 });
  for (const elemId of viewport.iModel.selectionSet.elements)
    ovrs.overrideElement(elemId, app);
}

/** Parameters for starting SimpleViewTest with a specified initial configuration */
interface SVTConfiguration {
  useIModelBank: boolean;
  viewName?: string;
  environment?: DeploymentEnv;
  // standalone-specific config:
  standalone?: boolean;
  iModelName?: string;
  filename?: string;
  standalonePath?: string;    // Used when run in the browser - a common base path for all standalone imodels
}

// Retrieves the configuration for starting SVT from configuration.json file located in the built public folder
function retrieveConfiguration(): Promise<void> {
  return new Promise((resolve, _reject) => {
    const request: XMLHttpRequest = new XMLHttpRequest();
    request.open("GET", "configuration.json", false);
    request.setRequestHeader("Cache-Control", "no-cache");
    request.onreadystatechange = ((_event: Event) => {
      if (request.readyState === XMLHttpRequest.DONE) {
        if (request.status === 200) {
          const newConfigurationInfo: any = JSON.parse(request.responseText);
          Object.assign(configuration, newConfigurationInfo);
          resolve();
        }
        // Everything is good, the response was received.
      } else {
        // Not ready yet.
      }
    });
    request.send();
  });
}

// opens the configured iModel from disk
async function openStandaloneIModel(state: SimpleViewState, filename: string) {
  configuration.standalone = true;
  state.iModelConnection = await IModelConnection.openStandalone(filename);
  configuration.iModelName = state.iModelConnection.name;
}

// selects the configured view.
async function buildViewList(state: SimpleViewState, configurations?: { viewName?: string }) {
  const config = undefined !== configurations ? configurations : {};
  const viewList = document.getElementById("viewList") as HTMLSelectElement;
  const viewQueryParams: ViewQueryParams = { wantPrivate: false };
  const viewSpecs: IModelConnection.ViewSpec[] = await state.iModelConnection!.views.getViewList(viewQueryParams);
  for (const viewSpec of viewSpecs) {
    const option = document.createElement("option");
    option.text = viewSpec.name;
    viewList.add(option);
    viewMap.set(viewSpec.name, viewSpec);
    if (undefined === config.viewName)
      config.viewName = viewSpec.name;
    if (viewSpec.name === config.viewName) {
      viewList!.value = viewSpec.name;
      const viewState = await state.iModelConnection!.views.load(viewSpec.id);
      viewMap.set(viewSpec.name, viewState);
      state.viewState = viewState;
    }
  }
}

// open up the model toggle menu
function startToggleModel(_event: any) {
  const menu = document.getElementById("toggleModelMenu") as HTMLDivElement;
  menu.style.display = menu.style.display === "none" || menu.style.display === "" ? "block" : "none";
}

// open up the category selection model
function startCategorySelection(_event: any) {
  const menu = document.getElementById("categorySelectionMenu") as HTMLDivElement;
  menu.style.display = menu.style.display === "none" || menu.style.display === "" ? "block" : "none";
}

// build list of models; enables those defined in model selector
async function buildModelMenu(state: SimpleViewState) {
  const modelMenu = document.getElementById("toggleModelMenu") as HTMLDivElement;
  const modelButton = document.getElementById("startToggleModel")!;
  const spatialView = undefined !== state.viewState && state.viewState instanceof SpatialViewState ? state.viewState as SpatialViewState : undefined;
  if (undefined === spatialView) {
    modelMenu.style.display = modelButton.style.display = "none";
    return;
  }

  modelButton.style.display = "inline";
  const modelQueryParams: ModelQueryParams = { from: SpatialModelState.getClassFullName(), wantPrivate: false };
  curModelProps = await state.iModelConnection!.models.queryProps(modelQueryParams);
  curModelPropIndices = [];
  modelMenu.innerHTML = '<input id="cbxModelToggleAll" type="checkbox"> Toggle All\n<br>\n';

  // ###TODO: Load models on demand when they are enabled in the dialog - not all up front like this...super-inefficient...
  let i = 0;
  for (const modelProp of curModelProps) {
    const model = spatialView.iModel.models.getLoaded(modelProp.id!.toString());
    if (undefined === model)
      await spatialView.iModel.models.load(modelProp.id!.toString());

    modelMenu.innerHTML += '<input id="cbxModel' + i + '" type="checkbox"> ' + modelProp.name + "\n<br>\n";
    curModelPropIndices.push(i);

    let j = 0;
    if (model !== undefined) {
      if (model.jsonProperties.classifiers !== undefined) {
        for (const classifier of model.jsonProperties.classifiers) {
          modelMenu.innerHTML += '&nbsp;&nbsp;<input id="cbxModel' + i + "_" + j + '" type="checkbox"> ' + classifier.name + "\n<br>\n";
          j++;
        }
      }
    }

    i++;
  }

  curNumModels = i;
  let allEnabled: boolean = true;
  for (let c = 0; c < curNumModels; c++) {
    const cbxName = "cbxModel" + c;
    const enabled = spatialView.modelSelector.has(curModelProps[c].id!.toString());
    if (!enabled)
      allEnabled = false;

    updateCheckboxToggleState(cbxName, enabled);
    addModelToggleHandler(cbxName);

    const model = spatialView.iModel.models.getLoaded(curModelProps[c].id!.toString());
    if (model !== undefined) {
      if (model.jsonProperties.classifiers !== undefined) {
        let cc = 0;
        for (const classifier of model.jsonProperties.classifiers) {
          const classifierName = "cbxModel" + c + "_" + cc;
          updateCheckboxToggleState(classifierName, classifier.isActive);
          addClassifierToggleHandler(classifierName);
          cc++;
        }
      }
    }
  }

  updateCheckboxToggleState("cbxModelToggleAll", allEnabled);
  addModelToggleAllHandler();

  applyModelToggleChange("cbxModel0"); // force view to update based on all being enabled
}

// build list of categories; enable those defined in category selector
async function buildCategoryMenu(state: SimpleViewState) {
  curCategories.clear();
  let html = '<input id="cbxCatToggleAll" type="checkbox"> Toggle All\n<br>\n';

  const view = state.viewState!;
  const ecsql = "SELECT ECInstanceId as id, CodeValue as code, UserLabel as label FROM " + (view.is3d() ? "BisCore.SpatialCategory" : "BisCore.DrawingCategory");
  const rows = await view.iModel.executeQuery(ecsql);

  for (const row of rows) {
    let label = row.label as string;
    if (undefined === label)
      label = row.code;

    const id = row.id as string;
    curCategories.add(id);
    html += '<input id="cbxCat' + id + '" type="checkbox"> ' + label + "\n<br>\n";
  }

  const categoryMenu = document.getElementById("categorySelectionMenu") as HTMLDivElement;
  categoryMenu.innerHTML = html;

  updateCheckboxToggleState("cbxCatToggleAll", curCategories.size === view.categorySelector.categories.size);
  addCategoryToggleAllHandler();

  for (const cat of curCategories) {
    const cbxName = "cbxCat" + cat;
    updateCheckboxToggleState(cbxName, view.categorySelector.has(cat));
    addCategoryToggleHandler(cbxName);
  }
}

// set checkbox state to checked or unchecked
function updateCheckboxToggleState(id: string, enabled: boolean) {
  (document.getElementById(id)! as HTMLInputElement).checked = enabled;
}

// query checkbox state (checked or unchecked)
function getCheckboxToggleState(id: string): boolean {
  return (document.getElementById(id)! as HTMLInputElement).checked;
}

// apply a model checkbox state being changed (actually change list of viewed models)
function applyModelToggleChange(_cbxModel: string) {
  if (!(theViewport!.view instanceof SpatialViewState))
    return;
  const view = theViewport!.view as SpatialViewState;

  view.clearViewedModels();

  let allEnabled: boolean = true;
  for (let c = 0; c < curNumModels; c++) {
    const cbxName = "cbxModel" + c;
    const isChecked = getCheckboxToggleState(cbxName);
    if (isChecked)
      view.addViewedModel(curModelProps[curModelPropIndices[c]].id!);
    else
      allEnabled = false;
  }

  theViewport!.sync.invalidateScene();

  updateCheckboxToggleState("cbxModelToggleAll", allEnabled);

  const menu = document.getElementById("toggleModelMenu") as HTMLDivElement;
  menu.style.display = "none"; // menu.style.display === "none" || menu.style.display === "" ? "none" : "block";
}

// apply a classifier checkbox state being changed (change isActive flag on classifier on a model)
function applyClassifierToggleChange(cName: string) {
  if (!(theViewport!.view instanceof SpatialViewState))
    return;
  const view = theViewport!.view as SpatialViewState;

  for (let c = 0; c < curNumModels; c++) {
    const model = view.iModel.models.getLoaded(curModelProps[c].id!.toString());
    if (model !== undefined) {
      if (model.jsonProperties.classifiers !== undefined) {
        let cc = 0;
        for (const classifier of model.jsonProperties.classifiers) {
          const classifierName = "cbxModel" + c + "_" + cc;
          if (cName === classifierName) { // Found the classifier
            classifier.isActive = getCheckboxToggleState(classifierName);
            theViewport!.sync.invalidateScene();
            const menu = document.getElementById("toggleModelMenu") as HTMLDivElement;
            menu.style.display = "none"; // menu.style.display === "none" || menu.style.display === "" ? "none" : "block";
            return;
          }
          cc++;
        }
      }
    }
  }
}

function toggleCategoryState(invis: boolean, catId: string, view: ViewState) {
  view.changeCategoryDisplay(catId, !invis);
}

// apply a category checkbox state being changed
function applyCategoryToggleChange(_cbxCategory: string) {
  const view = theViewport!.view;

  let allToggledOn = true;
  for (const cat of curCategories) {
    const cbxName = "cbxCat" + cat;
    const isChecked = getCheckboxToggleState(cbxName);
    const invis = isChecked ? false : true;
    toggleCategoryState(invis, cat, view);
    if (invis)
      allToggledOn = false;
  }

  updateCheckboxToggleState("cbxCatToggleAll", allToggledOn);

  const menu = document.getElementById("categorySelectionMenu") as HTMLDivElement;
  menu.style.display = "none"; // menu.style.display === "none" || menu.style.display === "" ? "none" : "block";
}

// toggle all checkboxes being toggled
function applyCategoryToggleAllChange() {
  const view = theViewport!.view;
  const isChecked = getCheckboxToggleState("cbxCatToggleAll");

  for (const cat of curCategories) {
    const cbxName = "cbxCat" + cat;
    updateCheckboxToggleState(cbxName, isChecked);

    const invis = isChecked ? false : true;
    toggleCategoryState(invis, cat, view);
  }

  const menu = document.getElementById("categorySelectionMenu") as HTMLDivElement;
  menu.style.display = "none"; // menu.style.display === "none" || menu.style.display === "" ? "none" : "block";
}

function applyModelToggleAllChange() {
  if (!(theViewport!.view instanceof SpatialViewState))
    return;

  const view = theViewport!.view as SpatialViewState;
  view.clearViewedModels();

  const isChecked = getCheckboxToggleState("cbxModelToggleAll");
  for (let c = 0; c < curNumModels; c++) {
    const cbxName = "cbxModel" + c;
    (document.getElementById(cbxName)! as HTMLInputElement).checked = isChecked;
    if (isChecked) {
      const id = curModelProps[curModelPropIndices[c]].id!;
      view.addViewedModel(id);
    }
  }

  theViewport!.sync.invalidateScene();

  const menu = document.getElementById("toggleModelMenu") as HTMLDivElement;
  menu.style.display = "none"; // menu.style.display === "none" || menu.style.display === "" ? "none" : "block";
}

// add a click handler to model checkbox
function addModelToggleHandler(id: string) {
  document.getElementById(id)!.addEventListener("click", () => applyModelToggleChange(id));
}

function addModelToggleAllHandler() {
  document.getElementById("cbxModelToggleAll")!.addEventListener("click", () => applyModelToggleAllChange());
}

// add a click handler to classifier checkbox
function addClassifierToggleHandler(id: string) {
  document.getElementById(id)!.addEventListener("click", () => applyClassifierToggleChange(id));
}

// add a click handler to category checkbox
function addCategoryToggleHandler(id: string) {
  document.getElementById(id)!.addEventListener("click", () => applyCategoryToggleChange(id));
}

// add a click handler to the category 'toggle all' checkbox
function addCategoryToggleAllHandler() {
  document.getElementById("cbxCatToggleAll")!.addEventListener("click", () => applyCategoryToggleAllChange());
}

function toggleStandardViewMenu(_event: any) {
  const menu = document.getElementById("standardRotationMenu") as HTMLDivElement;
  menu.style.display = menu.style.display === "none" || menu.style.display === "" ? "block" : "none";
}

function toggleDebugToolsMenu(_event: any) {
  const menu = document.getElementById("debugToolsMenu") as HTMLDivElement;
  menu.style.display = menu.style.display === "none" || menu.style.display === "" ? "block" : "none";
}

function toggleRenderModeMenu(_event: any) {
  const menu = document.getElementById("changeRenderModeMenu") as HTMLDivElement;
  menu.style.display = menu.style.display === "none" || menu.style.display === "" ? "block" : "none";
}

function toggleSnapModeMenu(_event: any) {
  const menu = document.getElementById("changeSnapModeMenu") as HTMLDivElement;
  menu.style.display = menu.style.display === "none" || menu.style.display === "" ? "block" : "none";
}

function toggleAnimationMenu(_event: any) {
  const menu = document.getElementById("animationMenu") as HTMLDivElement;
  menu.style.display = menu.style.display === "none" || menu.style.display === "" ? "block" : "none";
}

let isAnimating: boolean = false;
let isAnimationPaused: boolean = false;
let animationStartTime: number = 0;
let animationPauseTime: number = 0;
let animationEndTime: number = 0;

function setAnimationStateMessage(msg: string) {
  const animationState = document.getElementById("animationState") as HTMLDivElement;
  animationState.innerHTML = msg;
}

function enableAnimationUI(enabled: boolean = true) {
  const animationDuration = document.getElementById("animationDuration") as HTMLInputElement;
  const animationLoop = document.getElementById("animationLoop") as HTMLInputElement;
  animationDuration.disabled = !enabled;
  animationLoop.disabled = !enabled;
}

function isAnimationLooping(): boolean {
  const animationLoop = document.getElementById("animationLoop") as HTMLInputElement;
  return animationLoop.checked;
}

function processAnimationSliderAdjustment(_event: any) {
  const animationSlider = document.getElementById("animationSlider") as HTMLInputElement;

  if (animationSlider.value === "0") {
    stopAnimation([]);
    return;
  }

  if (!isAnimating)
    startAnimation([]);
  if (!isAnimationPaused)
    pauseAnimation([]);

  const sliderValue = parseInt(animationSlider.value, undefined);
  const animationFraction = sliderValue / 1000.0;
  animationPauseTime = animationStartTime + (animationEndTime - animationStartTime) * animationFraction;
  theViewport!.animationFraction = animationFraction;
}

function updateAnimation() {
  if (isAnimationPaused) {
    window.requestAnimationFrame(updateAnimation);
    return;
  }

  const animationSlider = document.getElementById("animationSlider") as HTMLInputElement;
  const animationCurTime = (new Date()).getTime();
  theViewport!.animationFraction = (animationCurTime - animationStartTime) / (animationEndTime - animationStartTime);
  animationSlider.value = (theViewport!.animationFraction * 1000).toString();
  const userHitStop = !isAnimating;
  if (animationCurTime >= animationEndTime || !isAnimating) { // stop the animation!
    enableAnimationUI();
    animationSlider.value = "0";
    theViewport!.animationFraction = 0;
    isAnimating = false;
    setAnimationStateMessage("Stopped.");
  } else { // continue the animation - request the next frame
    window.requestAnimationFrame(updateAnimation);
  }
  if (!userHitStop && isAnimationLooping()) // only loop if user did not hit stop (naturally finished animation)
    startAnimation([]);
}

function startAnimation(_event: any) {
  if (isAnimationPaused) { // resume animation
    const animationPauseOffset = (new Date()).getTime() - animationPauseTime; // how long were we paused?
    animationStartTime += animationPauseOffset;
    animationEndTime += animationPauseOffset;
    setAnimationStateMessage("Playing.");
    isAnimationPaused = false;
    return;
  }

  if (isAnimating)
    return; // cannot animate while animating

  setAnimationStateMessage("Playing.");

  theViewport!.animationFraction = 0;
  animationStartTime = (new Date()).getTime();
  const animationDuration = document.getElementById("animationDuration") as HTMLInputElement;
  animationEndTime = animationStartTime + parseFloat(animationDuration.value) * 1000;
  enableAnimationUI(false);
  isAnimating = true;
  isAnimationPaused = false;
  window.requestAnimationFrame(updateAnimation);
}

function pauseAnimation(_event: any) {
  if (isAnimationPaused || !isAnimating)
    return;
  animationPauseTime = (new Date()).getTime();
  isAnimationPaused = true;
  setAnimationStateMessage("Paused.");
}

function stopAnimation(_event: any) {
  if (!isAnimating)
    return; // already not animating!
  isAnimating = false;
  isAnimationPaused = false;
}

function processAnimationMenuEvent(_event: any) { // keep animation menu open even when it is clicked
  const menu = document.getElementById("animationMenu") as HTMLDivElement;
  menu.style.display = menu.style.display === "none" || menu.style.display === "" ? "block" : "none";
}

function applyStandardViewRotation(rotationId: StandardViewId, label: string) {
  if (undefined === theViewport)
    return;

  if (StandardViewId.Top !== rotationId && !theViewport.view.allow3dManipulations())
    return;

  const rMatrix = AccuDraw.getStandardRotation(rotationId, theViewport, theViewport.isContextRotationRequired);
  const inverse = rMatrix.inverse();
  if (undefined === inverse)
    return;

  const targetMatrix = inverse.multiplyMatrixMatrix(theViewport.rotation);
  const rotateTransform = Transform.createFixedPointAndMatrix(theViewport.view.getTargetPoint(), targetMatrix);
  const startFrustum = theViewport.getFrustum();
  const newFrustum = startFrustum.clone();
  newFrustum.multiply(rotateTransform);

  theViewport.animateFrustumChange(startFrustum, newFrustum);
  theViewport.view.setupFromFrustum(newFrustum);
  theViewport.synchWithView(true);
  showStatus(label, "view");
}

function applyRenderModeChange(mode: string) {
  const menuDialog = document.getElementById("changeRenderModeMenu");
  const newValue = (document.getElementById(mode)! as HTMLInputElement).checked;
  renderModeOptions.flags.set(mode, newValue);
  IModelApp.tools.run("View.ChangeRenderMode", theViewport!, renderModeOptions.flags, menuDialog, renderModeOptions.mode);
}

function stringToRenderMode(name: string): RenderMode {
  switch (name) {
    case "Smooth Shade": return RenderMode.SmoothShade;
    case "Solid Fill": return RenderMode.SolidFill;
    case "Hidden Line": return RenderMode.HiddenLine;
    default: return RenderMode.Wireframe;
  }
}

function renderModeToString(mode: RenderMode): string {
  switch (mode) {
    case RenderMode.SmoothShade: return "Smooth Shade";
    case RenderMode.SolidFill: return "Solid Fill";
    case RenderMode.HiddenLine: return "Hidden Line";
    default: return "Wireframe";
  }
}

function changeRenderMode(): void {
  const select = (document.getElementById("renderModeList") as HTMLSelectElement)!;
  renderModeOptions.mode = stringToRenderMode(select.value);
  IModelApp.tools.run("View.ChangeRenderMode", theViewport!, renderModeOptions.flags, document.getElementById("changeRenderModeMenu"), renderModeOptions.mode);
}

enum MapType { Street = 0, Aerial = 1, Hybrid = 2 } // ###TODO - this is duplicated from WebMercatorTileTree.ts - needs common location

function stringToMapType(s: string): MapType {
  if ("Street" === s) return MapType.Street;
  if ("Aerial" === s) return MapType.Aerial;
  return MapType.Hybrid;
}

function mapTypeToString(m: MapType): string {
  if (MapType.Street === m) return "Street";
  if (MapType.Aerial === m) return "Aerial";
  return "Hybrid";
}

function changeBackgroundMapState(): void {
  if (!theViewport!.view.is3d())
    return;
  const mapProviderString = (document.getElementById("mapProviderList") as HTMLSelectElement)!.value;
  const mapTypeString = (document.getElementById("mapTypeList") as HTMLSelectElement)!.value;
  const mapTypeVal = stringToMapType(mapTypeString);
  const view = theViewport!.view as ViewState3d;
  const ds = view.getDisplayStyle3d();
  ds.setStyle("backgroundMap", { providerName: mapProviderString, mapType: mapTypeVal });
  ds.syncBackgroundMapState();
  IModelApp.tools.run("View.ChangeRenderMode", theViewport!, renderModeOptions.flags, document.getElementById("changeRenderModeMenu"), renderModeOptions.mode);
}

function updateRenderModeOption(id: string, enabled: boolean, options: Map<string, boolean>) {
  (document.getElementById(id)! as HTMLInputElement).checked = enabled;
  options.set(id, enabled);
}

// updates the checkboxes and the map for turning off and on rendering options to match what the current view is showing
function updateRenderModeOptionsMap() {
  let skybox = false;
  let groundplane = false;
  let providerName = "BingProvider";
  let mapType = MapType.Hybrid;
  if (theViewport!.view.is3d()) {
    const view = theViewport!.view as ViewState3d;
    const env = view.getDisplayStyle3d().environment;
    skybox = env.sky.display;
    groundplane = env.ground.display;
    const backgroundMap = view.getDisplayStyle3d().getStyle("backgroundMap");
    providerName = JsonUtils.asString(backgroundMap.mapType, "BingProvider");
    mapType = JsonUtils.asInt(backgroundMap.mapType, MapType.Hybrid);
  }

  const viewflags = theViewport!.view.viewFlags;
  const lights = viewflags.sourceLights || viewflags.solarLight || viewflags.cameraLights;

  updateRenderModeOption("skybox", skybox, renderModeOptions.flags);
  updateRenderModeOption("groundplane", groundplane, renderModeOptions.flags);
  updateRenderModeOption("ACSTriad", viewflags.acsTriad, renderModeOptions.flags);
  updateRenderModeOption("fill", viewflags.fill, renderModeOptions.flags);
  updateRenderModeOption("grid", viewflags.grid, renderModeOptions.flags);
  updateRenderModeOption("textures", viewflags.textures, renderModeOptions.flags);
  updateRenderModeOption("visibleEdges", viewflags.visibleEdges, renderModeOptions.flags);
  updateRenderModeOption("hiddenEdges", viewflags.hiddenEdges, renderModeOptions.flags);
  updateRenderModeOption("materials", viewflags.materials, renderModeOptions.flags);
  updateRenderModeOption("lights", lights, renderModeOptions.flags);
  updateRenderModeOption("monochrome", viewflags.monochrome, renderModeOptions.flags);
  updateRenderModeOption("constructions", viewflags.constructions, renderModeOptions.flags);
  updateRenderModeOption("weights", viewflags.weights, renderModeOptions.flags);
  updateRenderModeOption("styles", viewflags.styles, renderModeOptions.flags);
  updateRenderModeOption("transparency", viewflags.transparency, renderModeOptions.flags);
  updateRenderModeOption("clipVolume", viewflags.clipVolume, renderModeOptions.flags);
  updateRenderModeOption("backgroundMap", viewflags.backgroundMap, renderModeOptions.flags);
  (document.getElementById("mapProviderList") as HTMLSelectElement)!.value = providerName;
  (document.getElementById("mapTypeList") as HTMLSelectElement)!.value = mapTypeToString(mapType);

  const backgroundMapDisabled = !theViewport!.iModel.isGeoLocated;
  (document.getElementById("backgroundMap")! as HTMLInputElement).disabled = backgroundMapDisabled;
  (document.getElementById("mapProviderList")! as HTMLInputElement).disabled = backgroundMapDisabled;
  (document.getElementById("mapTypeList")! as HTMLInputElement).disabled = backgroundMapDisabled;

  renderModeOptions.mode = viewflags.renderMode;
  (document.getElementById("renderModeList") as HTMLSelectElement)!.value = renderModeToString(viewflags.renderMode);
}

// opens the view and connects it to the HTML canvas element.
async function openView(state: SimpleViewState) {
  // find the canvas.
  const vpDiv = document.getElementById("imodel-viewport") as HTMLDivElement;
  theViewport = ScreenViewport.create(vpDiv, state.viewState!);
  await _changeView(state.viewState!);
  theViewport.addFeatureOverrides = addFeatureOverrides;
  theViewport.continuousRendering = (document.getElementById("continuousRendering")! as HTMLInputElement).checked;
  theViewport.wantTileBoundingBoxes = (document.getElementById("boundingBoxes")! as HTMLInputElement).checked;
  IModelApp.viewManager.addViewport(theViewport);
}

async function _changeView(view: ViewState) {
  stopAnimation([]); // cease any previous animation
  theViewport!.changeView(view);
  activeViewState.viewState = view;
  await buildModelMenu(activeViewState);
  await buildCategoryMenu(activeViewState);
  updateRenderModeOptionsMap();
}

export class MeasurePointsTool extends PrimitiveTool {
  public static toolId = "Measure.Points";
  public readonly points: Point3d[] = [];

  public requireWriteableTarget(): boolean { return false; }
  public onPostInstall() { super.onPostInstall(); this.setupAndPromptForNextAction(); }

  public setupAndPromptForNextAction(): void {
    IModelApp.accuSnap.enableSnap(true);

    if (0 === this.points.length)
      return;

    const hints = new AccuDrawHintBuilder();
    hints.enableSmartRotation = true;

    if (this.points.length > 1 && !(this.points[this.points.length - 1].isAlmostEqual(this.points[this.points.length - 2])))
      hints.setXAxis(Vector3d.createStartEnd(this.points[this.points.length - 2], this.points[this.points.length - 1])); // Rotate AccuDraw to last segment...

    hints.setOrigin(this.points[this.points.length - 1]);
    hints.sendHints();
  }

  public onDynamicFrame(ev: BeButtonEvent, context: DynamicsContext): void {
    if (this.points.length < 1)
      return;

    const tmpPoints = this.points.slice();
    tmpPoints.push(ev.point.clone());

    const builder = context.createGraphicBuilder(GraphicType.Scene);

    builder.setSymbology(ColorDef.white, ColorDef.white, 1);
    builder.addLineString(tmpPoints);

    context.addGraphic(builder.finish());
  }

  public async onDataButtonDown(ev: BeButtonEvent): Promise<EventHandled> {
    this.points.push(ev.point.clone());
    this.setupAndPromptForNextAction();

    if (!this.isDynamicsStarted)
      this.beginDynamics();

    return EventHandled.No;
  }

  public async onResetButtonUp(_ev: BeButtonEvent): Promise<EventHandled> {
    if (undefined !== IModelApp.accuSnap.currHit) {
      const status = await IModelApp.accuSnap.resetButton(); // Test AccuSnap hit cycling...only restart when no current hit or not hot snap on next hit...
      if (SnapStatus.Success === status)
        return EventHandled.No;
    }
    this.onReinitialize();
    return EventHandled.No;
  }

  public onUndoPreviousStep(): boolean {
    if (0 === this.points.length)
      return false;

    this.points.pop();
    if (0 === this.points.length)
      this.onReinitialize();
    else
      this.setupAndPromptForNextAction();
    return true;
  }

  public async onKeyTransition(wentDown: boolean, keyEvent: KeyboardEvent): Promise<EventHandled> {
    if (wentDown) {
      switch (keyEvent.key) {
        case " ":
          AccuDrawShortcuts.changeCompassMode();
          break;
        case "Enter":
          AccuDrawShortcuts.lockSmart();
          break;
        case "x":
        case "X":
          AccuDrawShortcuts.lockX();
          break;
        case "y":
        case "Y":
          AccuDrawShortcuts.lockY();
          break;
        case "z":
        case "Z":
          AccuDrawShortcuts.lockZ();
          break;
        case "a":
        case "A":
          AccuDrawShortcuts.lockAngle();
          break;
        case "d":
        case "D":
          AccuDrawShortcuts.lockDistance();
          break;
        case "t":
        case "T":
          AccuDrawShortcuts.setStandardRotation(RotationMode.Top);
          break;
        case "f":
        case "F":
          AccuDrawShortcuts.setStandardRotation(RotationMode.Front);
          break;
        case "s":
        case "S":
          AccuDrawShortcuts.setStandardRotation(RotationMode.Side);
          break;
        case "v":
        case "V":
          AccuDrawShortcuts.setStandardRotation(RotationMode.View);
          break;
        case "o":
        case "O":
          AccuDrawShortcuts.setOrigin();
          break;
        case "c":
        case "C":
          AccuDrawShortcuts.rotateCycle(false);
          break;
        case "q":
        case "Q":
          AccuDrawShortcuts.rotateAxes(true);
          break;
        case "e":
        case "E":
          AccuDrawShortcuts.rotateToElement(false);
          break;
        case "r":
        case "R":
          AccuDrawShortcuts.defineACSByPoints();
          break;
      }
    }
    return EventHandled.No;
  }

  public onRestartTool(): void {
    const tool = new MeasurePointsTool();
    if (!tool.run())
      this.exitTool();
  }
}

export class ProjectExtentsResizeTool extends EditManipulator.HandleTool {
  protected _anchorIndex: number;
  protected _ids: string[];
  protected _base: Point3d[];
  protected _axis: Vector3d[];

  public constructor(manipulator: EditManipulator.HandleProvider, hitId: string, ids: string[], base: Point3d[], axis: Vector3d[]) {
    super(manipulator);
    this._anchorIndex = ids.indexOf(hitId);
    this._ids = ids;
    this._base = base;
    this._axis = axis;
  }

  protected init(): void {
    this.receivedDownEvent = true;
    IModelApp.toolAdmin.toolState.coordLockOvr = CoordinateLockOverrides.All;
    IModelApp.accuSnap.enableLocate(false);
    IModelApp.accuSnap.enableSnap(false);
    IModelApp.accuDraw.deactivate();
    this.beginDynamics();
  }

  protected accept(ev: BeButtonEvent): boolean {
    const extents = this.computeNewExtents(ev);
    if (undefined === extents)
      return true;

    // NEEDSWORK: Update extents and low/high markers...
    return true;
  }

  public computeNewExtents(ev: BeButtonEvent): Range3d | undefined {
    if (-1 === this._anchorIndex || undefined === ev.viewport)
      return undefined;

    // NOTE: Use AccuDraw z instead of view z if AccuDraw is explicitly enabled (tool disables by default)...
    const projectedPt = EditManipulator.HandleUtils.projectPointToLineInView(ev.point, this._base[this._anchorIndex], this._axis[this._anchorIndex], ev.viewport, true);
    if (undefined === projectedPt)
      return undefined;

    const anchorPt = this._base[this._anchorIndex];
    const offsetVec = Vector3d.createStartEnd(anchorPt, projectedPt);
    let offset = offsetVec.normalizeWithLength(offsetVec).mag;
    if (offset < Geometry.smallMetricDistance)
      return;
    if (offsetVec.dotProduct(this._axis[this._anchorIndex]) < 0.0)
      offset *= -1.0;

    const adjustedPts: Point3d[] = [];
    for (let iFace = 0; iFace < this._ids.length; iFace++) {
      if (iFace === this._anchorIndex || this.manipulator.iModel.selectionSet.has(this._ids[iFace]))
        adjustedPts.push(this._base[iFace].plusScaled(this._axis[iFace], offset));
      else
        adjustedPts.push(this._base[iFace]);
    }

    const extents = Range3d.create();
    extents.extendArray(adjustedPts);

    return extents;
  }

  public onDynamicFrame(ev: BeButtonEvent, context: DynamicsContext): void {
    const extents = this.computeNewExtents(ev);
    if (undefined === extents)
      return;

    const builder = context.createGraphicBuilder(GraphicType.Scene);
    builder.setSymbology(ev.viewport!.getContrastToBackgroundColor(), ColorDef.black, 1, LinePixels.Code2);
    builder.addRangeBox(extents);
    context.addGraphic(builder.finish());
  }
}

export class ProjectExtentsDecoration extends EditManipulator.HandleProvider {
  private static _decorator?: ProjectExtentsDecoration;
  protected _extents: AxisAlignedBox3d;
  protected _markers: Marker[] = [];
  protected _boxId?: string;
  protected _controlIds: string[] = [];
  protected _controlPoint: Point3d[] = [];
  protected _controlAxis: Vector3d[] = [];

  public constructor() {
    super(activeViewState.iModelConnection!);
    this._extents = this.iModel.projectExtents;
    this._boxId = this.iModel.transientIds.next.value;
    this.updateDecorationListener(true);

    const image = ImageUtil.fromUrl("map_pin.svg");
    const markerDrawFunc = (ctx: CanvasRenderingContext2D) => {
      ctx.beginPath();
      ctx.arc(0, 0, 15, 0, 2 * Math.PI);
      ctx.fillStyle = "green";
      ctx.lineWidth = 1;
      ctx.strokeStyle = "black";
      ctx.fill();
      ctx.stroke();
    };

    const markerSize = Point2d.create(48, 48);
    const imageOffset = Point2d.create(-11, 32);
    const createBoundsMarker = (label: string, markerPos: Point3d): void => {
      const marker = new Marker(markerPos, markerSize);
      marker.drawFunc = markerDrawFunc;
      marker.label = label;
      marker.imageOffset = imageOffset;
      marker.setImage(image);
      marker.setScaleFactor({ low: .4, high: 1.5 });
      this._markers.push(marker);
    };

    createBoundsMarker(this.iModel.iModelToken.key!, this._extents.center);
    createBoundsMarker("low", this._extents.low);
    createBoundsMarker("high", this._extents.high);
  }

  protected stop(): void {
    const selectedId = (undefined !== this._boxId && this.iModel.selectionSet.has(this._boxId)) ? this._boxId : undefined;
    this._boxId = undefined; // Invalidate id so that decorator will be dropped...
    super.stop();
    if (undefined !== selectedId)
      this.iModel.selectionSet.remove(selectedId); // Don't leave decorator id in selection set...
  }

  protected async createControls(): Promise<boolean> {
    //    if (this.iModel.isReadonly)
    //      return false;

    // Decide if resize controls should be presented.
    if (undefined === this._boxId)
      return false;

    const iModel = this.iModel;

    // Show controls if only extents box and it's controls are selected, selection set doesn't include any other elements...
    let showControls = false;
    if (iModel.selectionSet.size <= this._controlIds.length + 1 && iModel.selectionSet.has(this._boxId)) {
      showControls = true;
      if (iModel.selectionSet.size > 1) {
        iModel.selectionSet.elements.forEach((val) => { if (!Id64.areEqual(this._boxId, val) && !this._controlIds.includes(val)) showControls = false; });
      }
    }

    if (!showControls)
      return false;

    this._extents = iModel.projectExtents; // Update extents post-modify...NEEDSWORK - Update marker locations too!

    const transientIds = iModel.transientIds;
    if (0 === this._controlIds.length) {
      this._controlIds[0] = transientIds.next.value;
      this._controlIds[1] = transientIds.next.value;
      this._controlIds[2] = transientIds.next.value;
      this._controlIds[3] = transientIds.next.value;
      this._controlIds[4] = transientIds.next.value;
      this._controlIds[5] = transientIds.next.value;
    }

    const xOffset = 0.5 * this._extents.xLength();
    const yOffset = 0.5 * this._extents.yLength();
    const zOffset = 0.5 * this._extents.zLength();
    const center = this._extents.center;

    this._controlAxis[0] = Vector3d.unitX();
    this._controlAxis[1] = Vector3d.unitX(-1.0);
    this._controlPoint[0] = center.plusScaled(this._controlAxis[0], xOffset);
    this._controlPoint[1] = center.plusScaled(this._controlAxis[1], xOffset);

    this._controlAxis[2] = Vector3d.unitY();
    this._controlAxis[3] = Vector3d.unitY(-1.0);
    this._controlPoint[2] = center.plusScaled(this._controlAxis[2], yOffset);
    this._controlPoint[3] = center.plusScaled(this._controlAxis[3], yOffset);

    this._controlAxis[4] = Vector3d.unitZ();
    this._controlAxis[5] = Vector3d.unitZ(-1.0);
    this._controlPoint[4] = center.plusScaled(this._controlAxis[4], zOffset);
    this._controlPoint[5] = center.plusScaled(this._controlAxis[5], zOffset);

    return true;
  }

  protected clearControls(): void {
<<<<<<< HEAD
    this.iModel.selectionSet.remove(this._controlIds); // Remove selected controls as they won't continue to be displayed...
=======
    this.iModel.selectionSet.remove(this._controlIds); // Remove any selected controls as they won't continue to be displayed...
>>>>>>> cf52e22f
    super.clearControls();
  }

  protected modifyControls(hit: HitDetail, _ev: BeButtonEvent): boolean {
    const manipTool = new ProjectExtentsResizeTool(this, hit.sourceId, this._controlIds, this._controlPoint, this._controlAxis);
    return manipTool.run();
  }

  public testDecorationHit(id: string): boolean { return (id === this._boxId || this._controlIds.includes(id)); }
  public async getDecorationToolTip(hit: HitDetail): Promise<string> { return (hit.sourceId === this._boxId ? "Project Extents" : "Resize Project Extents"); }
  public async onDecorationButtonEvent(hit: HitDetail, ev: BeButtonEvent): Promise<EventHandled> { return (hit.sourceId === this._boxId ? EventHandled.No : super.onDecorationButtonEvent(hit, ev)); }

  protected updateDecorationListener(_add: boolean) {
    super.updateDecorationListener(undefined !== this._boxId); // Decorator isn't just for resize controls...
  }

  public decorate(context: DecorateContext): void {
    if (undefined === this._boxId)
      return;

    const vp = context.viewport;
    if (!vp.view.isSpatialView())
      return;

    const builder = context.createGraphicBuilder(GraphicType.WorldDecoration, undefined, this._boxId);

    builder.setSymbology(vp.getContrastToBackgroundColor(), ColorDef.black, 3);
    builder.addRangeBox(this._extents);
    context.addDecorationFromBuilder(builder);

    this._markers.forEach((marker) => marker.addDecoration(context));

    if (!this._isActive)
      return;

    const outlineColor = ColorDef.black.adjustForContrast(vp.view.backgroundColor, 100);
    for (let iFace = 0; iFace < this._controlIds.length; iFace++) {
      const transform = EditManipulator.HandleUtils.getArrowTransform(vp, this._controlPoint[iFace], this._controlAxis[iFace], 0.75);
      if (undefined === transform)
        continue;

      const fillColor = (0.0 !== this._controlAxis[iFace].x ? ColorDef.red : (0.0 !== this._controlAxis[iFace].y ? ColorDef.green : ColorDef.blue)).adjustForContrast(vp.view.backgroundColor, 100);
      const shapePts = EditManipulator.HandleUtils.getArrowShape(0.0, 0.15, 0.55, 1.0, 0.3, 0.5, 0.1);
      const arrowBuilder = context.createGraphicBuilder(GraphicType.WorldOverlay, transform, this._controlIds[iFace]);

      arrowBuilder.setSymbology(outlineColor, outlineColor, 2);
      arrowBuilder.addLineString(shapePts);
      arrowBuilder.setBlankingFill(fillColor);
      arrowBuilder.addShape(shapePts);

      context.addDecorationFromBuilder(arrowBuilder);
    }
  }

  public static toggle() {
    if (undefined === ProjectExtentsDecoration._decorator) {
      ProjectExtentsDecoration._decorator = new ProjectExtentsDecoration();
      IModelApp.toolAdmin.startDefaultTool();
    } else {
      ProjectExtentsDecoration._decorator.stop();
      ProjectExtentsDecoration._decorator = undefined;
    }
  }
}

/** Example Marker to show an *incident*. Each incident has an *id*, a *severity*, and an *icon*. */
class IncidentMarker extends Marker {
  private static _size = Point2d.create(30, 30);
  private static _imageSize = Point2d.create(40, 40);
  private static _imageOffset = Point2d.create(0, 30);
  private static _amber = new ColorDef(ColorByName.amber);
  private static _sweep360 = AngleSweep.create360();
  private _color: ColorDef;

  /** This makes the icon only show when the cursor is over an incident marker. */
  // public get wantImage() { return this._isHilited; }

  /** Get a color based on severity by interpolating Green(0) -> Amber(15) -> Red(30)  */
  public static makeColor(severity: number): ColorDef {
    return (severity <= 16 ? ColorDef.green.lerp(this._amber, (severity - 1) / 15.) :
      this._amber.lerp(ColorDef.red, (severity - 16) / 14.));
  }

  public onMouseButton(ev: BeButtonEvent): boolean {
    if (ev.button === BeButton.Data) {
      if (ev.isDown) {
        IModelApp.notifications.openMessageBox(MessageBoxType.LargeOk, "severity = " + this.severity, MessageBoxIconType.Information);
      }
    }
    return true;
  }

  // /** draw a filled square with the incident color and a white outline */
  // public drawFunc(ctx: CanvasRenderingContext2D) {
  //   ctx.beginPath();
  //   ctx.fillStyle = this._color.toHexString();
  //   ctx.rect(-11, -11, 20, 20);
  //   ctx.fill();
  //   ctx.strokeStyle = "white";
  //   ctx.stroke();
  // }

  /** Create a new IncidentMarker */
  constructor(location: XYAndZ, public severity: number, public id: number, icon: Promise<HTMLImageElement>) {
    super(location, IncidentMarker._size);
    this._color = IncidentMarker.makeColor(severity); // color interpolated from severity
    this.setImage(icon); // save icon
    this.imageOffset = IncidentMarker._imageOffset; // move icon up by 30 pixels
    this.imageSize = IncidentMarker._imageSize; // 40x40
    this.labelFont = "italic 14px san-serif"; // use italic so incidents look different than Clusters
    // this.label = severity.toLocaleString(); // label with severity
    this.title = "Severity: " + severity + "<br>Id: " + id; // tooltip
    this.setScaleFactor({ low: .2, high: 1.4 }); // make size 20% at back of frustum and 140% at front of frustum (if camera is on)
  }

  public onDecorate(context: DecorateContext) {
    super.onDecorate(context);
    const builder = context.createGraphicBuilder(GraphicType.WorldDecoration);
    const ellipse = Arc3d.createScaledXYColumns(this.worldLocation, context.viewport.rotation.transpose(), .2, .2, IncidentMarker._sweep360);
    builder.setSymbology(ColorDef.white, this._color, 1);
    builder.addArc(ellipse, false, false);
    builder.setBlankingFill(this._color);
    builder.addArc(ellipse, true, true);
    context.addDecorationFromBuilder(builder);
  }
}

/** A Marker used to show a cluster of incidents */
class IncidentClusterMarker extends Marker {
  private _clusterColor: string;
  // public get wantImage() { return this._isHilited; }

  // draw the cluster as a white circle with an outline color based on what's in the cluster
  public drawFunc(ctx: CanvasRenderingContext2D) {
    ctx.beginPath();
    ctx.strokeStyle = this._clusterColor;
    ctx.fillStyle = "white";
    ctx.lineWidth = 5;
    ctx.arc(0, 0, 13, 0, Math.PI * 2);
    ctx.fill();
    ctx.stroke();
  }

  /** Create a new cluster marker with label and color based on the content of the cluster */
  constructor(location: XYAndZ, size: XAndY, cluster: Cluster<IncidentMarker>, image: Promise<MarkerImage>) {
    super(location, size);

    // get the top 10 incidents by severity
    const sorted: IncidentMarker[] = [];
    const maxLen = 10;
    cluster.markers.forEach((marker) => {
      if (maxLen > sorted.length || marker.severity > sorted[sorted.length - 1].severity) {
        const index = sorted.findIndex((val) => val.severity < marker.severity);
        if (index === -1)
          sorted.push(marker);
        else
          sorted.splice(index, 0, marker);
        if (sorted.length > maxLen)
          sorted.length = maxLen;
      }
    });

    this.imageOffset = new Point3d(0, 28);
    this.imageSize = new Point2d(30, 30);
    this.label = cluster.markers.length.toLocaleString();
    this.labelColor = "black";
    this.labelFont = "bold 14px san-serif";

    let title = "";
    sorted.forEach((marker) => {
      if (title !== "")
        title += "<br>";
      title += "Severity: " + marker.severity + " Id: " + marker.id;
    });
    if (cluster.markers.length > maxLen)
      title += "<br>...";

    this.title = title;
    this._clusterColor = IncidentMarker.makeColor(sorted[0].severity).toHexString();
    this.setImage(image);
  }
}

/** A MarkerSet to hold incidents. This class supplies to `getClusterMarker` method to create IncidentClusterMarkers. */
class IncidentMarkerSet extends MarkerSet<IncidentMarker> {
  protected getClusterMarker(cluster: Cluster<IncidentMarker>): Marker {
    return IncidentClusterMarker.makeFrom(cluster.markers[0], cluster, IncidentMarkerDemo.warningSign);
  }
}

/** This demo shows how to use MarkerSets to cluster markers that overlap on the screen. It creates a set of 500
 * "incidents" at random locations within the ProjectExtents. For each incident, it creates an IncidentMarker with an Id and
 * with a random value between 1-30 for "severity", and one of 5 possible icons.
 */
class IncidentMarkerDemo {
  public static warningSign?: HTMLImageElement;
  private _incidents = new IncidentMarkerSet();
  private static _decorator?: IncidentMarkerDemo; // static variable just so we can tell if the demo is active.

  public constructor() {
    const makerIcons = [
      ImageUtil.fromUrl("Hazard_biological.svg"),
      ImageUtil.fromUrl("Hazard_electric.svg"),
      ImageUtil.fromUrl("Hazard_flammable.svg"),
      ImageUtil.fromUrl("Hazard_toxic.svg"),
      ImageUtil.fromUrl("Hazard_tripping.svg"),
    ];

    if (undefined === IncidentMarkerDemo.warningSign)
      ImageUtil.fromUrl("Warning_sign.svg").then((image) => IncidentMarkerDemo.warningSign = image);

    const extents = activeViewState.iModelConnection!.projectExtents;
    const pos = new Point3d();
    for (let i = 0; i < 500; ++i) {
      pos.x = extents.low.x + (Math.random() * extents.xLength());
      pos.y = extents.low.y + (Math.random() * extents.yLength());
      pos.z = extents.low.z + (Math.random() * extents.zLength());
      this._incidents.markers.add(new IncidentMarker(pos, 1 + Math.round(Math.random() * 29), i, makerIcons[i % makerIcons.length]));
    }
  }

  /** We added this class as a ViewManager.decorator below. This method is called to ask for our decorations. We add the MarkerSet. */
  public decorate(context: DecorateContext) {
    if (context.viewport.view.isSpatialView())
      this._incidents.addDecoration(context);
  }

  /** Turn the markers on and off. Each time it runs it creates a new random set of incidents. */
  public static toggle() {
    if (undefined === IncidentMarkerDemo._decorator) {
      // start the demo by creating the demo object and adding it as a ViewManager decorator.
      IncidentMarkerDemo._decorator = new IncidentMarkerDemo();
      IModelApp.viewManager.addDecorator(IncidentMarkerDemo._decorator);
    } else {
      // stop the demo
      IModelApp.viewManager.dropDecorator(IncidentMarkerDemo._decorator);
      IncidentMarkerDemo._decorator = undefined;
    }
  }
}

// Starts Measure between points tool
function startMeasurePoints(event: any) {
  const menu = document.getElementById("snapModeList") as HTMLDivElement;
  if (event.target === menu)
    return;
  IModelApp.tools.run("Measure.Points", theViewport!);
}

// functions that start viewing commands, associated with icons in wireIconsToFunctions
function startToggleCamera(_event: any) {
  const togglingOff = theViewport!.isCameraOn;
  showStatus("Camera", togglingOff ? "off" : "on");
  IModelApp.tools.run("View.ToggleCamera", theViewport!);
}

function startFit(_event: any) {
  IModelApp.tools.run("View.Fit", theViewport!, true);
}

// starts Window Area
function startWindowArea(_event: any) {
  IModelApp.tools.run("View.WindowArea", theViewport!);
}

// starts element selection tool
function startSelect(_event: any) {
  IModelApp.tools.run("Select");
}

// starts walk command
function startWalk(_event: any) {
  IModelApp.tools.run("View.Walk", theViewport!);
}

// start rotate view.
function startRotateView(_event: any) {
  IModelApp.tools.run("View.Rotate", theViewport!);
}

// override symbology for selected elements
function changeOverrideColor() {
  const select = (document.getElementById("colorList") as HTMLSelectElement)!;
  overrideColor = new ColorDef(select.value);
  theViewport!.view.setFeatureOverridesDirty();
}

// change iModel on mobile app
async function changeModel(event: any) {
  const modelName = event.target.selectedOptions["0"].value;
  await resetStandaloneIModel("sample_documents/" + modelName);
}

// change active view.
async function changeView(event: any) {
  const spinner = document.getElementById("spinner") as HTMLDivElement;
  spinner.style.display = "block";
  const viewName = event.target.selectedOptions["0"].label;
  let view = viewMap.get(viewName);
  if (!(view instanceof ViewState)) {
    view = await activeViewState.iModelConnection!.views.load((view as IModelConnection.ViewSpec).id);
    viewMap.set(viewName, view);
  }
  await _changeView(view.clone());
  spinner.style.display = "none";
}

async function clearViews() {
  if (activeViewState.iModelConnection !== undefined)
    if (configuration.standalone)
      await activeViewState.iModelConnection.closeStandalone();
    else
      await activeViewState.iModelConnection!.close(activeViewState.accessToken!);
  activeViewState = new SimpleViewState();
  viewMap.clear();
  document.getElementById("viewList")!.innerHTML = "";
}

async function resetStandaloneIModel(filename: string) {
  const spinner = document.getElementById("spinner") as HTMLDivElement;

  spinner.style.display = "block";
  IModelApp.viewManager.dropViewport(theViewport!);
  await clearViews();
  await openStandaloneIModel(activeViewState, filename);
  await buildViewList(activeViewState);
  await openView(activeViewState);
  spinner.style.display = "none";
}

async function selectIModel() {
  if (ElectronRpcConfiguration.isElectron) {  // Electron
    const options = {
      properties: ["openFile"],
      filters: [{ name: "IModels", extensions: ["ibim", "bim"] }],
    };
    remote.dialog.showOpenDialog(options, async (filePaths?: string[]) => {
      if (undefined !== filePaths)
        await resetStandaloneIModel(filePaths[0]);
    });
  } else {  // Browser
    if (configuration.standalonePath === undefined || !document.createEvent) { // Do not have standalone path for files or support for document.createEvent... request full file path
      const filePath = prompt("Enter the full local path of the iModel you wish to open:");
      if (filePath !== null) {
        try {
          await resetStandaloneIModel(filePath);
        } catch {
          alert("Error - The file path given is invalid.");
          const spinner = document.getElementById("spinner") as HTMLDivElement;
          spinner.style.display = "none";
        }
      }
    } else {  // Was given a base path for all standalone files. Let them select file using file selector
      const selector = document.getElementById("browserFileSelector");
      const evt = document.createEvent("MouseEvents");
      evt.initEvent("click", true, false);
      selector!.dispatchEvent(evt);
    }
  }
}

// undo prev view manipulation
function doUndo(_event: any) {
  IModelApp.tools.run("View.Undo", theViewport!);
}

// redo view manipulation
function doRedo(_event: any) {
  IModelApp.tools.run("View.Redo", theViewport!);
}

function setFpsInfo() {
  const perfMet = (theViewport!.target as Target).performanceMetrics;
  if (document.getElementById("showfps") && perfMet) document.getElementById("showfps")!.innerHTML =
    "Avg. FPS: " + (perfMet.spfTimes.length / perfMet.spfSum).toFixed(2)
    + " Render Time (ms): " + (perfMet.renderSpfSum / perfMet.renderSpfTimes.length).toFixed(2)
    + "<br />Scene Time (ms): " + (perfMet.loadTileSum / perfMet.loadTileTimes.length).toFixed(2);
}

function addRenderModeHandler(id: string) {
  document.getElementById(id)!.addEventListener("click", () => applyRenderModeChange(id));
}

function keepOpenDebugToolsMenu(_open: boolean = true) { // keep open debug tool menu
  const menu = document.getElementById("debugToolsMenu") as HTMLDivElement;
  menu.style.display = menu.style.display === "none" || menu.style.display === "" ? "block" : "none";
}

// associate viewing commands to icons. I couldn't get assigning these in the HTML to work.
function wireIconsToFunctions() {
  if (MobileRpcConfiguration.isMobileFrontend) {
    const modelList = document.createElement("select");
    modelList.id = "modelList";
    // Use hardcoded list for test sample files
    modelList.innerHTML =
      " <option value='04_Plant.i.ibim'>04_Plant</option> \
        <option value='almostopaque.ibim'>almostopaque</option> \
        <option value='mesh_widget_piece.ibim'>mesh_widget_piece</option> \
        <option value='PhotoRealisticRendering.ibim'>PhotoRealisticRendering</option> \
        <option value='PSolidNewTransparent.ibim'>PSolidNewTransparent</option> \
        <option value='rectangle.ibim'>rectangle</option> \
        <option value='scattergories.ibim'>scattergories</option> \
        <option value='SketchOnSurface.ibim'>SketchOnSurface</option> \
        <option value='slabs.ibim'>slabs</option> \
        <option value='small_building_2.ibim'>small_building_2</option> \
        <option value='tr_blk.ibim'>tr_blk</option>";

    document.getElementById("toolBar")!.replaceChild(modelList, document.getElementById("selectIModel")!);
    modelList.addEventListener("change", changeModel);
  } else {
    document.getElementById("selectIModel")!.addEventListener("click", selectIModel);
  }
  document.getElementById("viewList")!.addEventListener("change", changeView);
  document.getElementById("startToggleModel")!.addEventListener("click", startToggleModel);
  document.getElementById("startCategorySelection")!.addEventListener("click", startCategorySelection);
  document.getElementById("startToggleCamera")!.addEventListener("click", startToggleCamera);
  document.getElementById("startFit")!.addEventListener("click", startFit);
  document.getElementById("startWindowArea")!.addEventListener("click", startWindowArea);
  document.getElementById("startSelect")!.addEventListener("click", startSelect);
  document.getElementById("startMeasurePoints")!.addEventListener("click", startMeasurePoints);
  document.getElementById("startWalk")!.addEventListener("click", startWalk);
  document.getElementById("startRotateView")!.addEventListener("click", startRotateView);
  document.getElementById("switchStandardRotation")!.addEventListener("click", toggleStandardViewMenu);
  document.getElementById("debugTools")!.addEventListener("click", toggleDebugToolsMenu);
  document.getElementById("renderModeToggle")!.addEventListener("click", toggleRenderModeMenu);
  document.getElementById("snapModeToggle")!.addEventListener("click", toggleSnapModeMenu);
  document.getElementById("doUndo")!.addEventListener("click", doUndo);
  document.getElementById("doRedo")!.addEventListener("click", doRedo);
  document.getElementById("showAnimationMenu")!.addEventListener("click", toggleAnimationMenu);
  document.getElementById("animationPlay")!.addEventListener("click", startAnimation);
  document.getElementById("animationPause")!.addEventListener("click", pauseAnimation);
  document.getElementById("animationStop")!.addEventListener("click", stopAnimation);
  document.getElementById("animationMenu")!.addEventListener("click", processAnimationMenuEvent);
  document.getElementById("animationSlider")!.addEventListener("input", processAnimationSliderAdjustment);

  // debug tool handlers
  document.getElementById("incidentMarkers")!.addEventListener("click", () => IncidentMarkerDemo.toggle());
  document.getElementById("projectExtents")!.addEventListener("click", () => ProjectExtentsDecoration.toggle());
  document.getElementById("debugToolsMenu")!.addEventListener("click", () => { keepOpenDebugToolsMenu(); });

  // standard view rotation handlers
  document.getElementById("top")!.addEventListener("click", () => applyStandardViewRotation(StandardViewId.Top, "Top"));
  document.getElementById("bottom")!.addEventListener("click", () => applyStandardViewRotation(StandardViewId.Bottom, "Bottom"));
  document.getElementById("left")!.addEventListener("click", () => applyStandardViewRotation(StandardViewId.Left, "Left"));
  document.getElementById("right")!.addEventListener("click", () => applyStandardViewRotation(StandardViewId.Right, "Right"));
  document.getElementById("front")!.addEventListener("click", () => applyStandardViewRotation(StandardViewId.Front, "Front"));
  document.getElementById("back")!.addEventListener("click", () => applyStandardViewRotation(StandardViewId.Back, "Back"));
  document.getElementById("iso")!.addEventListener("click", () => applyStandardViewRotation(StandardViewId.Iso, "Iso"));
  document.getElementById("rightIso")!.addEventListener("click", () => applyStandardViewRotation(StandardViewId.RightIso, "RightIso"));

  // render mode handlers
  addRenderModeHandler("skybox");
  addRenderModeHandler("groundplane");
  addRenderModeHandler("ACSTriad");
  addRenderModeHandler("fill");
  addRenderModeHandler("grid");
  addRenderModeHandler("textures");
  addRenderModeHandler("visibleEdges");
  addRenderModeHandler("hiddenEdges");
  addRenderModeHandler("materials");
  addRenderModeHandler("lights");
  addRenderModeHandler("monochrome");
  addRenderModeHandler("constructions");
  addRenderModeHandler("clipVolume");
  addRenderModeHandler("weights");
  addRenderModeHandler("styles");
  addRenderModeHandler("transparency");
  addRenderModeHandler("backgroundMap");
  document.getElementById("continuousRendering")!.addEventListener("click", () => {
    const checked: boolean = (document.getElementById("continuousRendering")! as HTMLInputElement).checked;
    if (theViewport) {
      theViewport.continuousRendering = checked;
      (theViewport!.target as Target).performanceMetrics = checked ? new PerformanceMetrics(false, true) : undefined;
    }
    if (checked) {
      curFPSIntervalId = setInterval(setFpsInfo, 500);
      document.getElementById("showfps")!.style.display = "inline";
    } else {
      document.getElementById("showfps")!.style.display = "none";
      clearInterval(curFPSIntervalId);
    }
  });

  const boundingBoxes = document.getElementById("boundingBoxes")! as HTMLInputElement;
  boundingBoxes.addEventListener("click", () => theViewport!.wantTileBoundingBoxes = boundingBoxes.checked);

  document.getElementById("renderModeList")!.addEventListener("change", () => changeRenderMode());
  document.getElementById("mapProviderList")!.addEventListener("change", () => changeBackgroundMapState());
  document.getElementById("mapTypeList")!.addEventListener("change", () => changeBackgroundMapState());
  document.getElementById("colorList")!.addEventListener("change", () => changeOverrideColor());

  // File Selector for the browser (a change represents a file selection)... only used when in browser and given base path for local files
  document.getElementById("browserFileSelector")!.addEventListener("change", async function onChange(this: HTMLElement) {
    const files = (this as any).files;
    if (files !== undefined && files.length > 0) {
      try {
        await resetStandaloneIModel(configuration.standalonePath + "/" + files[0].name);
      } catch {
        alert("Error Opening iModel - Make sure you are selecting files from the following directory: " + configuration.standalonePath);
        const spinner = document.getElementById("spinner") as HTMLDivElement;
        spinner.style.display = "none";
      }
    }
  });
}

// If we are using a browser, close the current iModel before leaving
window.onbeforeunload = () => {
  if (activeViewState.iModelConnection !== undefined)
    if (configuration.standalone)
      activeViewState.iModelConnection.closeStandalone();
    else
      activeViewState.iModelConnection.close(activeViewState.accessToken!);
};

function stringToSnapModes(name: string): SnapMode[] {
  const snaps: SnapMode[] = [];
  switch (name) {
    case "Keypoint":
      snaps.push(SnapMode.NearestKeypoint);
      break;
    case "Nearest":
      snaps.push(SnapMode.Nearest);
      break;
    case "Center":
      snaps.push(SnapMode.Center);
      break;
    case "Origin":
      snaps.push(SnapMode.Origin);
      break;
    case "Intersection":
      snaps.push(SnapMode.Intersection);
      break;
    default:
      snaps.push(SnapMode.NearestKeypoint);
      snaps.push(SnapMode.Nearest);
      snaps.push(SnapMode.Intersection);
      snaps.push(SnapMode.MidPoint);
      snaps.push(SnapMode.Origin);
      snaps.push(SnapMode.Center);
      snaps.push(SnapMode.Bisector);
      break;
  }
  return snaps;
}

class SVTAccuSnap extends AccuSnap {
  public get keypointDivisor() { return 2; }
  public getActiveSnapModes(): SnapMode[] {
    const select = (document.getElementById("snapModeList") as HTMLSelectElement)!;
    return stringToSnapModes(select.value);
  }
}

class SVTNotifications extends NotificationManager {
  private _toolTip?: Tooltip;
  private _el?: HTMLElement;
  private _tooltipDiv?: HTMLDivElement;

  public outputPrompt(prompt: string) { showStatus(prompt); }

  /** Output a message and/or alert to the user. */
  public outputMessage(message: NotifyMessageDetails) { showError(message.briefMessage); }

  public openMessageBox(_mbType: MessageBoxType, _message: string, _icon: MessageBoxIconType): Promise<MessageBoxValue> {
    const rootDiv: HTMLDivElement = document.getElementById("root") as HTMLDivElement;
    if (!rootDiv)
      return Promise.resolve(MessageBoxValue.Cancel);
    // create a dialog element.
    const dialog: HTMLDialogElement = document.createElement("dialog") as HTMLDialogElement;
    dialog.className = "notification-messagebox";

    // set up the message
    const span: HTMLSpanElement = document.createElement("span");
    span.innerHTML = _message;
    span.className = "notification-messageboxtext";
    dialog.appendChild(span);

    // make the ok button.
    const button: HTMLButtonElement = document.createElement("button");
    button.className = "notification-messageboxbutton";
    button.innerHTML = "Ok";
    button.onclick = (event) => {
      const okButton = event.target as HTMLButtonElement;
      const msgDialog = okButton.parentElement as HTMLDialogElement;
      const topDiv = msgDialog.parentElement as HTMLDivElement;
      msgDialog.close();
      topDiv.removeChild(dialog);
    };
    dialog.appendChild(button);

    // add the dialog to the root div element and show it.
    rootDiv.appendChild(dialog);
    dialog.showModal();

    return Promise.resolve(MessageBoxValue.Ok);
  }

  protected toolTipIsOpen(): boolean { return undefined !== this._toolTip; }

  public clearToolTip(): void {
    if (!this.isToolTipOpen)
      return;

    this._toolTip!.dispose();
    this._el!.removeChild(this._tooltipDiv!);
    this._toolTip = undefined;
    this._el = undefined;
    this._tooltipDiv = undefined;
  }

  protected _showToolTip(el: HTMLElement, message: string, pt?: XAndY, options?: ToolTipOptions): void {
    this.clearToolTip();

    const rect = el.getBoundingClientRect();
    if (undefined === pt)
      pt = { x: rect.width / 2, y: rect.height / 2 };

    const location = document.createElement("div");
    const height = 20;
    const width = 20;
    location.style.position = "absolute";
    location.style.top = (pt.y - height / 2) + "px";
    location.style.left = (pt.x - width / 2) + "px";
    location.style.width = width + "px";
    location.style.height = height + "px";

    el.appendChild(location);

    this._el = el;
    this._tooltipDiv = location;
    this._toolTip = new ttjs.default(location, { trigger: "manual", html: true, placement: (options && options.placement) ? options.placement as any : "right-start", title: message });
    this._toolTip!.show();
  }
}

class SVTIModelApp extends IModelApp {
  protected static onStartup(): void {
    IModelApp.accuSnap = new SVTAccuSnap();
    IModelApp.notifications = new SVTNotifications();
    const svtToolNamespace = IModelApp.i18n.registerNamespace("SVTTools");
    MeasurePointsTool.register(svtToolNamespace);
  }
}

const docReady = new Promise((resolve) => {
  window.addEventListener("DOMContentLoaded", () => {
    resolve();
  });
});

// main entry point.
async function main() {
  if (!MobileRpcConfiguration.isMobileFrontend) {
    // retrieve, set, and output the global configuration variable
    await retrieveConfiguration(); // (does a fetch)
    console.log("Configuration", JSON.stringify(configuration));
  }
  // Start the app. (This tries to fetch a number of localization json files from the orgin.)
  SVTIModelApp.startup();

  // Choose RpcConfiguration based on whether we are in electron or browser
  let rpcConfiguration: RpcConfiguration;
  if (ElectronRpcConfiguration.isElectron) {
    rpcConfiguration = ElectronRpcManager.initializeClient({}, [IModelTileRpcInterface, StandaloneIModelRpcInterface, IModelReadRpcInterface]);
  } else if (MobileRpcConfiguration.isMobileFrontend) {
    Object.assign(configuration, { standalone: true, iModelName: "sample_documents/04_Plant.i.ibim" });
    rpcConfiguration = MobileRpcManager.initializeClient([IModelTileRpcInterface, StandaloneIModelRpcInterface, IModelReadRpcInterface]);
  } else {
    rpcConfiguration = BentleyCloudRpcManager.initializeClient({ info: { title: "SimpleViewApp", version: "v1.0" } }, [IModelTileRpcInterface, StandaloneIModelRpcInterface, IModelReadRpcInterface]);
    Config.devCorsProxyServer = "https://localhost:3001";
    // WIP: WebAppRpcProtocol seems to require an IModelToken for every RPC request. ECPresentation initialization tries to set active locale using
    // RPC without any imodel and fails...
    for (const definition of rpcConfiguration.interfaces())
      RpcOperation.forEach(definition, (operation) => operation.policy.token = (_request) => new IModelToken("test", "test", "test", "test", OpenMode.Readonly));
  }

  const uiReady = displayUi();  // Get the browser started loading our html page and the svgs that it references but DON'T WAIT

  // while the browser is loading stuff, start work on logging in and downloading the imodel, etc.
  try {
    if (configuration.standalone) {
      await openStandaloneIModel(activeViewState, configuration.iModelName!);
    } else {
      IModelApp.hubDeploymentEnv = configuration.environment || "QA";
      const projectMgr: ProjectAbstraction = configuration.useIModelBank ? new NonConnectProject() : new ConnectProject();
      await projectMgr.loginAndOpenImodel(activeViewState);
    }

  } catch (reason) {
    alert(reason);
    return;
  }

  await uiReady; // Now wait for the HTML UI to finish loading.

  // open the specified view
  showStatus("opening View", configuration.viewName);
  await buildViewList(activeViewState, configuration);

  showStatus("View Ready");
  hideSpinner();

  // now connect the view to the canvas
  await openView(activeViewState);
}

// Set up the HTML UI elements and wire them to our functions
async function displayUi() {
  return new Promise(async (resolve) => {
    await docReady; // We must wait for the document to be in place.
    showSpinner();
    wireIconsToFunctions();
    resolve();
  });
}

function showSpinner() {
  const spinner = document.getElementById("spinner") as HTMLElement;
  spinner.style.display = "block";
}

function hideSpinner() {
  const spinner = document.getElementById("spinner");
  if (spinner)
    spinner.style.display = "none";
}

// Entry point - run the main function
main();<|MERGE_RESOLUTION|>--- conflicted
+++ resolved
@@ -1019,11 +1019,7 @@
   }
 
   protected clearControls(): void {
-<<<<<<< HEAD
-    this.iModel.selectionSet.remove(this._controlIds); // Remove selected controls as they won't continue to be displayed...
-=======
     this.iModel.selectionSet.remove(this._controlIds); // Remove any selected controls as they won't continue to be displayed...
->>>>>>> cf52e22f
     super.clearControls();
   }
 
